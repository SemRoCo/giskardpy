<launch>

  <arg name="gui" default="false" />

  <node pkg="giskardpy" type="giskard_trees.py" name="giskard" output="screen">
    <param name="path_to_data_folder" value="$(find giskardpy)/data/hsr" />
    <param name="enable_gui" value="$(arg gui)"/>
    <rosparam param="map_frame">map</rosparam>
    <rosparam param="joint_convergence_threshold">0.002</rosparam>
    <rosparam param="wiggle_precision_threshold">7</rosparam>
    <rosparam param="max_traj_length">30</rosparam>
    <rosparam param="sample_period">0.1</rosparam>
    <rosparam param="default_joint_vel_limit">0.5</rosparam>
    <rosparam param="default_collision_avoidance_distance">0.05</rosparam>
    <rosparam param="fill_velocity_values">False</rosparam>
    <rosparam param="nWSR">None</rosparam> <!-- None results in a nWSR estimation thats fine most of the time -->
    <rosparam param="root_link">base_link</rosparam>
    <rosparam param="enable_collision_marker">True</rosparam>
    <rosparam param="collision_time_threshold">15</rosparam>
    <rosparam param="debug">True</rosparam>
    <rosparam param="tree_tick_rate">1</rosparam>
<<<<<<< HEAD
    <rosparam param="enable_visualization">False</rosparam>
=======
    <!-- remaps for real hsr -->
    <!-- <remap from="/whole_body_controller/state" to="/hsrb/arm_trajectory_controller/state"/> -->
    <!-- <remap from="/whole_body_controller/follow_joint_trajectory" to="/hsrb/arm_trajectory_controller/follow_joint_trajectory"/> -->
    <!-- <remap from="/joint_states" to="/hsrb/joint_states"/> -->
>>>>>>> 2006dd19
  </node>

  <node pkg="giskardpy" type="interactive_marker.py" name="giskard_interactive_marker" output="screen">
    <rosparam param="enable_self_collision">False</rosparam>
    <rosparam param="interactive_marker_chains">
      - [base_link, hand_palm_link]
    </rosparam>
  </node>

</launch><|MERGE_RESOLUTION|>--- conflicted
+++ resolved
@@ -19,14 +19,11 @@
     <rosparam param="collision_time_threshold">15</rosparam>
     <rosparam param="debug">True</rosparam>
     <rosparam param="tree_tick_rate">1</rosparam>
-<<<<<<< HEAD
     <rosparam param="enable_visualization">False</rosparam>
-=======
     <!-- remaps for real hsr -->
     <!-- <remap from="/whole_body_controller/state" to="/hsrb/arm_trajectory_controller/state"/> -->
     <!-- <remap from="/whole_body_controller/follow_joint_trajectory" to="/hsrb/arm_trajectory_controller/follow_joint_trajectory"/> -->
     <!-- <remap from="/joint_states" to="/hsrb/joint_states"/> -->
->>>>>>> 2006dd19
   </node>
 
   <node pkg="giskardpy" type="interactive_marker.py" name="giskard_interactive_marker" output="screen">
