--- conflicted
+++ resolved
@@ -8,22 +8,14 @@
 import pybullet as p
 from py_trees import Status
 
-<<<<<<< HEAD
 from giskardpy import identifier
 from giskard_msgs.srv import GlobalPathNeeded, GlobalPathNeededResponse, GetAttachedObjects, GetAttachedObjectsRequest, \
     GetGroupInfo, GetGroupInfoRequest
 from giskardpy.data_types import Trajectory
-from giskardpy.global_planner import ObjectRayMotionValidator, GiskardRobotBulletCollisionChecker
+from giskardpy.global_planner import ObjectRayMotionValidator, GiskardRobotBulletCollisionChecker, \
+    SimpleRayMotionValidator
 from giskardpy.model.collision_world_syncer import Collisions
 from giskardpy.tree.behaviors.get_goal import GetGoal
-=======
-from giskardpy import identifier, RobotName
-from giskard_msgs.srv import GlobalPathNeeded, GlobalPathNeededResponse, GetAttachedObjects, GetAttachedObjectsRequest
-from giskardpy.data_types import Trajectory, Collisions
-from giskardpy.global_planner import ObjectRayMotionValidator, GiskardRobotBulletCollisionChecker, \
-    SimpleRayMotionValidator
-from giskardpy.tree.get_goal import GetGoal
->>>>>>> c8acd87f
 from giskardpy.utils.tfwrapper import np_to_pose_stamped, transform_pose, pose_stamped_to_np, np_to_pose
 from giskardpy.utils.utils import convert_dictionary_to_ros_message
 
@@ -35,13 +27,8 @@
 
         self.map_frame = self.get_god_map().get_data(identifier.map_frame)
         self.global_path_needed_lock = threading.Lock()
-<<<<<<< HEAD
-        self.supported_cart_goals = ['CartesianPose', 'CartesianPosition', 'CartesianPathCarrot', 'CartesianPreGrasp']
+        self.supported_cart_goals = ['CartesianPathCarrot']
         self.solver = None
-=======
-        self.supported_cart_goals = ['CartesianPathCarrot']
-        self.solver = solver
->>>>>>> c8acd87f
         
     def setup(self, timeout=5.0):
         self.srv_path_needed = rospy.Service(u'~is_global_path_needed', GlobalPathNeeded, self.is_global_path_needed_cb)
@@ -81,23 +68,14 @@
             #    ids = self.get_collision_ids(env_group)
             #    return self.__is_global_path_needed(root_link, tip_link, pose_goal, ids)
             #else:
-            get_attached_objects = rospy.ServiceProxy('~get_attached_objects', GetAttachedObjects)
-            if tip_link in get_attached_objects(GetAttachedObjectsRequest()).object_names:
-                tip_link = self.get_robot().get_parent_link_of_link(tip_link)
-            collision_checker = GiskardRobotBulletCollisionChecker(tip_link != 'base_footprint', root_link,
-                                                                   tip_link, self.collision_scene)
-            if simple:
+            links = self.world.groups[self.robot.name].link_names
+            if tip_link not in links:
+                raise Exception('wa')
+                collision_checker = GiskardRobotBulletCollisionChecker(tip_link != 'base_footprint', root_link,
+                                                                       tip_link, self.collision_scene)if simple:
                 m = SimpleRayMotionValidator(self.collision_scene, tip_link, self.god_map,
                                              js=self.get_god_map().get_data(identifier.joint_states))
             else:
-<<<<<<< HEAD
-                links = self.world.groups[self.robot.name].link_names
-                if tip_link not in links:
-                    raise Exception('wa')
-                collision_checker = GiskardRobotBulletCollisionChecker(tip_link != 'base_footprint', root_link,
-                                                                       tip_link, self.collision_scene)
-=======
->>>>>>> c8acd87f
                 m = ObjectRayMotionValidator(self.collision_scene, tip_link, self.robot, collision_checker, self.god_map,
                                              js=self.get_god_map().get_data(identifier.joint_states))
             start = np_to_pose(self.get_robot().get_fk(root_link, tip_link))
