--- conflicted
+++ resolved
@@ -36,14 +36,10 @@
             self.overwrite_external_collision_avoidance(joint_name,
                                                         soft_threshold=0.025,
                                                         hard_threshold=0.0)
-<<<<<<< HEAD
+
         self.fix_joints_for_self_collision_avoidance(['head_pan_joint',
                                                       'head_tilt_joint'])
-        # self.world.get_joint_velocity_limits()
-=======
-        # self.fix_joints_for_self_collision_avoidance(['head_pan_joint',
-        #                                               'head_tilt_joint'])
->>>>>>> b9aeaf8f
+
 
 
 class HSR_Mujoco(HSR_Base):
