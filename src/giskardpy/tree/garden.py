from typing import Type, TypeVar, Union

import py_trees
import pydot
import rospy
from py_trees import Behaviour, Chooser, common, Composite
from py_trees import Selector, Sequence
from py_trees_ros.trees import BehaviourTree
from sortedcontainers import SortedList

import giskardpy
from giskard_msgs.msg import MoveAction, MoveFeedback
from giskardpy import identifier
from giskardpy.configs.data_types import CollisionCheckerLib
from giskardpy.data_types import order_map
from giskardpy.god_map import GodMap
<<<<<<< HEAD
from giskardpy.tree.behaviors.append_zero_velocity import SetZeroVelocity
=======
from giskardpy.model.world import WorldTree
from giskardpy.tree.behaviors.DebugTFPublisher import DebugTFPublisher
from giskardpy.tree.behaviors.append_zero_velocity import AppendZeroVelocity
>>>>>>> 56fa02bb
from giskardpy.tree.behaviors.cleanup import CleanUp
from giskardpy.tree.behaviors.collision_checker import CollisionChecker
from giskardpy.tree.behaviors.collision_marker import CollisionMarker
from giskardpy.tree.behaviors.collision_scene_updater import CollisionSceneUpdater
from giskardpy.tree.behaviors.commands_remaining import CommandsRemaining
from giskardpy.tree.behaviors.exception_to_execute import ExceptionToExecute
from giskardpy.tree.behaviors.goal_canceled import GoalCanceled
from giskardpy.tree.behaviors.goal_reached import GoalReached
from giskardpy.tree.behaviors.goal_received import GoalReceived
from giskardpy.tree.behaviors.init_qp_controller import InitQPController
from giskardpy.tree.behaviors.instantaneous_controller import ControllerPlugin
from giskardpy.tree.behaviors.kinematic_sim import KinSimPlugin
from giskardpy.tree.behaviors.log_debug_expressions import LogDebugExpressionsPlugin
from giskardpy.tree.behaviors.log_trajectory import LogTrajPlugin
from giskardpy.tree.behaviors.loop_detector import LoopDetector
from giskardpy.tree.behaviors.max_trajectory_length import MaxTrajectoryLength
from giskardpy.tree.behaviors.plot_debug_expressions import PlotDebugExpressions
from giskardpy.tree.behaviors.plot_trajectory import PlotTrajectory
from giskardpy.tree.behaviors.plugin import GiskardBehavior
from giskardpy.tree.behaviors.plugin_if import IF
from giskardpy.tree.behaviors.publish_debug_expressions import PublishDebugExpressions
from giskardpy.tree.behaviors.publish_feedback import PublishFeedback
from giskardpy.tree.behaviors.real_kinematic_sim import RealKinSimPlugin
from giskardpy.tree.behaviors.ros_msg_to_goal import RosMsgToGoal
from giskardpy.tree.behaviors.send_result import SendResult
from giskardpy.tree.behaviors.set_cmd import SetCmd
from giskardpy.tree.behaviors.set_error_code import SetErrorCode
from giskardpy.tree.behaviors.set_tracking_start_time import SetTrackingStartTime
from giskardpy.tree.behaviors.setup_base_traj_constraints import SetDriveGoals
from giskardpy.tree.behaviors.sync_configuration import SyncConfiguration
from giskardpy.tree.behaviors.sync_configuration2 import SyncConfiguration2
from giskardpy.tree.behaviors.sync_tf_frames import SyncTfFrames
from giskardpy.tree.behaviors.sync_odometry import SyncOdometry
from giskardpy.tree.behaviors.tf_publisher import TFPublisher
from giskardpy.tree.behaviors.time import TimePlugin
from giskardpy.tree.behaviors.time_real import RosTime
from giskardpy.tree.behaviors.visualization import VisualizationBehavior
from giskardpy.tree.behaviors.world_updater import WorldUpdater
from giskardpy.tree.composites.async_composite import PluginBehavior
from giskardpy.tree.composites.better_parallel import ParallelPolicy, Parallel
from giskardpy.utils import logging
from giskardpy.utils.utils import create_path
from giskardpy.utils.utils import get_all_classes_in_package

T = TypeVar('T', bound=Union[Type[GiskardBehavior], Type[Composite]])


def running_is_success(cls: T) -> T:
    return py_trees.meta.running_is_success(cls)


def success_is_failure(cls: T) -> T:
    return py_trees.meta.success_is_failure(cls)


def failure_is_success(cls: T) -> T:
    return py_trees.meta.failure_is_success(cls)


def running_is_failure(cls: T) -> T:
    return py_trees.meta.running_is_failure(cls)


def failure_is_running(cls: T) -> T:
    return py_trees.meta.failure_is_running(cls)


def success_is_running(cls: T) -> T:
    return py_trees.meta.success_is_running(cls)


class ManagerNode:
    def __init__(self, node, parent, position: int):
        """
        :param node: the behavior that is represented by this ManagerNode
        :type node: ManagerNode
        :param parent: the parent of the behavior that is represented by this ManagerNode
        :type parent: ManagerNode
        :param position: the position of the node in the list of children of the parent
        """
        self.node = node
        self.parent = parent
        self.position = position
        self.disabled_children = SortedList()
        self.enabled_children = SortedList()

    def __lt__(self, other):
        return self.position < other.position

    def __gt__(self, other):
        return self.position > other.position

    def __eq__(self, other):
        return self.node == other.node and self.parent == other.parent

    def disable_child(self, manager_node):
        """
        marks the given manager node as disabled in the internal tree representation and removes it to the behavior tree
        :param manager_node:
        :type manager_node: ManagerNode
        :return:
        """
        self.enabled_children.remove(manager_node)
        self.disabled_children.add(manager_node)
        if isinstance(self.node, PluginBehavior):
            self.node.remove_plugin(manager_node.node.name)
        else:
            self.node.remove_child(manager_node.node)

    def enable_child(self, manager_node):
        """
        marks the given manager node as enabled in the internal tree representation and adds it to the behavior tree
        :param manager_node:
        :type manager_node: TreeManager.ManagerNode
        :return:
        """
        self.disabled_children.remove(manager_node)
        self.enabled_children.add(manager_node)
        if isinstance(self.node, PluginBehavior):
            self.node.add_plugin(manager_node.node)
        else:
            idx = self.enabled_children.index(manager_node)
            self.node.insert_child(manager_node.node, idx)

    def add_child(self, manager_node):
        """
        adds the given manager node to the internal tree map and the corresponding behavior to the behavior tree
        :param manager_node:
        :type manager_node: TreeManager.ManagerNode
        :return:
        """
        if isinstance(self.node, PluginBehavior):
            self.enabled_children.add(manager_node)
            self.node.add_plugin(manager_node.node)
        else:
            if manager_node.position < 0:
                manager_node.position = 0
                if self.enabled_children:
                    manager_node.position = max(manager_node.position, self.enabled_children[-1].position + 1)
                if self.disabled_children:
                    manager_node.position = max(manager_node.position, self.disabled_children[-1].position + 1)
                idx = manager_node.position
            else:
                idx = self.disabled_children.bisect_left(manager_node)
                for c in self.disabled_children.islice(start=idx):
                    c.position += 1
                idx = self.enabled_children.bisect_left(manager_node)
                for c in self.enabled_children.islice(start=idx):
                    c.position += 1
            self.node.insert_child(manager_node.node, idx)
            self.enabled_children.add(manager_node)

    def remove_child(self, manager_node):
        """
        removes the given manager_node from the internal tree map and the corresponding behavior from the behavior tree
        :param manager_node:
        :type manager_node: TreeManager.ManagerNode
        :return:
        """
        if isinstance(self.node, PluginBehavior):
            if manager_node in self.enabled_children:
                self.enabled_children.remove(manager_node)
                self.node.remove_plugin(manager_node.node.name)
            elif manager_node in self.disabled_children:
                self.disabled_children.remove(manager_node)
            else:
                raise RuntimeError(
                    'could not remove node from parent. this probably means that the tree is inconsistent')
        else:
            if manager_node in self.enabled_children:
                self.enabled_children.remove(manager_node)
                self.node.remove_child(manager_node.node)
            elif manager_node in self.disabled_children:
                self.disabled_children.remove(manager_node)
            else:
                raise RuntimeError('could not remove node. this probably means that the tree is inconsistent')
            idx = self.disabled_children.bisect_right(manager_node)
            for c in self.disabled_children.islice(start=idx):
                c.position -= 1
            idx = self.enabled_children.bisect_right(manager_node)
            for c in self.enabled_children.islice(start=idx):
                c.position -= 1


class TreeManager:
    god_map: GodMap

    @profile
    def __init__(self, god_map, tree=None):
        self.god_map = god_map
        self.action_server_name = self.god_map.get_data(identifier.action_server_name)
        self.config = self.god_map.get_data(identifier.giskard)

        if tree is None:
            self.tree = BehaviourTree(self.grow_giskard())
            self.setup()
        else:
            self.tree = tree
        self.tree_nodes = {}
        self.god_map.get_data(identifier.collision_scene).reset_collision_blacklist()

        self.__init_map(self.tree.root, None, 0)
        self.render()

    def live(self):
        sleeper = rospy.Rate(1 / self.god_map.get_data(identifier.tree_tick_rate))
        logging.loginfo('giskard is ready')
        while not rospy.is_shutdown():
            try:
                self.tick()
                sleeper.sleep()
            except KeyboardInterrupt:
                break

    def tick(self):
        self.tree.tick()

    def setup(self, timeout=30):
        self.tree.setup(timeout)

    def kill_all_services(self):
        self.tree.blackboard_exchange.get_blackboard_variables_srv.shutdown()
        self.tree.blackboard_exchange.open_blackboard_watcher_srv.shutdown()
        self.tree.blackboard_exchange.close_blackboard_watcher_srv.shutdown()
        for value in self.god_map.get_data(identifier.tree_manager).tree_nodes.values():
            node = value.node
            for attribute_name, attribute in vars(node).items():
                if isinstance(attribute, rospy.Service):
                    attribute.shutdown(reason='life is pain')

    def grow_giskard(self):
        raise NotImplementedError()

    def __init_map(self, node, parent, idx):
        """
        initialises the internal map that represents the behavior tree. This method calls itself recursively for every
        node  in the tree
        :param node: the root node of the behavior tree
        :param parent: None if root
        :param idx: 0 if root
        :return:
        """
        manager_node = ManagerNode(node=node, parent=parent, position=idx)
        if parent is not None:
            parent.enabled_children.add(manager_node)
        if isinstance(node, PluginBehavior):
            children = node.get_plugins()
            for child_name in children:
                child_node = ManagerNode(node=children[child_name], parent=manager_node, position=0)
                self.tree_nodes[child_name] = child_node
                manager_node.enabled_children.add(child_node)
        self.tree_nodes[node.name] = manager_node
        for idx, child in enumerate(node.children):
            self.__init_map(child, manager_node, idx)

    def disable_node(self, node_name):
        """
        disables the node with the given name
        :param node_name: the name of the node
        :return:
        """
        t = self.tree_nodes[node_name]
        if t.parent is not None:
            return t.parent.disable_child(t)
        else:
            logging.logwarn('cannot disable root node')
            return False

    def enable_node(self, node_name):
        """
        enables the node with the given name
        :param node_name: the name of the node
        :type node_name: str
        :return:
        """
        t = self.tree_nodes[node_name]
        if t.parent is not None:
            t.parent.enable_child(t)
        else:
            logging.loginfo('root node')

    def insert_node(self, node, parent_name, position=-1):
        """
        inserts a node into the behavior tree.
        :param node: the node that will be inserted
        :type node: py_trees.behaviour.Behaviour
        :param parent_name: the name of the parent node where the node will be inserted
        :type parent_name: str
        :param position: the node will be inserted as the nth child with n = len([x for x in children if x.position < position])
        :type position: int
        :return:
        """
        if node.name in self.tree_nodes:
            raise ValueError('node with that name already exists')
        parent = self.tree_nodes[parent_name]
        tree_node = ManagerNode(node=node, parent=parent, position=position)
        parent.add_child(tree_node)
        self.tree_nodes[node.name] = tree_node
        node.setup(1.0)

    def remove_node(self, node_name):
        """
        removes a node from the behavior tree
        :param node_name: the name of the node that will be removed
        :type node_name: str
        :return:
        """
        node = self.tree_nodes[node_name]
        parent = node.parent
        del self.tree_nodes[node_name]
        parent.remove_child(node)

    def get_node(self, node_name):
        """
        returns the behavior with the given name
        :param node_name:
        :type node_name: str
        :return: the behavior with the given name
        :rtype py_trees.behaviour.Behaviour:
        """
        return self.tree_nodes[node_name].node

    def render(self, profile=None):
        path = self.god_map.get_data(identifier.data_folder) + 'tree'
        create_path(path)
        render_dot_tree(self.tree.root, name=path, profile=profile)


def render_dot_tree(root, visibility_level=common.VisibilityLevel.DETAIL, name=None, profile=None):
    """
    Render the dot tree to .dot, .svg, .png. files in the current
    working directory. These will be named with the root behaviour name.

    Args:
        root (:class:`~py_trees.behaviour.Behaviour`): the root of a tree, or subtree
        visibility_level (:class`~py_trees.common.VisibilityLevel`): collapse subtrees at or under this level
        name (:obj:`str`): name to use for the created files (defaults to the root behaviour name)

    Example:

        Render a simple tree to dot/svg/png file:

        .. graphviz:: dot/sequence.dot

        .. code-block:: python

            root = py_trees.composites.Sequence("Sequence")
            for job in ["Action 1", "Action 2", "Action 3"]:
                success_after_two = py_trees.behaviours.Count(name=job,
                                                              fail_until=0,
                                                              running_until=1,
                                                              success_until=10)
                root.add_child(success_after_two)
            py_trees.display.render_dot_tree(root)

    .. tip::

        A good practice is to provide a command line argument for optional rendering of a program so users
        can quickly visualise what tree the program will execute.
    """
    graph = generate_pydot_graph(root, visibility_level, profile)
    filename_wo_extension = root.name.lower().replace(" ", "_") if name is None else name
    logging.loginfo("Writing %s.dot/svg/png" % filename_wo_extension)
    graph.write(filename_wo_extension + '.dot')
    graph.write_png(filename_wo_extension + '.png')
    graph.write_svg(filename_wo_extension + '.svg')


def generate_pydot_graph(root, visibility_level, profile=None):
    """
    Generate the pydot graph - this is usually the first step in
    rendering the tree to file. See also :py:func:`render_dot_tree`.

    Args:
        root (:class:`~py_trees.behaviour.Behaviour`): the root of a tree, or subtree
        visibility_level (:class`~py_trees.common.VisibilityLevel`): collapse subtrees at or under this level

    Returns:
        pydot.Dot: graph
    """

    def get_node_attributes(node, visibility_level):
        blackbox_font_colours = {common.BlackBoxLevel.DETAIL: "dodgerblue",
                                 common.BlackBoxLevel.COMPONENT: "lawngreen",
                                 common.BlackBoxLevel.BIG_PICTURE: "white"
                                 }
        node_type = type(node)
        if hasattr(node, 'original'):
            node_type = type(node.original)

        if node_type == Chooser:
            attributes = ('doubleoctagon', 'cyan', 'black')  # octagon
        elif node_type == Selector:
            attributes = ('octagon', 'cyan', 'black')  # octagon
        elif node_type == Sequence:
            attributes = ('box', 'orange', 'black')
        elif node_type == Parallel:
            attributes = ('note', 'gold', 'black')
        elif node_type == PluginBehavior:
            attributes = ('house', 'green', 'black')
        # elif isinstance(node, PluginBase) or node.children != []:
        #     attributes = ('ellipse', 'ghostwhite', 'black')  # encapsulating behaviour (e.g. wait)
        else:
            attributes = ('ellipse', 'gray', 'black')
        # if not isinstance(node, PluginBase) and node.blackbox_level != common.BlackBoxLevel.NOT_A_BLACKBOX:
        #     attributes = (attributes[0], 'gray20', blackbox_font_colours[node.blackbox_level])
        return attributes

    fontsize = 11
    graph = pydot.Dot(graph_type='digraph')
    graph.set_name(root.name.lower().replace(" ", "_"))
    # fonts: helvetica, times-bold, arial (times-roman is the default, but this helps some viewers, like kgraphviewer)
    graph.set_graph_defaults(fontname='times-roman')
    graph.set_node_defaults(fontname='times-roman')
    graph.set_edge_defaults(fontname='times-roman')
    (node_shape, node_colour, node_font_colour) = get_node_attributes(root, visibility_level)
    node_root = pydot.Node(root.name, shape=node_shape, style="filled", fillcolor=node_colour, fontsize=fontsize,
                           fontcolor=node_font_colour)
    graph.add_node(node_root)
    names = [root.name]

    def add_edges(root, root_dot_name, visibility_level, profile):
        if visibility_level < root.blackbox_level:
            if isinstance(root, PluginBehavior):
                childrens = []
                names2 = []
                for name, children in root.get_plugins().items():
                    childrens.append(children)
                    names2.append(name)
            else:
                childrens = root.children
                names2 = [c.name for c in childrens]
            for name, c in zip(names2, childrens):
                (node_shape, node_colour, node_font_colour) = get_node_attributes(c, visibility_level)
                proposed_dot_name = name
                if hasattr(c, 'original'):
                    proposed_dot_name += f'\n{type(c).__name__}'
                color = 'black'
                if (isinstance(c, GiskardBehavior) or (hasattr(c, 'original')
                                                       and isinstance(c.original, GiskardBehavior))) \
                        and not isinstance(c, PluginBehavior) and profile is not None:
                    if hasattr(c, 'original'):
                        file_name = str(c.original.__class__).split('.')[-2]
                    else:
                        file_name = str(c.__class__).split('.')[-2]
                    if file_name in profile:
                        max_time = max(profile[file_name].values(), key=lambda x: 0 if x == 'n/a' else x)
                        if max_time > 1:
                            color = 'red'
                        proposed_dot_name += '\n' + '\n'.join(
                            ['{}= {}'.format(k, v) for k, v in sorted(profile[file_name].items())])

                while proposed_dot_name in names:
                    proposed_dot_name = proposed_dot_name + "*"
                names.append(proposed_dot_name)
                node = pydot.Node(proposed_dot_name, shape=node_shape, style="filled", fillcolor=node_colour,
                                  fontsize=fontsize, fontcolor=node_font_colour, color=color)
                graph.add_node(node)
                edge = pydot.Edge(root_dot_name, proposed_dot_name)
                graph.add_edge(edge)
                if (isinstance(c, PluginBehavior) and c.get_plugins() != []) or \
                        (isinstance(c, Behaviour) and c.children != []):
                    add_edges(c, proposed_dot_name, visibility_level, profile)

    add_edges(root, root.name, visibility_level, profile)
    return graph


class OpenLoop(TreeManager):
    add_real_time_tracking = False

    def grow_giskard(self):
        root = Sequence('Giskard')
        root.add_child(self.grow_wait_for_goal())
        root.add_child(CleanUp('cleanup'))
        root.add_child(self.grow_process_goal())
        root.add_child(self.grow_execution())
        root.add_child(SendResult('send result', self.action_server_name, MoveAction))
        return root

    def grow_wait_for_goal(self):
        wait_for_goal = Sequence('wait for goal')
        wait_for_goal.add_child(self.grow_Synchronize())
        wait_for_goal.add_child(GoalReceived('has goal?',
                                             self.action_server_name,
                                             MoveAction))
        return wait_for_goal

    def grow_Synchronize(self):
        sync = Sequence('Synchronize')
        sync.add_child(WorldUpdater('update world'))
        sync.add_child(running_is_success(SyncConfiguration)('update robot configuration',
                                                             self.god_map.unsafe_get_data(identifier.robot_group_name)))
        sync.add_child(SyncTfFrames('sync tf frames',
                                    **self.god_map.unsafe_get_data(identifier.SyncTfFrames)))
        try:
            sync.add_child(running_is_success(SyncOdometry)('sync odometry',
                                                            **self.god_map.unsafe_get_data(identifier.SyncOdometry)))
        except KeyError:
            pass
        sync.add_child(TFPublisher('publish tf', **self.god_map.get_data(identifier.TFPublisher)))
        sync.add_child(CollisionSceneUpdater('update collision scene'))
        # sync.add_child(running_is_success(VisualizationBehavior)('visualize collision scene'))
        return sync

    def grow_process_goal(self):
        process_move_goal = failure_is_success(Selector)('Process goal')
        process_move_goal.add_child(success_is_failure(PublishFeedback)('publish feedback',
                                                                        self.action_server_name,
                                                                        MoveFeedback.PLANNING))
        process_move_goal.add_child(self.grow_process_move_commands())
        process_move_goal.add_child(ExceptionToExecute('clear exception'))
        process_move_goal.add_child(failure_is_running(CommandsRemaining)('commands remaining?'))
        return process_move_goal

    def grow_process_move_commands(self):
        process_move_cmd = success_is_failure(Sequence)('Process move commands')
        process_move_cmd.add_child(SetCmd('set move cmd', self.action_server_name))
        process_move_cmd.add_child(self.grow_planning())
        process_move_cmd.add_child(SetErrorCode('set error code', 'Planning'))
        return process_move_cmd

    def grow_planning(self):
        planning = failure_is_success(Sequence)('planning')
        planning.add_child(IF('command set?', identifier.next_move_goal))
        planning.add_child(RosMsgToGoal('RosMsgToGoal', self.action_server_name))
        planning.add_child(InitQPController('InitQPController'))
        planning.add_child(self.grow_planning2())
        # planning.add_child(planning_1)
        # planning.add_child(SetErrorCode('set error code'))
        return planning

    def grow_planning2(self):
        planning_2 = failure_is_success(Selector)('planning II')
        planning_2.add_child(GoalCanceled('goal canceled', self.action_server_name))
        planning_2.add_child(success_is_failure(PublishFeedback)('publish feedback',
                                                                 self.action_server_name,
                                                                 MoveFeedback.PLANNING))
        if self.god_map.get_data(identifier.enable_VisualizationBehavior) \
                and not self.god_map.get_data(identifier.VisualizationBehavior_in_planning_loop):
            planning_2.add_child(running_is_failure(VisualizationBehavior)('visualization'))
        if self.god_map.get_data(identifier.enable_CPIMarker) \
                and self.god_map.get_data(identifier.collision_checker) is not None \
                and not self.god_map.get_data(identifier.CPIMarker_in_planning_loop):
            planning_2.add_child(running_is_failure(CollisionMarker)('cpi marker'))
        # planning_2.add_child(success_is_failure(StartTimer)('start runtime timer'))
        planning_2.add_child(self.grow_planning3())
        return planning_2

    def grow_planning3(self):
        planning_3 = Sequence('planning III')
        # planning_3.add_child(PrintText('asdf'))
        planning_3.add_child(self.grow_closed_loop_control())
        planning_3.add_child(self.grow_plan_postprocessing())
        return planning_3

    def grow_closed_loop_control(self):
        planning_4 = PluginBehavior('closed loop control')
        if self.god_map.get_data(identifier.collision_checker) != CollisionCheckerLib.none:
            planning_4.add_plugin(CollisionChecker('collision checker'))
            if self.god_map.get_data(identifier.CPIMarker_in_planning_loop):
                planning_4.add_plugin(CollisionMarker('cpi marker'))
        if self.god_map.get_data(identifier.VisualizationBehavior_in_planning_loop):
            planning_4.add_plugin(VisualizationBehavior('visualization'))
        planning_4.add_plugin(ControllerPlugin('controller'))
        planning_4.add_plugin(KinSimPlugin('kin sim'))
        planning_4.add_plugin(LogTrajPlugin('log'))
        if self.god_map.get_data(identifier.PlotDebugTrajectory_enabled):
            planning_4.add_plugin(LogDebugExpressionsPlugin('log lba'))
<<<<<<< HEAD
        # planning_4.add_plugin(WiggleCancel('wiggle'))
=======
        if self.god_map.get_data(identifier.PlotDebugTF_enabled):
            planning_4.add_plugin(DebugTFPublisher('debug tf publisher'))
        planning_4.add_plugin(WiggleCancel('wiggle'))
>>>>>>> 56fa02bb
        planning_4.add_plugin(LoopDetector('loop detector'))
        planning_4.add_plugin(GoalReached('goal reached'))
        planning_4.add_plugin(TimePlugin())
        if self.god_map.get_data(identifier.MaxTrajectoryLength_enabled):
            kwargs = self.god_map.get_data(identifier.MaxTrajectoryLength)
            planning_4.add_plugin(MaxTrajectoryLength('traj length check', **kwargs))
        return planning_4

    def grow_plan_postprocessing(self):
        plan_postprocessing = Sequence('plan postprocessing')
        plan_postprocessing.add_child(running_is_success(TimePlugin)())
        plan_postprocessing.add_child(SetZeroVelocity())
        plan_postprocessing.add_child(running_is_success(LogTrajPlugin)('log'))
        if self.god_map.get_data(identifier.enable_VisualizationBehavior) \
                and not self.god_map.get_data(identifier.VisualizationBehavior_in_planning_loop):
            plan_postprocessing.add_child(running_is_success(VisualizationBehavior)('visualization', ensure_publish=True))
        if self.god_map.get_data(identifier.enable_CPIMarker) \
                and self.god_map.get_data(identifier.collision_checker) != CollisionCheckerLib.none \
                and not self.god_map.get_data(identifier.CPIMarker_in_planning_loop):
            plan_postprocessing.add_child(running_is_success(CollisionMarker)('collision marker'))
        if self.god_map.get_data(identifier.PlotTrajectory_enabled):
            kwargs = self.god_map.get_data(identifier.PlotTrajectory)
            plan_postprocessing.add_child(PlotTrajectory('plot trajectory', **kwargs))
        if self.god_map.get_data(identifier.PlotDebugTrajectory_enabled):
            kwargs = self.god_map.get_data(identifier.PlotDebugTrajectory)
            plan_postprocessing.add_child(PlotDebugExpressions('plot debug expressions', **kwargs))
        return plan_postprocessing

    def grow_execution(self):
        execution = failure_is_success(Sequence)('execution')
        execution.add_child(IF('execute?', identifier.execute))
        if self.add_real_time_tracking:
            execution.add_child(SetDriveGoals('SetupBaseTrajConstraints'))
            execution.add_child(InitQPController('InitQPController for base'))
        execution.add_child(SetTrackingStartTime('start start time'))
        execution.add_child(self.grow_monitor_execution())
        execution.add_child(SetZeroVelocity())
        return execution

    def grow_monitor_execution(self):
        monitor_execution = failure_is_success(Selector)('monitor execution')
        monitor_execution.add_child(success_is_failure(PublishFeedback)('publish feedback',
                                                                     self.god_map.get_data(
                                                                         identifier.action_server_name),
                                                                     MoveFeedback.EXECUTION))
        monitor_execution.add_child(self.grow_execution_cancelled())
        monitor_execution.add_child(self.grow_move_robots())
        monitor_execution.add_child(SetErrorCode('set error code', 'Execution'))
        return monitor_execution

    def grow_execution_cancelled(self):
        execute_canceled = Sequence('execute canceled')
        execute_canceled.add_child(GoalCanceled('goal canceled', self.action_server_name))
        execute_canceled.add_child(SetErrorCode('set error code', 'Execution'))
        return execute_canceled

    def grow_move_robots(self):
        self.add_real_time_tracking = False
        execution_action_server = Parallel('move robots',
                                           policy=ParallelPolicy.SuccessOnAll(synchronise=True))
        action_servers = self.god_map.get_data(identifier.robot_interface)
        base_drive = self.config.robot_interface_config.drive_interface
        if base_drive is not None:
            real_time_tracking = PluginBehavior('base sequence')
            real_time_tracking.add_plugin(success_is_running(SyncTfFrames)('sync tf frames',
                                                                           **self.god_map.unsafe_get_data(
                                                                               identifier.SyncTfFrames)))
            real_time_tracking.add_plugin(SyncOdometry('sync odometry',
                                                       **self.god_map.unsafe_get_data(identifier.SyncOdometry)))
            real_time_tracking.add_plugin(RosTime('time'))
            real_time_tracking.add_plugin(ControllerPlugin('base controller'))
            real_time_tracking.add_plugin(RealKinSimPlugin('kin sim'))
            if self.god_map.unsafe_get_data(identifier.PublishDebugExpressions)['enabled']:
                real_time_tracking.add_plugin(PublishDebugExpressions('PublishDebugExpressions',
                                                                      **self.god_map.unsafe_get_data(
                                                                          identifier.PublishDebugExpressions)))
        for follow_joint_trajectory_config in action_servers:
            execution_action_server.add_child(follow_joint_trajectory_config.make_plugin())

        if base_drive is not None:
            self.add_real_time_tracking = True
            real_time_tracking.add_plugin(base_drive.make_plugin())
        if self.add_real_time_tracking:
            execution_action_server.add_child(real_time_tracking)
        return execution_action_server




class ClosedLoop(OpenLoop):

    def grow_giskard(self):
        root = Sequence('Giskard')
        root.add_child(self.grow_wait_for_goal())
        root.add_child(CleanUp('cleanup'))
        root.add_child(self.grow_process_goal())
        root.add_child(SendResult('send result', self.action_server_name, MoveAction))
        return root

    # def grow_sync_branch(self):
    #     sync = Sequence('Synchronize')
    #     sync.add_child(WorldUpdater('update world'))
    #     sync.add_child(running_is_success(SyncConfiguration)('update robot configuration', RobotName))
    #     sync.add_child(SyncLocalization('update robot localization', RobotName))
    #     sync.add_child(TFPublisher('publish tf', **self.god_map.get_data(identifier.TFPublisher)))
    #     sync.add_child(CollisionSceneUpdater('update collision scene'))
    #     sync.add_child(running_is_success(VisualizationBehavior)('visualize collision scene'))
    #     return sync

    def grow_planning3(self):
        planning_3 = Sequence('planning III', sleep=0)
        planning_3.add_child(self.grow_closed_loop_control())
        return planning_3

    def grow_closed_loop_control(self):
        planning_4 = PluginBehavior('planning IIII')
        action_servers = self.god_map.get_data(identifier.robot_interface)
        behaviors = get_all_classes_in_package(giskardpy.tree.behaviors)
        for i, (execution_action_server_name, params) in enumerate(action_servers.items()):
            C = behaviors[params['plugin']]
            del params['plugin']
            planning_4.add_plugin(C(execution_action_server_name, **params))
        planning_4.add_plugin(SyncConfiguration2('update robot configuration',
                                                 self.god_map.unsafe_get_data(identifier.robot_group_name)))
        planning_4.add_plugin(LogTrajPlugin('log'))
        if self.god_map.get_data(identifier.collision_checker) is not None:
            planning_4.add_plugin(CollisionChecker('collision checker'))
        planning_4.add_plugin(ControllerPlugin('controller'))
        planning_4.add_plugin(KinSimPlugin('kin sim'))

        if self.god_map.get_data(identifier.PlotDebugTrajectory_enabled):
            planning_4.add_plugin(LogDebugExpressionsPlugin('log lba'))
        # planning_4.add_plugin(WiggleCancel('wiggle'))
        # planning_4.add_plugin(LoopDetector('loop detector'))
        planning_4.add_plugin(GoalReached('goal reached'))
        planning_4.add_plugin(TimePlugin('time'))
        if self.god_map.get_data(identifier.MaxTrajectoryLength_enabled):
            kwargs = self.god_map.get_data(identifier.MaxTrajectoryLength)
            planning_4.add_plugin(MaxTrajectoryLength('traj length check', **kwargs))
        return planning_4


# def sanity_check(god_map):
#     check_velocity_limits_reachable(god_map)


def sanity_check_derivatives(god_map):
    weights = god_map.get_data(identifier.joint_weights)
    limits = god_map.get_data(identifier.joint_limits)
    check_derivatives(weights, 'Weights')
    check_derivatives(limits, 'Limits')
    if len(weights) != len(limits):
        raise AttributeError('Weights and limits are not defined for the same number of derivatives')


def check_derivatives(entries, name):
    """
    :type entries: dict
    """
    allowed_derivates = list(order_map.values())[1:]
    for weight in entries:
        if weight not in allowed_derivates:
            raise AttributeError(
                '{} set for unknown derivative: {} not in {}'.format(name, weight, list(allowed_derivates)))
    weight_ids = [order_map.inverse[x] for x in entries]
    if max(weight_ids) != len(weight_ids):
        raise AttributeError(
            '{} for {} set, but some of the previous derivatives are missing'.format(name, order_map[max(weight_ids)]))

# def check_velocity_limits_reachable(god_map):
#     # TODO a more general version of this
#     robot = god_map.get_data(identifier.robot)
#     sample_period = god_map.get_data(identifier.sample_period)
#     prediction_horizon = god_map.get_data(identifier.prediction_horizon)
#     print_help = False
#     for joint_name in robot.get_joint_names():
#         velocity_limit = robot.get_joint_limit_expr_evaluated(joint_name, 1, god_map)
#         jerk_limit = robot.get_joint_limit_expr_evaluated(joint_name, 3, god_map)
#         velocity_limit_horizon = max_velocity_from_horizon_and_jerk(prediction_horizon, jerk_limit, sample_period)
#         if velocity_limit_horizon < velocity_limit:
#             logging.logwarn('Joint \'{}\' '
#                             'can reach at most \'{:.4}\' '
#                             'with to prediction horizon of \'{}\' '
#                             'and jerk limit of \'{}\', '
#                             'but limit in urdf/config is \'{}\''.format(joint_name,
#                                                                         velocity_limit_horizon,
#                                                                         prediction_horizon,
#                                                                         jerk_limit,
#                                                                         velocity_limit
#                                                                         ))
#             print_help = True
#     if print_help:
#         logging.logwarn('Check utils.py/max_velocity_from_horizon_and_jerk for help.')<|MERGE_RESOLUTION|>--- conflicted
+++ resolved
@@ -14,13 +14,8 @@
 from giskardpy.configs.data_types import CollisionCheckerLib
 from giskardpy.data_types import order_map
 from giskardpy.god_map import GodMap
-<<<<<<< HEAD
+from giskardpy.tree.behaviors.DebugTFPublisher import DebugTFPublisher
 from giskardpy.tree.behaviors.append_zero_velocity import SetZeroVelocity
-=======
-from giskardpy.model.world import WorldTree
-from giskardpy.tree.behaviors.DebugTFPublisher import DebugTFPublisher
-from giskardpy.tree.behaviors.append_zero_velocity import AppendZeroVelocity
->>>>>>> 56fa02bb
 from giskardpy.tree.behaviors.cleanup import CleanUp
 from giskardpy.tree.behaviors.collision_checker import CollisionChecker
 from giskardpy.tree.behaviors.collision_marker import CollisionMarker
@@ -590,13 +585,9 @@
         planning_4.add_plugin(LogTrajPlugin('log'))
         if self.god_map.get_data(identifier.PlotDebugTrajectory_enabled):
             planning_4.add_plugin(LogDebugExpressionsPlugin('log lba'))
-<<<<<<< HEAD
-        # planning_4.add_plugin(WiggleCancel('wiggle'))
-=======
         if self.god_map.get_data(identifier.PlotDebugTF_enabled):
             planning_4.add_plugin(DebugTFPublisher('debug tf publisher'))
-        planning_4.add_plugin(WiggleCancel('wiggle'))
->>>>>>> 56fa02bb
+        # planning_4.add_plugin(WiggleCancel('wiggle'))
         planning_4.add_plugin(LoopDetector('loop detector'))
         planning_4.add_plugin(GoalReached('goal reached'))
         planning_4.add_plugin(TimePlugin())
