--- conflicted
+++ resolved
@@ -61,9 +61,7 @@
     precision: 3 # decimal places
   VisualizationBehavior: # planning visualization through markers, slows planning down a little bit
     enabled: True
-<<<<<<< HEAD
-  #WorldVisualizationBehavior: # planning world visualization through markers, slows planning down a little bit
-  #  enabled: False
+    in_planning_loop: False
   CPIMarker: # contact visualization, slows planning down a little bit
     enabled: False
   GlobalPlannerNeeded:
@@ -95,33 +93,28 @@
     max_replanning_retries: 10
     normal:
       navigation:
-        planner: ['PRM', 'LazyPRM', 'PRMstar', 'LazyPRMstar', 'RRT', 'RRTConnect', 'TRRT', 'LazyRRT','EST',
-                  'SBL','KPIECE1', 'BKPIECE1', 'LBKPIECE1', 'FMT', 'BFMT',
-                  'STRIDE', 'BITstar', 'ABITstar', 'RRTstar', 'LBTRRT', 'SST', 'RRTXstatic', 'RRTsharp',
-                  'InformedRRTstar'] # sublist of above planners
-        motion_validator: ['rays'] # sublist of ['rays', 'box', 'discrete']
+        planner: [ 'PRM', 'LazyPRM', 'PRMstar', 'LazyPRMstar', 'RRT', 'RRTConnect', 'TRRT', 'LazyRRT','EST',
+                   'SBL','KPIECE1', 'BKPIECE1', 'LBKPIECE1', 'FMT', 'BFMT',
+                   'STRIDE', 'BITstar', 'ABITstar', 'RRTstar', 'LBTRRT', 'SST', 'RRTXstatic', 'RRTsharp',
+                   'InformedRRTstar' ] # sublist of above planners
+        motion_validator: [ 'rays' ] # sublist of ['rays', 'box', 'discrete']
         time: 30
         range: 0.2
       movement:
-        planner: ['RRTConnect'] # sublist of above planners
-        motion_validator: ['rays', 'discrete'] # sublist of ['rays', 'box', 'discrete']
+        planner: [ 'RRTConnect' ] # sublist of above planners
+        motion_validator: [ 'rays', 'discrete' ] # sublist of ['rays', 'box', 'discrete']
         time: 30
         range: 0.05
     narrow:
       movement:
-        planner: ['RRTConnect', 'EST', 'KPIECE1', 'RRT',
-                  'TRRT', 'STRIDE', 'RRTstar', 'BITstar',
-                  'ABITstar', 'LBTRRT', 'RRTXstatic',
-                  'RRTsharp', 'InformedRRTstar'] # sublist of ['InformedRRTstar', 'RRTConnect', 'ABITstar']
-        motion_validator: ['discrete'] # sublist of ['rays', 'box', 'discrete']
+        planner: [ 'RRTConnect', 'EST', 'KPIECE1', 'RRT',
+                   'TRRT', 'STRIDE', 'RRTstar', 'BITstar',
+                   'ABITstar', 'LBTRRT', 'RRTXstatic',
+                   'RRTsharp', 'InformedRRTstar' ] # sublist of ['InformedRRTstar', 'RRTConnect', 'ABITstar']
+        motion_validator: [ 'discrete' ] # sublist of ['rays', 'box', 'discrete']
         time: 30
         range: 0.1
-=======
     in_planning_loop: False
-  CPIMarker: # contact visualization, slows planning down a little bit
-    enabled: False
-    in_planning_loop: False
->>>>>>> 2950e390
   PlotTrajectory: # plots the joint trajectory at the end of planning, useful for debugging
     enabled: True
     path_enabled: True #will plot planned path and executed trajectory if computed
@@ -148,11 +141,7 @@
     tf_topic: /tf
   MaxTrajectoryLength:
     enabled: True
-<<<<<<< HEAD
     length: 100 # will abort planning if the trajectory becomes longer than this many seconds
-=======
-    length: 30 # will abort planning if the trajectory becomes longer than this many seconds
->>>>>>> 2950e390
 reachability_check:
   sample_period: 0.5
   prismatic_velocity: 2.0
