--- conflicted
+++ resolved
@@ -134,15 +134,9 @@
         self.results = Queue(100)
         self.robot = self.tree.root.children[0]._plugins[u'fk'].robot
         self.joint_limits = {joint_name: self.robot.get_joint_lower_upper_limit(joint_name) for joint_name in
-<<<<<<< HEAD
-                             self.controlled_joints if self.robot.is_joint_controllable(joint_name)}
-        self.world = Blackboard().god_map.safe_get_data([u'pybullet_world'])  # type: PyBulletWorld
-        self.world_plugin = self.tree.root.children[3].children[3]._plugins[u'coll'] # type: CollisionChecker
-=======
                              self.get_controlled_joint_names() if self.robot.is_joint_controllable(joint_name)}
         # self.world = self.get_god_map().safe_get_data([u'pybullet_world'])  # type: PyBulletWorld
-        self.world_plugin = self.tree.root.children[3].children[2]._plugins[u'coll'] # type: CollisionChecker
->>>>>>> 2006dd19
+        self.world_plugin = self.tree.root.children[3].children[3]._plugins[u'coll'] # type: CollisionChecker
         self.default_root = default_root
         self.map = u'map'
         self.simple_base_pose_pub = rospy.Publisher(u'/move_base_simple/goal', PoseStamped, queue_size=10)
