import datetime
import os
from collections import OrderedDict, defaultdict
from copy import deepcopy
from time import time
from typing import List, Dict

import matplotlib.pyplot as plt
import numpy as np
import pandas as pd

from giskardpy import casadi_wrapper as w
from giskardpy.configs.data_types import SupportedQPSolver
from giskardpy.exceptions import OutOfJointLimitsException, \
<<<<<<< HEAD
    HardConstraintsViolatedException, QPSolverException
from giskardpy.my_types import expr_symbol
=======
    HardConstraintsViolatedException, PlanningException
>>>>>>> 5b8c5d0b
from giskardpy.qp.constraint import VelocityConstraint, Constraint
from giskardpy.qp.free_variable import FreeVariable
from giskardpy.utils import logging
from giskardpy.utils.time_collector import TimeCollector
from giskardpy.utils.utils import memoize, create_path


def save_pandas(dfs, names, path):
    folder_name = '{}/pandas_{}/'.format(path, datetime.datetime.now().strftime('%Yy-%mm-%dd--%Hh-%Mm-%Ss'))
    create_path(folder_name)
    for df, name in zip(dfs, names):
        csv_string = 'name\n'
        with pd.option_context('display.max_rows', None, 'display.max_columns', None):
            if df.shape[1] > 1:
                for column_name, column in df.T.items():
                    csv_string += column.add_prefix(column_name + '||').to_csv(float_format='%.4f')
            else:
                csv_string += df.to_csv(float_format='%.4f')
        file_name2 = '{}{}.csv'.format(folder_name, name)
        with open(file_name2, 'w') as f:
            f.write(csv_string)


class Parent(object):
    time_collector: TimeCollector

    def __init__(self, sample_period, prediction_horizon, order, time_collector=None):
        self.time_collector = time_collector
        self.prediction_horizon = prediction_horizon
        self.sample_period = sample_period
        self.order = order

    def _sorter(self, *args):
        """
        Sorts every arg dict individually and then appends all of them.
        :arg args: a bunch of dicts
        :return: list
        """
        result = []
        result_names = []
        for arg in args:
            result.extend(self.__helper(arg))
            result_names.extend(self.__helper_names(arg))
        return result, result_names

    def __helper(self, param):
        return [x for _, x in sorted(param.items())]

    def __helper_names(self, param):
        return [x for x, _ in sorted(param.items())]

    def blow_up(self, d, num_of_copies, weight_inc_f=None):
        result = {}
        for t in range(num_of_copies):
            for name, value in d.items():
                if weight_inc_f is not None:
                    result['t{:03d}/{}'.format(t, name)] = weight_inc_f(value, t)
                else:
                    result['t{:03d}/{}'.format(t, name)] = value
        return result


class H(Parent):
    def __init__(self, free_variables, constraints, velocity_constraints, sample_period, prediction_horizon, order):
        super(H, self).__init__(sample_period, prediction_horizon, order)
        self.free_variables = free_variables
        self.constraints = constraints  # type: list[Constraint]
        self.velocity_constraints = velocity_constraints  # type: list[velocity_constraints]
        self.height = 0
        self._compute_height()

    def _compute_height(self):
        self.height = self.number_of_free_variables_with_horizon()
        self.height += self.number_of_constraint_vel_variables()
        self.height += self.number_of_contraint_error_variables()

    @property
    def width(self):
        return self.height

    def number_of_free_variables_with_horizon(self):
        h = 0
        for v in self.free_variables:
            h += (min(v.order, self.order) - 1) * self.prediction_horizon
        return h

    def number_of_constraint_vel_variables(self):
        h = 0
        for c in self.velocity_constraints:
            h += c.control_horizon
        return h

    def number_of_contraint_error_variables(self):
        return len(self.constraints)

    @profile
    def weights(self):
        weights = defaultdict(dict)  # maps order to joints
        for t in range(self.prediction_horizon):
            for v in self.free_variables:  # type: FreeVariable
                for o in range(1, min(v.order, self.order)):
                    weights[o]['t{:03d}/{}/{}'.format(t, v.position_name, o)] = v.normalized_weight(t, o,
                                                                                                    self.prediction_horizon)
        slack_weights = {}
        for t in range(self.prediction_horizon):
            for c in self.velocity_constraints:  # type: VelocityConstraint
                if t < c.control_horizon:
                    slack_weights['t{:03d}/{}'.format(t, c.name)] = c.normalized_weight(t)

        error_slack_weights = {'{}/error'.format(c.name): c.normalized_weight(self.prediction_horizon) for c in
                               self.constraints}

        params = []
        for o, w in sorted(weights.items()):
            params.append(w)
        params.append(slack_weights)
        params.append(error_slack_weights)
        return self._sorter(*params)[0]

    @profile
    @memoize
    def make_error_id_to_vel_ids_map(self):
        d = defaultdict(list)
        start_id1 = self.number_of_free_variables_with_horizon()
        start_id = self.number_of_free_variables_with_horizon() + self.number_of_constraint_vel_variables()
        c = 0
        for t in range(self.prediction_horizon):
            for i, constraint in enumerate(self.constraints):
                if t < constraint.control_horizon:
                    d[start_id + i].append(start_id1 + c)
                    c += 1
        return {k: np.array(v) for k, v in d.items()}


class B(Parent):
    def __init__(self, free_variables, constraints, velocity_constraints, sample_period, prediction_horizon, order):
        super(B, self).__init__(sample_period, prediction_horizon, order)
        self.free_variables = free_variables  # type: list[FreeVariable]
        self.constraints = constraints  # type: list[Constraint]
        self.velocity_constraints = velocity_constraints  # type: list[VelocityConstraint]
        self.no_limits = 1e4

    def get_lower_slack_limits(self):
        result = {}
        for t in range(self.prediction_horizon):
            for c in self.velocity_constraints:
                if t < c.control_horizon:
                    result[f't{t:03}/{c.name}'] = c.lower_slack_limit[t]
        return result

    def get_upper_slack_limits(self):
        result = {}
        for t in range(self.prediction_horizon):
            for c in self.velocity_constraints:
                if t < c.control_horizon:
                    result[f't{t:03}/{c.name}'] = c.upper_slack_limit[t]
        return result

    def get_lower_error_slack_limits(self):
        return {f'{c.name}/error': c.lower_slack_limit for c in self.constraints}

    def get_upper_error_slack_limits(self):
        return {f'{c.name}/error': c.upper_slack_limit for c in self.constraints}

    def __call__(self):
        lb = defaultdict(dict)
        ub = defaultdict(dict)
        for t in range(self.prediction_horizon):
            for v in self.free_variables:  # type: FreeVariable
                for o in range(1, min(v.order, self.order)):  # start with velocity
                    if t == self.prediction_horizon - 1 \
                            and o < min(v.order, self.order) - 1 \
                            and self.prediction_horizon > 2:  # and False:
                        lb[o]['t{:03d}/{}/{}'.format(t, v.position_name, o)] = 0
                        ub[o]['t{:03d}/{}/{}'.format(t, v.position_name, o)] = 0
                    else:
                        lb[o]['t{:03d}/{}/{}'.format(t, v.position_name, o)] = v.get_lower_limit(o)
                        ub[o]['t{:03d}/{}/{}'.format(t, v.position_name, o)] = v.get_upper_limit(o)
        lb_params = []
        for o, x in sorted(lb.items()):
            lb_params.append(x)
        lb_params.append(self.get_lower_slack_limits())
        lb_params.append(self.get_lower_error_slack_limits())

        ub_params = []
        for o, x in sorted(ub.items()):
            ub_params.append(x)
        ub_params.append(self.get_upper_slack_limits())
        ub_params.append(self.get_upper_error_slack_limits())

        lb, self.names = self._sorter(*lb_params)
        return lb, self._sorter(*ub_params)[0]


class BA(Parent):
    def __init__(self, free_variables, constraints, velocity_constraints, sample_period, prediction_horizon, order):
        super(BA, self).__init__(sample_period, prediction_horizon, order)
        self.free_variables = free_variables
        self.constraints = constraints
        self.velocity_constraints = velocity_constraints
        self.round_to = 5
        self.round_to2 = 10

    def get_lower_constraint_velocities(self):
        result = {}
        for t in range(self.prediction_horizon):
            for c in self.velocity_constraints:
                if t < c.control_horizon:
                    result[f't{t:03}/{c.name}'] = w.limit(c.lower_velocity_limit[t] * self.sample_period,
                                                          -c.velocity_limit * self.sample_period,
                                                          c.velocity_limit * self.sample_period)
        return result

    def get_upper_constraint_velocities(self):
        result = {}
        for t in range(self.prediction_horizon):
            for c in self.velocity_constraints:
                if t < c.control_horizon:
                    result[f't{t:03}/{c.name}'] = w.limit(c.upper_velocity_limit[t] * self.sample_period,
                                                          -c.velocity_limit * self.sample_period,
                                                          c.velocity_limit * self.sample_period)
        return result

    @memoize
    def get_lower_constraint_error(self):
        return {f'{c.name}/e': w.limit(c.lower_error,
                                       -c.velocity_limit * self.sample_period * c.control_horizon,
                                       c.velocity_limit * self.sample_period * c.control_horizon)
                for c in self.constraints}

    @memoize
    def get_upper_constraint_error(self):
        return {f'{c.name}/e': w.limit(c.upper_error,
                                       -c.velocity_limit * self.sample_period * c.control_horizon,
                                       c.velocity_limit * self.sample_period * c.control_horizon)
                for c in self.constraints}

    def __call__(self) -> tuple:
        lb = {}
        ub = {}
        # position limits
        for t in range(self.prediction_horizon):
            for v in self.free_variables:  # type: FreeVariable
                if v.has_position_limits():
                    lb['t{:03d}/{}/p_limit'.format(t, v.position_name)] = w.round_up(
                        v.get_lower_limit(0) - v.get_symbol(0),
                        self.round_to2)
                    ub['t{:03d}/{}/p_limit'.format(t, v.position_name)] = w.round_down(
                        v.get_upper_limit(0) - v.get_symbol(0),
                        self.round_to2)

        l_last_stuff = defaultdict(dict)
        u_last_stuff = defaultdict(dict)
        for v in self.free_variables:
            for o in range(1, min(v.order, self.order) - 1):
                l_last_stuff[o]['{}/last_{}'.format(v.position_name, o)] = w.round_down(v.get_symbol(o), self.round_to)
                u_last_stuff[o]['{}/last_{}'.format(v.position_name, o)] = w.round_up(v.get_symbol(o), self.round_to)

        derivative_link = defaultdict(dict)
        for t in range(self.prediction_horizon - 1):
            for v in self.free_variables:
                for o in range(1, min(v.order, self.order) - 1):
                    derivative_link[o]['t{:03d}/{}/{}/link'.format(t, o, v.position_name)] = 0

        lb_params = [lb]
        ub_params = [ub]
        for o in range(1, self.order - 1):
            lb_params.append(l_last_stuff[o])
            lb_params.append(derivative_link[o])
            ub_params.append(u_last_stuff[o])
            ub_params.append(derivative_link[o])
        lb_params.append(self.get_lower_constraint_velocities())
        lb_params.append(self.get_lower_constraint_error())
        ub_params.append(self.get_upper_constraint_velocities())
        ub_params.append(self.get_upper_constraint_error())

        lbA, self.names = self._sorter(*lb_params)
        return lbA, self._sorter(*ub_params)[0]


class A(Parent):
    def __init__(self, free_variables, constraints, velocity_constraints, sample_period, prediction_horizon, order,
                 time_collector):
        super(A, self).__init__(sample_period, prediction_horizon, order, time_collector)
        self.free_variables = free_variables  # type: list[FreeVariable]
        self.constraints = constraints  # type: list[Constraint]
        self.velocity_constraints = velocity_constraints  # type: list[VelocityConstraint]
        self.joints = {}
        self.height = 0
        self._compute_height()
        self.width = 0
        self._compute_width()

    def _compute_height(self):
        # rows for position limits of non continuous joints
        self.height = self.prediction_horizon * (self.number_of_joints - self.num_of_continuous_joints())
        # rows for linking vel/acc/jerk
        self.height += self.number_of_joints * self.prediction_horizon * (self.order - 2)
        # rows for velocity constraints
        for i, c in enumerate(self.velocity_constraints):
            self.height += c.control_horizon
        # row for constraint error
        self.height += len(self.constraints)

    def _compute_width(self):
        # columns for joint vel/acc/jerk symbols
        self.width = self.number_of_joints * self.prediction_horizon * (self.order - 1)
        # columns for velocity constraints
        for i, c in enumerate(self.velocity_constraints):
            self.width += c.control_horizon
        # slack variable for constraint error
        self.width += len(self.constraints)

    @property
    def number_of_joints(self):
        return len(self.free_variables)

    @memoize
    def num_of_continuous_joints(self):
        return len([v for v in self.free_variables if not v.has_position_limits()])

    def get_constraint_expressions(self):
        return self._sorter({c.name: c.expression for c in self.constraints})[0]

    def get_velocity_constraint_expressions(self):
        return self._sorter({c.name: c.expression for c in self.velocity_constraints})[0]

    def get_free_variable_symbols(self):
        return self._sorter({v.position_name: v.get_symbol(0) for v in self.free_variables})[0]

    @profile
    def construct_A(self):
        #         |   t1   |   tn   |   t1   |   tn   |   t1   |   tn   |   t1   |   tn   |
        #         |v1 v2 vn|v1 v2 vn|a1 a2 an|a1 a2 an|j1 j2 jn|j1 j2 jn|s1 s2 sn|s1 s2 sn|
        #         |-----------------------------------------------------------------------|
        #         |sp      |        |        |        |        |        |        |        |
        #         |   sp   |        |        |        |        |        |        |        |
        #         |      sp|        |        |        |        |        |        |        |
        #         |-----------------------------------------------------------------------|
        #         |sp      |sp      |        |        |        |        |        |        |
        #         |   sp   |   sp   |        |        |        |        |        |        |
        #         |      sp|      sp|        |        |        |        |        |        |
        #         |=======================================================================|
        #         | 1      |        |-sp     |        |        |        |        |        |
        #         |    1   |        |   -sp  |        |        |        |        |        |
        #         |       1|        |     -sp|        |        |        |        |        |
        #         |-----------------------------------------------------------------------|
        #         |-1      | 1      |        |-sp     |        |        |        |        |
        #         |   -1   |    1   |        |   -sp  |        |        |        |        |
        #         |      -1|       1|        |     -sp|        |        |        |        |
        #         |=======================================================================|
        #         |        |        | 1      |        |-sp     |        |-sp     |        |
        #         |        |        |    1   |        |   -sp  |        |   -sp  |        |
        #         |        |        |       1|        |     -sp|        |     -sp|        |
        #         |-----------------------------------------------------------------------|
        #         |        |        |-1      | 1      |        |-sp     |        |-sp     |
        #         |        |        |   -1   |    1   |        |   -sp  |        |   -sp  |
        #         |        |        |      -1|       1|        |     -sp|        |     -sp|
        #         |=======================================================================|
        #         |  J*sp  |        |        |        |        |        |   sp   |        |
        #         |-----------------------------------------------------------------------|
        #         |        |  J*sp  |        |        |        |        |        |   sp   |
        #         |-----------------------------------------------------------------------|
        #         |  J*sp  |  J*sp  |        |        |        |        | sp*ph  | sp*ph  |
        #         |-----------------------------------------------------------------------|

        #         |   t1   |   t2   |   t3   |   t3   |
        #         |v1 v2 vn|v1 v2 vn|v1 v2 vn|v1 v2 vn|
        #         |-----------------------------------|
        #         |sp      |        |        |        |
        #         |   sp   |        |        |        |
        #         |      sp|        |        |        |
        #         |sp      |sp      |        |        |
        #         |   sp   |   sp   |        |        |
        #         |      sp|      sp|        |        |
        #         |sp      |sp      |sp      |        |
        #         |   sp   |   sp   |   sp   |        |
        #         |      sp|      sp|      sp|        |
        #         |sp      |sp      |sp      |sp      |
        #         |   sp   |   sp   |   sp   |   sp   |
        #         |      sp|      sp|      sp|      sp|
        #         |===================================|
        # TODO possible speed improvement by creating blocks and stitching them together
        number_of_joints = self.number_of_joints
        A_soft = w.zeros(
            self.prediction_horizon * number_of_joints +  # joint position constraints
            number_of_joints * self.prediction_horizon * (self.order - 2) +  # links
            len(self.velocity_constraints) * (self.prediction_horizon) +  # velocity constraints
            len(self.constraints),  # constraints
            number_of_joints * self.prediction_horizon * (self.order - 1) +
            len(self.velocity_constraints) * self.prediction_horizon + len(self.constraints)
        )
        t = time()
        J_vel = w.jacobian(w.Matrix(self.get_velocity_constraint_expressions()), self.get_free_variable_symbols(),
                           order=1)
        J_err = w.jacobian(w.Matrix(self.get_constraint_expressions()), self.get_free_variable_symbols(), order=1)
        J_vel *= self.sample_period
        J_err *= self.sample_period
        jac_time = time() - t
        logging.loginfo('computed Jacobian in {:.5f}s'.format(jac_time))
        # Jd = w.jacobian(w.Matrix(soft_expressions), controlled_joints, order=2)
        # logging.loginfo('computed Jacobian dot in {:.5f}s'.format(time() - t))
        self.time_collector.jacobians.append(jac_time)

        # position limits
        vertical_offset = number_of_joints * self.prediction_horizon
        for p in range(1, self.prediction_horizon + 1):
            matrix_size = number_of_joints * p
            I = w.eye(matrix_size) * self.sample_period
            start = vertical_offset - matrix_size
            A_soft[start:vertical_offset, :matrix_size] += I

        # derivative links
        block_size = number_of_joints * (self.order - 2) * self.prediction_horizon
        I = w.eye(block_size)
        A_soft[vertical_offset:vertical_offset + block_size, :block_size] += I
        h_offset = number_of_joints * self.prediction_horizon
        A_soft[vertical_offset:vertical_offset + block_size, h_offset:h_offset + block_size] += -I * self.sample_period

        I_height = number_of_joints * (self.prediction_horizon - 1)
        I = -w.eye(I_height)
        offset_v = vertical_offset
        offset_h = 0
        for o in range(self.order - 2):
            offset_v += number_of_joints
            A_soft[offset_v:offset_v + I_height, offset_h:offset_h + I_height] += I
            offset_v += I_height
            offset_h += self.prediction_horizon * number_of_joints
        vertical_offset = vertical_offset + block_size

        # constraints
        # TODO i don't need vel checks for the last 2 entries because the have to be zero with current B's
        # velocity limits
        J_vel_limit_block = w.kron(w.eye(self.prediction_horizon), J_vel)
        next_vertical_offset = vertical_offset + J_vel_limit_block.shape[0]
        A_soft[vertical_offset:next_vertical_offset, :J_vel_limit_block.shape[1]] = J_vel_limit_block
        I = w.eye(J_vel_limit_block.shape[0]) * self.sample_period
        if J_err.shape[0] > 0:
            A_soft[vertical_offset:next_vertical_offset, -I.shape[1] - J_err.shape[0]:-J_err.shape[0]] = I
        else:
            A_soft[vertical_offset:next_vertical_offset, -I.shape[1]:] = I
        # delete rows if control horizon of constraint shorter than prediction horizon
        rows_to_delete = []
        for t in range(self.prediction_horizon):
            for i, c in enumerate(self.velocity_constraints):
                index = vertical_offset + i + (t * len(self.velocity_constraints))
                if t + 1 > c.control_horizon:
                    rows_to_delete.append(index)

        # delete columns where control horizon is shorter than prediction horizon
        columns_to_delete = []
        horizontal_offset = A_soft.shape[1] - I.shape[1] - J_err.shape[0]
        for t in range(self.prediction_horizon):
            for i, c in enumerate(self.velocity_constraints):
                index = horizontal_offset + (t * len(self.velocity_constraints)) + i
                if t + 1 > c.control_horizon:
                    columns_to_delete.append(index)

        # J stack for total error
        if len(self.constraints) > 0:
            J_hstack = w.hstack([J_err for _ in range(self.prediction_horizon)])
            vertical_offset = next_vertical_offset
            next_vertical_offset = vertical_offset + J_hstack.shape[0]
            # set jacobian entry to 0 if control horizon shorter than prediction horizon
            for i, c in enumerate(self.constraints):
                # offset = vertical_offset + i
                J_hstack[i, c.control_horizon * len(self.free_variables):] = 0
            A_soft[vertical_offset:next_vertical_offset, :J_hstack.shape[1]] = J_hstack

            # sum of vel slack for total error
            # I = w.kron(w.Matrix([[1 for _ in range(self.prediction_horizon)]]),
            #            w.eye(J_hstack.shape[0])) * self.sample_period
            # A_soft[vertical_offset:next_vertical_offset, -I.shape[1]-len(self.constraints):-len(self.constraints)] = I
            # TODO multiply with control horizon instead?
            # extra slack variable for total error
            I = w.eye(J_hstack.shape[0]) * self.sample_period * self.prediction_horizon
            A_soft[vertical_offset:next_vertical_offset, -I.shape[1]:] = I

        # delete rows with position limits of continuous joints
        continuous_joint_indices = [i for i, v in enumerate(self.free_variables) if not v.has_position_limits()]
        for o in range(self.prediction_horizon):
            for i in continuous_joint_indices:
                rows_to_delete.append(i + len(self.free_variables) * (o))

        A_soft.remove(rows_to_delete, [])
        A_soft.remove([], columns_to_delete)
        return A_soft

    def A(self):
        return self.construct_A()


<<<<<<< HEAD
class QPController:
=======
class Filter(object):
    """
    Filter for the QPController
    """

    def __init__(self, max_filter_size=20):
        self.points = list()
        self.filter_size = 0
        self.max_filter_size = max_filter_size

    def full(self):
        return self.max_filter_size == self.filter_size

    def _dominate(self, e1, e2):
        return e1 < e2

    def is_filtered(self, e1):
        for e in self.points:
            if self._dominate(e, e1):
                return False
        return True

    def add(self, e):
        if not self.is_filtered(e):
            raise Exception('Please check if element gets filtered before adding.')
        tmp = deepcopy(self.points)
        self.points = []
        for t in tmp:
            if not self._dominate(e, t):
                self.points.append(t)
        if self.full():
            self.points = self.points[1:]
        self.points.append(e)


class QPController(object):
>>>>>>> 5b8c5d0b
    """
    Wraps around QP Solver. Builds the required matrices from constraints.
    """
    time_collector: TimeCollector

    def __init__(self,
                 sample_period: float,
                 prediction_horizon: int,
                 solver_name: str,
                 free_variables: List[FreeVariable] = None,
                 constraints: List[Constraint] = None,
                 velocity_constraints: List[VelocityConstraint] = None,
                 debug_expressions: Dict[str, expr_symbol] = None,
                 retries_with_relaxed_constraints: int = 0,
                 retry_added_slack: float = 100,
                 retry_weight_factor: float = 100,
                 time_collector: TimeCollector = None):
        self.time_collector = time_collector
        self.free_variables = []
        self.constraints = []
        self.velocity_constraints = []
        self.debug_expressions = {}
        self.prediction_horizon = prediction_horizon
        self.sample_period = sample_period
        self.retries_with_relaxed_constraints = retries_with_relaxed_constraints
        self.retry_added_slack = retry_added_slack
        self.retry_weight_factor = retry_weight_factor
        self.xdot_full = None
        if free_variables is not None:
            self.add_free_variables(free_variables)
        if constraints is not None:
            self.add_constraints(constraints)
        if velocity_constraints is not None:
            self.add_velocity_constraints(velocity_constraints)
        if debug_expressions is not None:
            self.add_debug_expressions(debug_expressions)

        if solver_name == SupportedQPSolver.gurobi:
            from giskardpy.qp.qp_solver_gurobi import QPSolverGurobi
            self.qp_solver = QPSolverGurobi()
        elif solver_name == SupportedQPSolver.qp_oases:
            from giskardpy.qp.qp_solver import QPSolver
            self.qp_solver = QPSolver()
        elif solver_name == SupportedQPSolver.cplex:
            from giskardpy.qp.qp_solver_cplex import QPSolverCplex
            self.qp_solver = QPSolverCplex()
        else:
            raise KeyError(f'Solver \'{solver_name}\' not supported')
        logging.loginfo(f'Using QP Solver \'{solver_name}\'')
        logging.loginfo(f'Prediction horizon: \'{self.prediction_horizon}\'')

    def add_free_variables(self, free_variables):
        """
        :type free_variables: list
        """
        # TODO check for empty goals
        if len(free_variables) == 0:
            raise QPSolverException('Cannot solve qp with no free variables')
        self.free_variables.extend(list(sorted(free_variables, key=lambda x: x.position_name)))
        l = [x.position_name for x in free_variables]
        duplicates = set([x for x in l if l.count(x) > 1])
        self.order = min(self.prediction_horizon + 1, max(v.order for v in self.free_variables))
        assert duplicates == set(), f'there are free variables with the same name: {duplicates}'

    def get_free_variable(self, name):
        """
        :type name: str
        :rtype: FreeVariable
        """
        for v in self.free_variables:
            if v.position_name == name:
                return v
        raise KeyError('No free variable with name: {}'.format(name))

    def add_constraints(self, constraints):
        """
        :type constraints: list
        """
        self.constraints.extend(list(sorted(constraints, key=lambda x: x.name)))
        l = [x.name for x in constraints]
        duplicates = set([x for x in l if l.count(x) > 1])
        assert duplicates == set(), f'there are multiple constraints with the same name: {duplicates}'
        for c in self.constraints:
            self.check_control_horizon(c)

    def add_velocity_constraints(self, constraints):
        """
        :type constraints: list
        """
        self.velocity_constraints.extend(list(sorted(constraints, key=lambda x: x.name)))
        l = [x.name for x in constraints]
        duplicates = set([x for x in l if l.count(x) > 1])
        assert duplicates == set(), f'there are multiple constraints with the same name: {duplicates}'
        for c in self.velocity_constraints:
            self.check_control_horizon(c)

    def check_control_horizon(self, constraint):
        if constraint.control_horizon is None:
            constraint.control_horizon = self.prediction_horizon
        elif constraint.control_horizon <= 0 or not isinstance(constraint.control_horizon, int):
            raise ValueError(f'Control horizon of {constraint.name} is {constraint.control_horizon}, '
                             f'it has to be an integer 1 <= control horizon <= prediction horizon')
        elif constraint.control_horizon > self.prediction_horizon:
            logging.logwarn(f'Specified control horizon of {constraint.name} is bigger than prediction horizon.'
                            f'Reducing control horizon of {constraint.control_horizon} '
                            f'to prediction horizon of {self.prediction_horizon}')

    def add_debug_expressions(self, debug_expressions):
        """
        :type debug_expressions: dict
        """
        # TODO check duplicates
        self.debug_expressions.update(debug_expressions)

    @profile
    def compile(self):
        self._construct_big_ass_M()
        self._compile_big_ass_M()

    def get_parameter_names(self):
        return self.compiled_big_ass_M.str_params

    @profile
    def _compile_big_ass_M(self):
        t = time()
        free_symbols = w.free_symbols(self.big_ass_M)
        debug_free_symbols = w.free_symbols(self.debug_v)
        free_symbols = set(free_symbols)
        free_symbols.update(debug_free_symbols)
        free_symbols = list(free_symbols)
        self.compiled_big_ass_M = w.speed_up(self.big_ass_M,
                                             free_symbols)
        compilation_time = time() - t
        logging.loginfo('Compiled symbolic controller in {:.5f}s'.format(compilation_time))
        self.time_collector.compilations.append(compilation_time)
        # TODO should use separate symbols lists
        self.compiled_debug_v = w.speed_up(self.debug_v, free_symbols)

    def _are_joint_limits_violated(self, error_message):
        violations = (self.p_ub - self.p_lb)[self.p_lb.data > self.p_ub.data]
        if len(violations) > 0:
            error_message += f'\nThe following joints are outside of their limits: \n {violations}'
            raise OutOfJointLimitsException(error_message)
        logging.loginfo('All joints are within limits')
        return False

    def _is_close_to_joint_limits(self):
        joint_with_position_limits = [x for x in self.free_variables if x.has_position_limits()]
        num_joint_with_position_limits = len(joint_with_position_limits)
        lbA = self.p_lbA_raw[:num_joint_with_position_limits]
        ubA = self.p_ubA_raw[:num_joint_with_position_limits]
        joint_range = ubA - lbA
        percentage = 0.01
        joint_range *= percentage
        lbA_danger = lbA[lbA > -joint_range].dropna()
        ubA_danger = ubA[ubA < joint_range].dropna()
        result = False
        if len(lbA_danger) > 0:
            logging.logwarn(
                'The following joints ended up closer than {}% to their lower position limits {}'.format(percentage,
                                                                                                         list(
                                                                                                             lbA_danger.index)))
            result = True
        if len(ubA_danger) > 0:
            logging.logwarn(
                'The following joints ended up closer than {}% to their upper position limits {}'.format(percentage,
                                                                                                         list(
                                                                                                             ubA_danger.index)))
            result = True
        return result

    def save_all_pandas(self):
        if hasattr(self, 'p_xdot') and self.p_xdot is not None:
            save_pandas([self.p_weights, self.p_A, self.p_lbA, self.p_ubA, self.p_lb, self.p_ub, self.p_debug,
                         self.p_xdot],
                        ['weights', 'A', 'lbA', 'ubA', 'lb', 'ub', 'debug', 'xdot'],
                        '../tmp_data')
        else:
            save_pandas([self.p_weights, self.p_A, self.p_lbA, self.p_ubA, self.p_lb, self.p_ub, self.p_debug],
                        ['weights', 'A', 'lbA', 'ubA', 'lb', 'ub', 'debug'],
                        '../tmp_data')

    def _is_inf_in_data(self):
        logging.logerr(f'The following weight entries contain inf:\n'
                       f'{self.p_weights[self.p_weights == np.inf].dropna()}')
        logging.logerr(f'The following lbA entries contain inf:\n'
                       f'{self.p_lbA[self.p_lbA == np.inf].dropna()}')
        logging.logerr(f'The following ubA entries contain inf:\n'
                       f'{self.p_ubA[self.p_ubA == np.inf].dropna()}')
        logging.logerr(f'The following lb entries contain inf:\n'
                       f'{self.p_lb[self.p_lb == np.inf].dropna()}')
        logging.logerr(f'The following ub entries contain inf:\n'
                       f'{self.p_ub[self.p_ub == np.inf].dropna()}')
        if len(self.p_A[self.p_A == np.inf].dropna()) > 0:
            logging.logerr(f'A contains inf')
        # p_filtered = p_array.apply(lambda x: zip(x.index[x.isnull()].tolist(), x[x.isnull()]), 1)
        # p_filtered = p_filtered[p_filtered.apply(lambda x: len(x)) > 0]
        # if len(p_filtered) > 0:
        #     logging.logerr('{} has the following nans:'.format(name))
        #     self.__print_pandas_array(p_filtered)
        #     return True
        # logging.loginfo('{} has no nans'.format(name))
        return True

    def __print_pandas_array(self, array):
        import pandas as pd
        if len(array) > 0:
            with pd.option_context('display.max_rows', None, 'display.max_columns', None):
                print(array)

    def _init_big_ass_M(self):
        """
        #
        #         |---------------|
        #         |  A  | lba| uba|
        #         |---------------|
        #         |  w  | 0  | 0  |
        #         |---------------|
        #         |  lb | 0  | 0  |
        #         |---------------|
        #         |  ub | 0  | 0  |
        #         |---------------|
        """
        self.big_ass_M = w.zeros(self.A.height + 3,
                                 self.A.width + 2)
        self.debug_v = w.zeros(len(self.debug_expressions), 1)

    def _set_A_soft(self, A_soft):
        self.big_ass_M[:self.A.height, :self.A.width] = A_soft

    def _set_weights(self, weights):
        self.big_ass_M[self.A.height, :-2] = weights

    def _set_lb(self, lb):
        self.big_ass_M[self.A.height + 1, :-2] = lb

    def _set_ub(self, ub):
        self.big_ass_M[self.A.height + 2, :-2] = ub

    def _set_lbA(self, lbA):
        self.big_ass_M[:self.A.height, self.A.width] = lbA

    def _set_ubA(self, ubA):
        self.big_ass_M[:self.A.height, self.A.width + 1] = ubA

    @profile
    def _construct_big_ass_M(self):
        self.b = B(self.free_variables, self.constraints, self.velocity_constraints, self.sample_period,
                   self.prediction_horizon, self.order)
        self.H = H(self.free_variables, self.constraints, self.velocity_constraints, self.sample_period,
                   self.prediction_horizon, self.order)
        self.bA = BA(self.free_variables, self.constraints, self.velocity_constraints, self.sample_period,
                     self.prediction_horizon, self.order)
        self.A = A(self.free_variables, self.constraints, self.velocity_constraints, self.sample_period,
                   self.prediction_horizon, self.order, self.time_collector)

        logging.loginfo('Constructing new controller with {} constraints and {} free variables...'.format(
            self.A.height, self.A.width))
        self.time_collector.constraints.append(self.A.height)
        self.time_collector.variables.append(self.A.width)

        self._init_big_ass_M()

        self._set_weights(w.Matrix(self.H.weights()))
        self._set_A_soft(self.A.A())
        lbA, ubA = self.bA()
        self._set_lbA(w.Matrix(lbA))
        self._set_ubA(w.Matrix(ubA))
        lb, ub = self.b()
        self._set_lb(w.Matrix(lb))
        self._set_ub(w.Matrix(ub))
        self.np_g = np.zeros(self.H.width)
        self.debug_names = list(sorted(self.debug_expressions.keys()))
        self.debug_v = w.Matrix([self.debug_expressions[name] for name in self.debug_names])
        self.H.make_error_id_to_vel_ids_map()

    @profile
    def _eval_debug_exprs(self, subsitutions):
        return {name: value[0] for name, value in zip(self.debug_names, self.compiled_debug_v.call2(subsitutions))}

    @profile
    def make_filters(self):
        b_filter = self.np_weights != 0
        b_filter[:self.H.number_of_free_variables_with_horizon()] = True
        # offset = self.H.number_of_free_variables_with_horizon() + self.H.number_of_constraint_vel_variables()
        # map_ = self.H.make_error_id_to_vel_ids_map()
        # for i in range(self.H.number_of_contraint_error_variables()):
        #     index = i+offset
        #     if not b_filter[index]:
        #         b_filter[map_[index]] = False

        bA_filter = np.ones(self.A.height, dtype=bool)
        ll = self.H.number_of_constraint_vel_variables() + self.H.number_of_contraint_error_variables()
        bA_filter[-ll:] = b_filter[-ll:]
        return np.array(b_filter), np.array(bA_filter)

    @profile
    def filter_zero_weight_stuff(self, b_filter, bA_filter):
        return self.np_weights[b_filter], \
               np.zeros(b_filter.shape[0]), \
               self.np_A[bA_filter, :][:, b_filter], \
               self.np_lb[b_filter], \
               self.np_ub[b_filter], \
               self.np_lbA[bA_filter], \
               self.np_ubA[bA_filter]

    @profile
    def get_cmd(self, substitutions):
        """
        Uses substitutions for each symbol to compute the next commands for each joint.
        :param substitutions:
        :type substitutions: list
        :return: joint name -> joint command
        :rtype: [list, dict]
        """
        self.substitutions = substitutions
        np_big_ass_M = self.compiled_big_ass_M.call2(substitutions)
        self.np_weights = np_big_ass_M[self.A.height, :-2]
        self.np_A = np_big_ass_M[:self.A.height, :self.A.width]
        self.np_lb = np_big_ass_M[self.A.height + 1, :-2]
        self.np_ub = np_big_ass_M[self.A.height + 2, :-2]
        self.np_lbA = np_big_ass_M[:self.A.height, -2]
        self.np_ubA = np_big_ass_M[:self.A.height, -1]

        filters = self.make_filters()
        filtered_stuff = self.filter_zero_weight_stuff(*filters)
        try:
            self.xdot_full = self.qp_solver.solve(*filtered_stuff)
        except Exception as e_original:
            if self.retries_with_relaxed_constraints:
                try:
                    logging.logwarn('Failed to solve QP, retrying with relaxed hard constraints.')
                    self.get_cmd_relaxed_hard_constraints(*filtered_stuff)
                    self.retries_with_relaxed_constraints -= 1
                    return self.split_xdot(self.xdot_full), self._eval_debug_exprs(substitutions)
                except Exception as e_relaxed:
                    logging.logerr('Relaxing hard constraints failed.')
            else:
                logging.logwarn('Ran out of allowed retries with relaxed hard constraints.')
<<<<<<< HEAD
            self._create_debug_pandas()
=======
            self._create_debug_pandas(substitutions) # FIXME: may throw ValueError: Shape of passed values is (569, 1), indices imply (570, 1)
>>>>>>> 5b8c5d0b
            self._are_joint_limits_violated(str(e_original))
            self._is_close_to_joint_limits()
            self._are_hard_limits_violated(substitutions, str(e_original), *filtered_stuff)
            self._is_inf_in_data()
            # if isinstance(e, QPSolverException):
            # FIXME
            #     arrays = [(p_weights, 'H'),
            #               (p_A, 'A'),
            #               (p_lbA, 'lbA'),
            #               (p_ubA, 'ubA'),
            #               (p_lb, 'lb'),
            #               (p_ub, 'ub')]
            #     any_nan = False
            #     for a, name in arrays:
            #         any_nan |= self.__is_nan_in_array(name, a)
            #     if any_nan:
            #         raise e
            raise PlanningException()
        if self.xdot_full is None:
            return None
        # for debugging to might want to execute this line to create named panda matrices
        # self._create_debug_pandas()
        # logging.loginfo(self.p_debug)
        return self.split_xdot(self.xdot_full), self._eval_debug_exprs(substitutions)

    def _are_hard_limits_violated(self, substitutions, error_message, weights, g, A, lb, ub, lbA, ubA):
        num_non_slack = len(self.free_variables) * self.prediction_horizon * (self.order - 1)
        num_of_slack = len(lb) - num_non_slack
        lb[-num_of_slack:] = -100
        ub[-num_of_slack:] = 100
        try:
            self.xdot_full = self.qp_solver.solve(weights, g, A, lb, ub, lbA, ubA)
        except:
            pass
        else:
            self._create_debug_pandas(substitutions)
            upper_violations = self.p_xdot[self.p_ub.data < self.p_xdot.data]
            lower_violations = self.p_xdot[self.p_lb.data > self.p_xdot.data]
            if len(upper_violations) > 0 or len(lower_violations) > 0:
                error_message += '\n'
                if len(upper_violations) > 0:
                    error_message += 'upper slack bounds of following constraints might be too low: {}\n'.format(
                        list(upper_violations.index))
                if len(lower_violations) > 0:
                    error_message += 'lower slack bounds of following constraints might be too high: {}'.format(
                        list(lower_violations.index))
                raise HardConstraintsViolatedException(error_message)
        logging.loginfo('No slack limit violation detected.')
        return False

    def get_cmd_relaxed_hard_constraints(self, weights, g, A, lb, ub, lbA, ubA):
        num_non_slack = len(self.free_variables) * self.prediction_horizon * (self.order - 1)
        num_of_slack = len(lb) - num_non_slack
        lb_relaxed = lb.copy()
        ub_relaxed = ub.copy()
        lb_relaxed[-num_of_slack:] = -self.retry_added_slack
        ub_relaxed[-num_of_slack:] = self.retry_added_slack
        self.xdot_full = self.qp_solver.solve(weights, g, A, lb_relaxed, ub_relaxed, lbA, ubA)
        upper_violations = ub < self.xdot_full
        lower_violations = lb > self.xdot_full
        if np.any(upper_violations) or np.any(lower_violations):
            weights[upper_violations | lower_violations] *= self.retry_weight_factor
            self.xdot_full = self.qp_solver.solve(weights, g, A, lb_relaxed, ub_relaxed, lbA, ubA)
            return True
        return False

    def split_xdot(self, xdot):
        split = []
        offset = len(self.free_variables)
        for derivative in range(self.order - 1):
            split.append(OrderedDict((x.position_name, xdot[i + offset * self.prediction_horizon * derivative])
                                     for i, x in enumerate(self.free_variables)))
        return split

    def b_names(self):
        return self.b.names

    def bA_names(self):
        return self.bA.names

    def _viz_mpc(self, joint_name):
        def pad(a, desired_length):
            tmp = np.zeros(desired_length)
            tmp[:len(a)] = a
            return tmp

        sample_period = self.state[str(self.sample_period)]
        try:
            start_pos = self.state[joint_name]
        except KeyError:
            logging.loginfo('start position not found in state')
            start_pos = 0
        ts = np.array([(i + 1) * sample_period for i in range(self.prediction_horizon)])
        filtered_x = self.p_xdot.filter(like='{}'.format(joint_name), axis=0)
        velocities = filtered_x[:self.prediction_horizon].values
        if joint_name in self.state:
            accelerations = filtered_x[self.prediction_horizon:self.prediction_horizon * 2].values
            jerks = filtered_x[self.prediction_horizon * 2:self.prediction_horizon * 3].values
        positions = [start_pos]
        for x_ in velocities:
            positions.append(positions[-1] + x_ * sample_period)

        positions = np.array(positions[1:])
        velocities = pad(velocities.T[0], len(ts))
        positions = pad(positions.T[0], len(ts))

        f, axs = plt.subplots(4, sharex=True)
        axs[0].set_title('position')
        axs[0].plot(ts, positions, 'b')
        axs[0].grid()
        axs[1].set_title('velocity')
        axs[1].plot(ts, velocities, 'b')
        axs[1].grid()
        if joint_name in self.state:
            axs[2].set_title('acceleration')
            axs[2].plot(ts, accelerations, 'b')
            axs[2].grid()
            axs[3].set_title('jerk')
            axs[3].plot(ts, jerks, 'b')
            axs[3].grid()
        plt.tight_layout()
        path, dirs, files = next(os.walk('tmp_data/mpc'))
        file_count = len(files)
        plt.savefig('tmp_data/mpc/mpc_{}_{}.png'.format(joint_name, file_count))

    @profile
    def _create_debug_pandas(self):
        substitutions = self.substitutions
        self.np_H = np.diag(self.np_weights)
        self.state = {k: v for k, v in zip(self.compiled_big_ass_M.str_params, substitutions)}
        sample_period = self.state[str(self.sample_period)]
        b_names = self.b_names()
        bA_names = self.bA_names()
        b_filter, bA_filter = self.make_filters()
        filtered_b_names = np.array(b_names)[b_filter]
        filtered_bA_names = np.array(bA_names)[bA_filter]
        H, g, A, lb, ub, lbA, ubA = self.filter_zero_weight_stuff(b_filter, bA_filter)
        # H, g, A, lb, ub, lbA, ubA = self.np_H, self.np_g, self.np_A, self.np_lb, self.np_ub, self.np_lbA, self.np_ubA
        num_non_slack = len(self.free_variables) * self.prediction_horizon * 3
        num_of_slack = len(lb) - num_non_slack

        debug_exprs = self._eval_debug_exprs(substitutions)
        self.p_debug = pd.DataFrame.from_dict(debug_exprs, orient='index', columns=['data']).sort_index()

        self.p_lb = pd.DataFrame(lb, filtered_b_names, ['data'], dtype=float)
        self.p_ub = pd.DataFrame(ub, filtered_b_names, ['data'], dtype=float)
        # self.p_g = pd.DataFrame(g, filtered_b_names, ['data'], dtype=float)
        self.p_lbA_raw = pd.DataFrame(lbA, filtered_bA_names, ['data'], dtype=float)
        self.p_lbA = deepcopy(self.p_lbA_raw)
        self.p_ubA_raw = pd.DataFrame(ubA, filtered_bA_names, ['data'], dtype=float)
        self.p_ubA = deepcopy(self.p_ubA_raw)
        # remove sample period factor
        self.p_lbA[-num_of_slack:] /= sample_period
        self.p_ubA[-num_of_slack:] /= sample_period
        self.p_weights = pd.DataFrame(self.np_H.dot(np.ones(self.np_H.shape[0])), b_names, ['data'],
                                      dtype=float)
        self.p_A = pd.DataFrame(A, filtered_bA_names, filtered_b_names, dtype=float)
        if self.xdot_full is not None:
            self.p_xdot = pd.DataFrame(self.xdot_full, filtered_b_names, ['data'], dtype=float)
            # Ax = np.dot(self.np_A, xdot_full)
            xH = np.dot((self.xdot_full ** 2).T, H)
            self.p_xH = pd.DataFrame(xH, filtered_b_names, ['data'], dtype=float)
            # p_xg = p_g * p_xdot
            # xHx = np.dot(np.dot(xdot_full.T, H), xdot_full)

            self.p_pure_xdot = deepcopy(self.p_xdot)
            self.p_pure_xdot[num_non_slack:] = 0
            self.p_Ax = pd.DataFrame(self.p_A.dot(self.p_xdot), filtered_bA_names, ['data'], dtype=float)
            self.p_Ax_without_slack_raw = pd.DataFrame(self.p_A.dot(self.p_pure_xdot), filtered_bA_names, ['data'],
                                                       dtype=float)
            self.p_Ax_without_slack = deepcopy(self.p_Ax_without_slack_raw)
            self.p_Ax_without_slack[-num_of_slack:] /= sample_period

        else:
            self.p_xdot = None

        # if self.lbAs is None:
        #     self.lbAs = p_lbA
        # else:
        #     self.lbAs = self.lbAs.T.append(p_lbA.T, ignore_index=True).T
        # self.lbAs.T[[c for c in self.lbAs.T.columns if 'dist' in c]].plot()

        # self.save_all(p_weights, p_A, p_lbA, p_ubA, p_lb, p_ub, p_xdot)

        # self._viz_mpc('j2')
        # self._viz_mpc(self.p_xdot, 'world_robot_joint_state_r_shoulder_lift_joint_position', state)
        # self._viz_mpc(self.p_Ax_without_slack, bA_names[-91][:-2], state)
        # p_lbA[p_lbA != 0].abs().sort_values(by='data')
        # get non 0 A entries
        # p_A.iloc[[1133]].T.loc[p_A.values[1133] != 0]
        # self.save_all_pandas()
        # self._viz_mpc(bA_names[-1])
        pass<|MERGE_RESOLUTION|>--- conflicted
+++ resolved
@@ -12,12 +12,8 @@
 from giskardpy import casadi_wrapper as w
 from giskardpy.configs.data_types import SupportedQPSolver
 from giskardpy.exceptions import OutOfJointLimitsException, \
-<<<<<<< HEAD
-    HardConstraintsViolatedException, QPSolverException
+    HardConstraintsViolatedException, QPSolverException, PlanningException
 from giskardpy.my_types import expr_symbol
-=======
-    HardConstraintsViolatedException, PlanningException
->>>>>>> 5b8c5d0b
 from giskardpy.qp.constraint import VelocityConstraint, Constraint
 from giskardpy.qp.free_variable import FreeVariable
 from giskardpy.utils import logging
@@ -510,9 +506,6 @@
         return self.construct_A()
 
 
-<<<<<<< HEAD
-class QPController:
-=======
 class Filter(object):
     """
     Filter for the QPController
@@ -548,8 +541,7 @@
         self.points.append(e)
 
 
-class QPController(object):
->>>>>>> 5b8c5d0b
+class QPController:
     """
     Wraps around QP Solver. Builds the required matrices from constraints.
     """
@@ -889,11 +881,7 @@
                     logging.logerr('Relaxing hard constraints failed.')
             else:
                 logging.logwarn('Ran out of allowed retries with relaxed hard constraints.')
-<<<<<<< HEAD
-            self._create_debug_pandas()
-=======
-            self._create_debug_pandas(substitutions) # FIXME: may throw ValueError: Shape of passed values is (569, 1), indices imply (570, 1)
->>>>>>> 5b8c5d0b
+            self._create_debug_pandas() # FIXME: may throw ValueError: Shape of passed values is (569, 1), indices imply (570, 1)
             self._are_joint_limits_violated(str(e_original))
             self._is_close_to_joint_limits()
             self._are_hard_limits_violated(substitutions, str(e_original), *filtered_stuff)
