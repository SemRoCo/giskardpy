from __future__ import division

import numpy as np
from geometry_msgs.msg import PointStamped, PoseStamped, QuaternionStamped, Vector3Stamped

<<<<<<< HEAD
import giskardpy.utils.tfwrapper as tf
from giskardpy import casadi_wrapper as w, identifier
from giskardpy.goals.goal import Goal, WEIGHT_ABOVE_CA, WEIGHT_BELOW_CA
from giskardpy.goals.pointing import PointingDiffDrive
from giskardpy.god_map import GodMap
=======
from giskardpy import casadi_wrapper as w, identifier
from giskardpy.exceptions import ConstraintException
from giskardpy.goals.goal import Goal, WEIGHT_ABOVE_CA
>>>>>>> 5b8c5d0b


class CartesianPosition(Goal):
    def __init__(self, root_link: str, tip_link: str, goal_point: PointStamped, reference_velocity: float = None,
                 max_velocity: float = 0.2, weight: float = WEIGHT_ABOVE_CA, **kwargs):
        """
        This goal will use the kinematic chain between root and tip link to achieve a goal position for tip link.
        :param root_link: root link of kinematic chain
        :param tip_link: tip link of kinematic chain
        :param goal: the goal, orientation part will be ignored
        :param max_velocity: m/s
        :param reference_velocity: m/s
        :param weight: default WEIGHT_ABOVE_CA
        """
        super(CartesianPosition, self).__init__(**kwargs)
        if reference_velocity is None:
            reference_velocity = max_velocity
        self.root_link = root_link
        self.tip_link = tip_link
        self.goal_point = self.transform_msg(self.root_link, goal_point)
        self.reference_velocity = reference_velocity
        self.max_velocity = max_velocity
        self.weight = weight
        if self.max_velocity is not None:
            self.add_constraints_of_goal(TranslationVelocityLimit(root_link=root_link,
                                                                  tip_link=tip_link,
                                                                  weight=weight,
                                                                  max_velocity=max_velocity,
                                                                  hard=False,
                                                                  **kwargs))

    def make_constraints(self):
        r_P_g = self.get_parameter_as_symbolic_expression('goal_point')
        r_P_c = w.position_of(self.get_fk(self.root_link, self.tip_link))
        # self.add_debug_expr('trans', w.norm(r_P_c))
        self.add_point_goal_constraints(frame_P_goal=r_P_g,
                                        frame_P_current=r_P_c,
                                        reference_velocity=self.reference_velocity,
                                        weight=self.weight)

    def __str__(self):
        s = super(CartesianPosition, self).__str__()
        return '{}/{}/{}'.format(s, self.root_link, self.tip_link)


class ShakyCartesianPosition(Goal):
    def __init__(self, root_link, tip_link, frequency, shaking_axis='z', noise_amplitude=0.2, weight=WEIGHT_ABOVE_CA,
                 max_velocity=0.2, **kwargs):
        """
        This goal will move a revolute or prismatic joint to the goal position and shake the joint with the given frequency.
        :param joint_name: str
        :param goal: float
        :param frequency: float
        :param noise_amplitude: float
        :param weight: float, default WEIGHT_BELOW_CA
        :param max_velocity: float, rad/s, default 3451, meaning the urdf/config limits are active
        """
        self.root_link = root_link
        self.tip_link = tip_link
        super(ShakyCartesianPosition, self).__init__(**kwargs)
        if not self.world.are_linked(root_link, tip_link):
            raise ConstraintException(u'{} called with non linked links {} and {} '.format(self.__class__.__name__,
                                                                                           root_link, tip_link))

        self.frequency = frequency
        self.noise_amplitude = noise_amplitude
        self.weight = weight
        self.max_velocity = max_velocity
        if shaking_axis == 'x':
            self.shaking_index = 0
        elif shaking_axis == 'y':
            self.shaking_index = 1
        elif shaking_axis == 'z':
            self.shaking_index = 2
        else:
            raise Exception('no')

    def make_constraints(self):
        """
        example:
        name='ShakyJointPositionRevoluteOrPrismatic'
        parameter_value_pair='{
            "joint_name": "r_wrist_flex_joint", #required
            "goal_position": -1.0, #required
            "frequency": 5.0, #required
            "weight": 1, #optional
            "max_velocity": 1 #optional -- rad/s or m/s depending on joint; can not go higher than urdf limit
        }'
        :return:
        """
        frequency = self.get_parameter_as_symbolic_expression(u'frequency')
        noise_amplitude = self.get_parameter_as_symbolic_expression(u'noise_amplitude')
        weight = self.get_parameter_as_symbolic_expression(u'weight')
        r_P_c = w.position_of(self.get_fk(self.root_link, self.tip_link))

        time = self.god_map.to_symbol(identifier.time)
        time_in_secs = self.get_sampling_period_symbol() * time

        fun_params = frequency * 2.0 * w.pi * time_in_secs
        err = noise_amplitude * self.max_velocity * w.sin(fun_params)
        capped_err = w.limit(err, -noise_amplitude * self.max_velocity, noise_amplitude * self.max_velocity)

        self.add_constraint_vector(reference_velocities=[self.max_velocity] * 1,
                                   lower_errors=capped_err,
                                   upper_errors=capped_err,
                                   weights=[weight] * 1,
                                   expressions=r_P_c[self.shaking_index],
                                   name_suffixes=['/z'])

    def __str__(self):
        s = super(ShakyCartesianPosition, self).__str__()
        return u'{}/{}'.format(s, self.tip_link)


class CartesianOrientation(Goal):
    def __init__(self, root_link, tip_link, goal_orientation, reference_velocity=None, max_velocity=0.5,
                 weight=WEIGHT_ABOVE_CA, **kwargs):
        super(CartesianOrientation, self).__init__(**kwargs)
        if reference_velocity is None:
            reference_velocity = max_velocity
        self.root_link = root_link
        self.tip_link = tip_link
        self.goal_orientation = self.transform_msg(self.root_link, goal_orientation)
        self.reference_velocity = reference_velocity
        self.max_velocity = max_velocity
        self.weight = weight
        # if self.max_velocity is not None:
        #     self.add_constraints_of_goal(RotationVelocityLimit(root_link=root_link,
        #                                                        tip_link=tip_link,
        #                                                        weight=weight,
        #                                                        max_velocity=max_velocity,
        #                                                        hard=False,
        #                                                        **kwargs))

    def make_constraints(self):
        r_R_g = self.get_parameter_as_symbolic_expression('goal_orientation')
        r_R_c = self.get_fk(self.root_link, self.tip_link)
        c_R_r_eval = self.get_fk_evaluated(self.tip_link, self.root_link)
        self.add_rotation_goal_constraints(frame_R_current=r_R_c,
                                           frame_R_goal=r_R_g,
                                           current_R_frame_eval=c_R_r_eval,
                                           reference_velocity=self.reference_velocity,
                                           weight=self.weight)

    def __str__(self):
        s = super(CartesianOrientation, self).__str__()
        return '{}/{}/{}'.format(s, self.root_link, self.tip_link)


class CartesianPositionStraight(Goal):
    def __init__(self, root_link: str, tip_link: str, goal_point: PointStamped, reference_velocity: float = None,
                 max_velocity: float = 0.2, weight: float = WEIGHT_ABOVE_CA, **kwargs):
        super(CartesianPositionStraight, self).__init__(**kwargs)
        if reference_velocity is None:
            reference_velocity = max_velocity
        self.reference_velocity = reference_velocity
        self.max_velocity = max_velocity
        self.weight = weight
        self.root_link = root_link
        self.tip_link = tip_link
        self.goal_point = self.transform_msg(self.root_link, goal_point)

    def make_constraints(self):
        root_P_goal = self.get_parameter_as_symbolic_expression('goal_point')
        root_P_tip = w.position_of(self.get_fk(self.root_link, self.tip_link))
        t_T_r = self.get_fk(self.tip_link, self.root_link)
        tip_P_goal = w.dot(t_T_r, root_P_goal)

        # Create rotation matrix, which rotates the tip link frame
        # such that its x-axis shows towards the goal position.
        # The goal frame is called 'a'.
        # Thus, the rotation matrix is called t_R_a.
        tip_P_error = tip_P_goal[:3]
        trans_error = w.norm(tip_P_error)
        # x-axis
        tip_P_intermediate_error = w.save_division(tip_P_error, trans_error)[:3]
        # y- and z-axis
        tip_P_intermediate_y = w.scale(w.Matrix(np.random.random((3,))), 1)
        y = w.cross(tip_P_intermediate_error, tip_P_intermediate_y)
        z = w.cross(tip_P_intermediate_error, y)
        t_R_a = w.Matrix([[tip_P_intermediate_error[0], -z[0], y[0], 0],
                          [tip_P_intermediate_error[1], -z[1], y[1], 0],
                          [tip_P_intermediate_error[2], -z[2], y[2], 0],
                          [0, 0, 0, 1]])
        t_R_a = w.normalize_rotation_matrix(t_R_a)

        # Apply rotation matrix on the fk of the tip link
        a_T_t = w.dot(w.inverse_frame(t_R_a) ,
                      self.get_fk_evaluated(self.tip_link, self.root_link),
                      self.get_fk(self.root_link, self.tip_link))
        expr_p = w.position_of(a_T_t)
        dist = w.norm(root_P_goal - root_P_tip)

        #self.add_debug_vector(self.tip_link + '_P_goal', tip_P_error)
        #self.add_debug_matrix(self.tip_link + '_R_frame', t_R_a)
        #self.add_debug_matrix(self.tip_link + '_T_a', w.inverse_frame(a_T_t))
        #self.add_debug_expr('error', dist)

        self.add_constraint_vector(reference_velocities=[self.reference_velocity] * 3,
                                   lower_errors=[dist, 0, 0],
                                   upper_errors=[dist, 0, 0],
                                   weights=[WEIGHT_ABOVE_CA, WEIGHT_ABOVE_CA * 2, WEIGHT_ABOVE_CA * 2],
                                   expressions=expr_p[:3],
                                   name_suffixes=['{}/x'.format('line'),
                                                  '{}/y'.format('line'),
                                                  '{}/z'.format('line')])

        if self.max_velocity is not None:
            self.add_translational_velocity_limit(frame_P_current=root_P_tip,
                                                  max_velocity=self.max_velocity,
                                                  weight=self.weight)


class CartesianPose(Goal):
    def __init__(self, root_link: str, tip_link: str, goal_pose: PoseStamped, max_linear_velocity: float = 0.1,
                 max_angular_velocity: float = 0.5, weight: float = WEIGHT_ABOVE_CA, **kwargs):
        """
        This goal will use the kinematic chain between root and tip link to move tip link into the goal pose
        :param root_link: str, name of the root link of the kin chain
        :param tip_link: str, name of the tip link of the kin chain
        :param goal_pose: PoseStamped as json
        :param max_linear_velocity: float, m/s, default 0.1
        :param max_angular_velocity: float, rad/s, default 0.5
        :param weight: float, default WEIGHT_ABOVE_CA
        """
        super(CartesianPose, self).__init__(**kwargs)
        goal_point = PointStamped()
        goal_point.header = goal_pose.header
        goal_point.point = goal_pose.pose.position
        self.add_constraints_of_goal(CartesianPosition(root_link=root_link,
                                                       tip_link=tip_link,
                                                       goal_point=goal_point,
                                                       max_velocity=max_linear_velocity,
                                                       weight=weight,
                                                       **kwargs))
        goal_orientation = QuaternionStamped()
        goal_orientation.header = goal_pose.header
        goal_orientation.quaternion = goal_pose.pose.orientation
        self.add_constraints_of_goal(CartesianOrientation(root_link=root_link,
                                                          tip_link=tip_link,
                                                          goal_orientation=goal_orientation,
                                                          max_velocity=max_angular_velocity,
                                                          weight=weight,
                                                          **kwargs))


class DiffDriveBaseGoal(CartesianPose):

    def __init__(self, root_link: str, tip_link: str, goal_pose: PoseStamped, max_linear_velocity: float = 0.1,
                 max_angular_velocity: float = 0.5, weight: float = WEIGHT_ABOVE_CA, pointing_axis=None, **kwargs):
        super().__init__(root_link, tip_link, goal_pose, max_linear_velocity, max_angular_velocity, weight, **kwargs)
        goal_point = PointStamped()
        goal_point.header = goal_pose.header
        goal_point.point = goal_pose.pose.position
        if pointing_axis is None:
            pointing_axis = Vector3Stamped()
            pointing_axis.header.frame_id = tip_link
            pointing_axis.vector.x = 1
        #TODO handle weights properly
        self.add_constraints_of_goal(PointingDiffDrive(tip_link=tip_link,
                                                       root_link=root_link,
                                                       goal_point=goal_point,
                                                       pointing_axis=pointing_axis,
                                                       max_velocity=max_angular_velocity,
                                                       **kwargs))


class CartesianPoseStraight(Goal):
    def __init__(self, root_link: str, tip_link: str, goal_pose: PoseStamped, max_linear_velocity : float = 0.1,
                 max_angular_velocity: float = 0.5, weight: float = WEIGHT_ABOVE_CA, **kwargs):
        super(CartesianPoseStraight, self).__init__(**kwargs)
        goal_point = PointStamped()
        goal_point.header = goal_pose.header
        goal_point.point = goal_pose.pose.position
        self.add_constraints_of_goal(CartesianPositionStraight(root_link=root_link,
                                                               tip_link=tip_link,
                                                               goal_point=goal_point,
                                                               max_velocity=max_linear_velocity,
                                                               weight=weight,
                                                               **kwargs))
        goal_orientation = QuaternionStamped()
        goal_orientation.header = goal_pose.header
        goal_orientation.quaternion = goal_pose.pose.orientation
        self.add_constraints_of_goal(CartesianOrientation(root_link=root_link,
                                                          tip_link=tip_link,
                                                          goal_orientation=goal_orientation,
                                                          max_velocity=max_angular_velocity,
                                                          weight=weight,
                                                          **kwargs))


class CartesianPreGrasp(Goal):
    def __init__(self, root_link, tip_link, grasping_goal, grasping_object, goal, goal_position=None, dist=0, max_linear_velocity=0.1,
                 max_angular_velocity=0.5, weight=WEIGHT_ABOVE_CA, **kwargs):
        super(CartesianPreGrasp, self).__init__(**kwargs)
        self.root_link = root_link
        self.tip_link = tip_link
        self.goal = goal
        self.grasping_goal = grasping_goal
        self.grasping_object = grasping_object
        self.goal_position = goal_position
        self.dist = dist
        self.add_constraints_of_goal(CartesianPosition(root_link=root_link,
                                                       tip_link=tip_link,
                                                       goal=goal,
                                                       max_velocity=max_linear_velocity,
                                                       weight=weight,
                                                       **kwargs))
        self.add_constraints_of_goal(CartesianOrientation(root_link=root_link,
                                                          tip_link=tip_link,
                                                          goal=goal,
                                                          max_velocity=max_angular_velocity,
                                                          weight=weight,
                                                          **kwargs))


class TranslationVelocityLimit(Goal):
    def __init__(self, root_link, tip_link, weight=WEIGHT_ABOVE_CA, max_velocity=0.1, hard=True, **kwargs):
        """
        This goal will limit the cartesian velocity of the tip link relative to root link
        :param root_link: str, root link of the kin chain
        :param tip_link: str, tip link of the kin chain
        :param weight: float, default WEIGHT_ABOVE_CA
        :param max_linear_velocity: float, m/s, default 0.1
        :param max_angular_velocity: float, rad/s, default 0.5
        :param hard: bool, default True, will turn this into a hard constraint, that will always be satisfied, can could
                                make some goal combination infeasible
        """
        self.root_link = root_link
        self.tip_link = tip_link
        self.hard = hard
        self.weight = weight
        self.max_velocity = max_velocity
        super(TranslationVelocityLimit, self).__init__(**kwargs)

    def make_constraints(self):
        r_P_c = w.position_of(self.get_fk(self.root_link, self.tip_link))
        # self.add_debug_expr('limit', -self.max_velocity)
        if not self.hard:
            self.add_translational_velocity_limit(frame_P_current=r_P_c,
                                                  max_velocity=self.max_velocity,
                                                  weight=self.weight)
        else:
            self.add_translational_velocity_limit(frame_P_current=r_P_c,
                                                  max_velocity=self.max_velocity,
                                                  weight=self.weight,
                                                  max_violation=0)

    def __str__(self):
        s = super(TranslationVelocityLimit, self).__str__()
        return '{}/{}/{}'.format(s, self.root_link, self.tip_link)


class RotationVelocityLimit(Goal):
    def __init__(self, root_link, tip_link, weight=WEIGHT_ABOVE_CA, max_velocity=0.5, hard=True, **kwargs):
        """
        This goal will limit the cartesian velocity of the tip link relative to root link
        :param root_link: str, root link of the kin chain
        :param tip_link: str, tip link of the kin chain
        :param weight: float, default WEIGHT_ABOVE_CA
        :param max_linear_velocity: float, m/s, default 0.1
        :param max_angular_velocity: float, rad/s, default 0.5
        :param hard: bool, default True, will turn this into a hard constraint, that will always be satisfied, can could
                                make some goal combination infeasible
        """
        self.root_link = root_link
        self.tip_link = tip_link
        self.hard = hard

        self.weight = weight
        self.max_velocity = max_velocity
        super(RotationVelocityLimit, self).__init__(**kwargs)

    def make_constraints(self):
        r_R_c = w.rotation_of(self.get_fk(self.root_link, self.tip_link))
        if self.hard:
            self.add_rotational_velocity_limit(frame_R_current=r_R_c,
                                               max_velocity=self.max_velocity,
                                               weight=self.weight)
        else:
            self.add_rotational_velocity_limit(frame_R_current=r_R_c,
                                               max_velocity=self.max_velocity,
                                               weight=self.weight,
                                               max_violation=0)

    def __str__(self):
        s = super(RotationVelocityLimit, self).__str__()
        return '{}/{}/{}'.format(s, self.root_link, self.tip_link)


class CartesianVelocityLimit(Goal):
    def __init__(self, root_link, tip_link, max_linear_velocity=0.1, max_angular_velocity=0.5, weight=WEIGHT_ABOVE_CA,
                 hard=False, **kwargs):
        """
        This goal will use the kinematic chain between root and tip link to move tip link into the goal pose
        :param root_link: str, name of the root link of the kin chain
        :param tip_link: str, name of the tip link of the kin chain
        :param goal: PoseStamped as json
        :param max_linear_velocity: float, m/s, default 0.1
        :param max_angular_velocity: float, rad/s, default 0.5
        :param weight: float, default WEIGHT_ABOVE_CA
        """
        super(CartesianVelocityLimit, self).__init__(**kwargs)
        self.add_constraints_of_goal(TranslationVelocityLimit(root_link=root_link,
                                                              tip_link=tip_link,
                                                              max_velocity=max_linear_velocity,
                                                              weight=weight,
                                                              hard=hard,
                                                              **kwargs))
        self.add_constraints_of_goal(RotationVelocityLimit(root_link=root_link,
                                                           tip_link=tip_link,
                                                           max_velocity=max_angular_velocity,
                                                           weight=weight,
                                                           hard=hard,
                                                           **kwargs))


class CartesianPathCarrot(Goal):

    def __init__(self, root_link, tip_link, goal, goals=None, max_linear_velocity=0.1,
                 max_angular_velocity=0.5, max_linear_acceleration=0.1, max_angular_acceleration=0.5,
                 weight=WEIGHT_ABOVE_CA, predict_f = 1.0, start=None, path_length=None,
                 narrow=False, narrow_padding=1.0, **kwargs):
        """
        This goal will use the kinematic chain between root and tip link to move tip link into the goal pose
        :param root_link: str, name of the root link of the kin chain
        :param tip_link: str, name of the tip link of the kin chain
        :param goal: PoseStamped as json
        :param max_linear_velocity: float, m/s, default 0.1
        :param max_angular_velocity: float, rad/s, default 0.5
        :param weight: float, default WEIGHT_ABOVE_CA
        """
        super(CartesianPathCarrot, self).__init__(**kwargs)
        self.root_link = root_link
        self.tip_link = tip_link
        self.initialized = False

        self.terminal_goal = tf.transform_pose(self.root_link, goal)
        self.weight = weight
        self.max_linear_velocity = max_linear_velocity
        self.max_angular_velocity = max_angular_velocity
        self.max_linear_acceleration = max_linear_acceleration
        self.max_angular_acceleration = max_angular_acceleration
        self.predict_f = predict_f
        self.arriving_thresh = 0.2
        self.min_v = self.god_map.get_data(identifier.joint_convergence_threshold)

        if goals is not None and len(goals) != 0:
            self.trajectory_length = len(goals)
            self.setup_goal_params(goals)
            self.initialized = True

    def setup_goal_params(self, goals):
        goal_str = []
        next_goal_strings = []
        self.params_goals = {}

        for i in range(0, len(goals)):
            self.params_goals['goal_' + str(i)] = tf.transform_pose(self.root_link, goals[i])
            goal_str.append('goal_' + str(i))
            if i != 0:
                next_goal_strings.append('goal_' + str(i))

        next_goal_strings.append('goal_' + str(len(goals) - 1))
        self.next_goal_strings = next_goal_strings
        self.goal_strings = goal_str

    def get_goal_expr(self):
        """Will return the next normal with a higher normal time as the normal time calculated from the current position."""
        # todo: clean the mess below
        # Translation Calculation
        # Calculate the normals and normal times with the current robot position and ...
        current_P = w.position_of(self.get_fk(self.root_link, self.tip_link))
        curr_normals, curr_normal_times = self.get_normals(self.goal_strings, self.next_goal_strings, current_P)
        curr_normal_dists = self.get_normal_dists(curr_normals, current_P)
        # ... choose the closest normal with its estimated normal time.
        zero_one_mapping = self.zero_one_mapping_if_equal(curr_normal_dists, self.trajectory_length, w.ca.mmin(curr_normal_dists))
        curr_normal_time = self.select(curr_normal_times, zero_one_mapping)
        # Calculate the normals and normal times with the predicted robot position and ...
        next_P = self.predict()
        next_normals, next_normal_times = self.get_normals(self.goal_strings, self.next_goal_strings, next_P)
        # ... filter the normals out which have a smaller normal time than curr_normal_time.
        zero_one_mapping_n = self.zero_one_mapping_if_greater(next_normal_times, self.trajectory_length, curr_normal_time)
        next_normals_closer_to_goal = next_normals * zero_one_mapping_n
        # After that get the closest normal point relative to the predicted robot position.
        next_normal_dists = self.get_normal_dists(next_normals_closer_to_goal, next_P)
        zero_one_mapping_one = self.zero_one_mapping_if_equal(next_normal_dists, self.trajectory_length,
                                                              w.ca.mmin(next_normal_dists))
        next_normal = self.select(next_normals_closer_to_goal, zero_one_mapping_one)
        # Orientation Calculation
        decimal_of_curr_normal_time = curr_normal_time - w.round_down(curr_normal_time, 0)
        line_starts = []
        line_ends = []
        for i in range(0, self.trajectory_length):
            line_s_q = w.quaternion_from_matrix(
                w.rotation_of(self.get_parameter_as_symbolic_expression([u'params_goals', self.goal_strings[i]])))
            line_starts.append(line_s_q)
            line_e_q = w.quaternion_from_matrix(
                w.rotation_of(self.get_parameter_as_symbolic_expression([u'params_goals', self.next_goal_strings[i]])))
            line_ends.append(line_e_q)
        line_start_q = self.select(w.Matrix(line_starts), zero_one_mapping)
        line_end_q = self.select(w.Matrix(line_ends), zero_one_mapping)
        current_rotation = w.quaternion_slerp(line_start_q, line_end_q, decimal_of_curr_normal_time)
        next_rotation = w.rotation_matrix_from_quaternion(current_rotation[0],
                                                          current_rotation[1],
                                                          current_rotation[2],
                                                          current_rotation[3])
        return next_normal, next_rotation

    def predict(self):
        v = self.get_fk_velocity(self.root_link, self.tip_link)[0:3]
        v_p = w.save_division(v, w.norm(v), 0) * self.get_velocity() * self.predict_f
        p = w.position_of(self.get_fk(self.root_link, self.tip_link))
        s = self.get_sampling_period_symbol()
        n_p = p[0:3] + v_p * s
        return w.point3(n_p[0], n_p[1], n_p[2])

    def get_normal_time(self, n, a, b, ps):
        """
        Will return the normal time for a given normal point n between the start point a and b.
        First the normal time depends on the place in the trajectory. If a (the start point of the given
        trajectory part) is at the end of the trajectory the time is higher. The normal time can therefore
        be in [0, len(self.trajectory_length)]. If n is not a or b, the normalized distance from a to n will
        be added on the normal time. This results in the following formulation:
        normal_time = trajectory[a].index() + norm(n-a)/norm(b-a)
        """
        m = self.zero_one_mapping_if_equal(w.Matrix(ps), self.trajectory_length, w.ca.transpose(a))
        g_i = self.select(w.Matrix([i for i in range(0, self.trajectory_length)]), m)
        n_t = w.save_division(w.norm(n - a), w.norm(b - a))
        return g_i + n_t

    def get_normal(self, p, a, b):
        """:rtype: w.point3"""
        ap = p - a
        ab = b - a
        ab = w.save_division(ab, w.norm(ab), 0)
        ab = ab * (w.dot(w.ca.transpose(ap), ab))
        normal = a + ab
        normal = w.if_less(normal[0], w.min(a[0], b[0]), b, normal)
        normal = w.if_greater(normal[0], w.max(a[0], b[0]), b, normal)
        return normal

    def get_normals(self, goal_strings, next_goal_strings, pos):

        trajectory_len = self.trajectory_length

        ps = []
        for i in range(0, self.trajectory_length):
            ps.append(w.position_of(self.get_parameter_as_symbolic_expression([u'params_goals', self.goal_strings[i]])))

        normals = []
        normal_times = []
        for i in range(0, trajectory_len):
            a = w.position_of(self.get_parameter_as_symbolic_expression([u'params_goals', goal_strings[i]]))
            b = w.position_of(self.get_parameter_as_symbolic_expression([u'params_goals', next_goal_strings[i]]))
            n = self.get_normal(pos, a, b)
            n_t = self.get_normal_time(n, a, b, ps)
            normals.append(n)
            normal_times.append(n_t)

        return w.Matrix(normals), w.Matrix(normal_times)

    def get_normal_dists(self, normals, pos):

        trajectory_len = self.trajectory_length
        normal_dist_funs = []

        for i in range(0, trajectory_len):
            normal_dist_funs.append(w.manhattan_norm(w.ca.transpose(normals[i,:]), pos))

        return w.Matrix(normal_dist_funs)

    def zero_one_mapping_if_equal(self, l, l_len, elem):
        """
        Will take 2d array l and will compare elementwise each 1d entry of l with the given array elem.
        The compare function is here equal(). Because of the elementwise comparison, each positive
        comparison will be summed with 1/l.shape[1]. If the sum is 1 all elements were equal.
        """

        zeros_and_ones = []

        for i in range(0, l_len):
            zeros_and_ones.append(w.if_eq(1, w.sum(w.if_eq(l[i,:], elem, 1/l.shape[1], 0)), 1, 0))

        return w.Matrix(zeros_and_ones)

    def zero_one_mapping_if_greater(self, l, l_len, elem):
        """
        Will take 2d array l and will compare elementwise each 1d entry of l with the given array elem.
        The compare function is here greater(). Because of the elementwise comparison, each positive
        comparison will be summed with the 1/l.shape[1]. If the sum is 1 all entries in l were greater.
        """

        zeros_and_ones = []

        for i in range(0, l_len):
            zeros_and_ones.append(w.if_eq(1, w.sum(w.if_greater(l[i,:], elem, 1/l.shape[1], 0)), 1, 0))

        return w.Matrix(zeros_and_ones)

    def select(self, arr, zero_one_mapping):

        arr_and_zeros = arr * zero_one_mapping
        selected = w.sum_row(arr_and_zeros)
        return w.ca.transpose(selected)

    def make_constraints(self):

        if self.initialized:
            goal_translation, goal_orientation = self.get_goal_expr()

            #self.add_debug_vector("debugGoal", goal_translation)
            #self.add_debug_vector("debugCurrentX", w.position_of(self.get_fk(self.root_link, self.tip_link)))
            #self.add_debug_vector("debugNext", self.predict())

            self.minimize_position(goal_translation, self.get_dyn_weight())
            self.minimize_rotation(goal_orientation, self.weight)

    def get_closest_traj_point(self):

        current_pose = self.get_fk(self.root_link, self.tip_link)
        trajectory_len = self.trajectory_length
        dists_l = []
        inds_l = []

        for i in range(0, trajectory_len):
            n = w.norm(w.position_of(current_pose - self.get_parameter_as_symbolic_expression([u'params_goals', self.goal_strings[i]])))
            dists_l.append(n)
            inds_l.append(i)

        dists = w.Matrix(dists_l)
        inds = w.Matrix(inds_l)
        dist_min = w.ca.mmin(dists)
        mapping = self.zero_one_mapping_if_equal(dists, trajectory_len, dist_min)
        return w.sum_row(inds * mapping)

    def get_dyn_weight(self):
        weight = self.get_parameter_as_symbolic_expression(u'weight')
        dyn_weight = weight - weight * self.get_traversed_trajectory_mult()
        return dyn_weight

    def get_traversed_trajectory_mult(self):
        """
        0 means the traversed trajectory is empty
        1 means we traversed the whole trajectory
        """
        traj_point = self.get_closest_traj_point() + 1
        return traj_point/self.trajectory_length

    def get_velocity(self):
        """
        :rtype: float
        :returns: float in range(0,1)
        """
        terminal_goal = self.get_parameter_as_symbolic_expression(u'terminal_goal')
        dis_to_goal = w.norm(w.position_of(self.get_fk(self.root_link, self.tip_link) - terminal_goal))
        distance_thresh = self.arriving_thresh
        v = w.if_less(dis_to_goal, distance_thresh,
                      self.max_linear_velocity * dis_to_goal/distance_thresh,
                      self.max_linear_velocity)
        return v

    def minimize_position(self, goal, weight):
        max_velocity = self.get_velocity()

        self.add_point_goal_constraints(frame_P_current=w.position_of(self.get_fk(self.root_link, self.tip_link)),
                                        frame_P_goal=goal,
                                        reference_velocity=max_velocity,
                                        weight=weight,
                                        tip_link=self.tip_link,
                                        root_link=self.root_link,
                                        name_suffix=u'goal_pos')

    def minimize_rotation(self, goal, weight):
        max_velocity = self.max_angular_velocity
        r_R_g = goal
        r_R_c = self.get_fk(self.root_link, self.tip_link)
        c_R_r_eval = self.get_fk_evaluated(self.tip_link, self.root_link)

        self.add_rotation_goal_constraints(frame_R_current=r_R_c,
                                           frame_R_goal=r_R_g,
                                           current_R_frame_eval=c_R_r_eval,
                                           reference_velocity=max_velocity,
                                           weight=weight, name_suffix=u'goal_rot')<|MERGE_RESOLUTION|>--- conflicted
+++ resolved
@@ -3,17 +3,12 @@
 import numpy as np
 from geometry_msgs.msg import PointStamped, PoseStamped, QuaternionStamped, Vector3Stamped
 
-<<<<<<< HEAD
 import giskardpy.utils.tfwrapper as tf
 from giskardpy import casadi_wrapper as w, identifier
 from giskardpy.goals.goal import Goal, WEIGHT_ABOVE_CA, WEIGHT_BELOW_CA
 from giskardpy.goals.pointing import PointingDiffDrive
 from giskardpy.god_map import GodMap
-=======
-from giskardpy import casadi_wrapper as w, identifier
 from giskardpy.exceptions import ConstraintException
-from giskardpy.goals.goal import Goal, WEIGHT_ABOVE_CA
->>>>>>> 5b8c5d0b
 
 
 class CartesianPosition(Goal):
