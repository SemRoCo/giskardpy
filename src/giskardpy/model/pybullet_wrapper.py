--- conflicted
+++ resolved
@@ -73,13 +73,8 @@
     if orientation is None:
         orientation = [0, 0, 0, 1]
     object_name = robot_name_from_urdf_string(urdf_string)
-<<<<<<< HEAD
     if object_name in get_body_names(client_id=client_id):
-        raise DuplicateNameException(u'an object with name \'{}\' already exists in pybullet'.format(object_name))
-=======
-    if object_name in get_body_names():
         raise DuplicateNameException('an object with name \'{}\' already exists in pybullet'.format(object_name))
->>>>>>> 2950e390
     resolved_urdf = resolve_ros_iris_in_urdf(urdf_string)
     filename = write_to_tmp('{}.urdf'.format(random_string()), resolved_urdf)
     with NullContextManager() if giskardpy.PRINT_LEVEL == DEBUG else suppress_stdout():
