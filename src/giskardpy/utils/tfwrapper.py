from copy import copy

import PyKDL
import numpy as np
from scipy.spatial.transform import Rotation as R
from scipy.spatial.transform import Slerp
import rospy
import yaml
from geometry_msgs.msg import PoseStamped, Vector3Stamped, PointStamped, TransformStamped, Pose, Quaternion, Point, \
    Vector3, Twist, TwistStamped, QuaternionStamped, Transform
from std_msgs.msg import ColorRGBA
from tf.transformations import quaternion_from_matrix, quaternion_matrix, concatenate_matrices, translation_matrix, \
    inverse_matrix, translation_from_matrix
from tf2_geometry_msgs import do_transform_pose, do_transform_vector3, do_transform_point
from tf2_kdl import transform_to_kdl as transform_stamped_to_kdl
from tf2_py import InvalidArgumentException
from tf2_ros import Buffer, TransformListener
from visualization_msgs.msg import MarkerArray, Marker

from giskardpy.utils.utils import memoize

tfBuffer: Buffer = None
tf_listener: TransformListener = None


def init(tf_buffer_size=15):
    """
    If you want to specify the buffer size, call this function manually, otherwise don't worry about it.
    :param tf_buffer_size: in secs
    :type tf_buffer_size: int
    """
    global tfBuffer, tf_listener
    tfBuffer = Buffer(rospy.Duration(tf_buffer_size))
    tf_listener = TransformListener(tfBuffer)
    rospy.sleep(5.0)
    get_tf_root()


def get_tf_buffer():
    global tfBuffer
    if tfBuffer is None:
        init()
    return tfBuffer


@memoize
def get_tf_root() -> str:
    tfBuffer = get_tf_buffer()
    frames = yaml.safe_load(tfBuffer.all_frames_as_yaml())
    frames_with_parent = set(frames.keys())
    frame_parents = set(x['parent'] for x in frames.values())
    tf_roots = frame_parents.difference(frames_with_parent)
    assert len(tf_roots) == 1, f'There are more than one tf tree: {tf_roots}.'
    return tf_roots.pop()


def get_full_frame_name(frame_name):
    """
    Gets the full tf frame name if the frame with the name frame_name
    is in a separate namespace.

    :rtype: str
    """
    global tfBuffer
    tf_frames = tfBuffer._getFrameStrings()
    for tf_frame in tf_frames:
        try:
            frame = tf_frame[tf_frame.index("/") + 1:]
            if frame == frame_name or frame_name == tf_frame:
                return tf_frame
        except ValueError:
            continue
    raise KeyError(f'Could not find frame {frame_name} in the buffer of the tf Listener.')


def wait_for_transform(target_frame, source_frame, time, timeout):
    global tfBuller
    return tfBuffer.can_transform(target_frame, source_frame, time, timeout)


def transform_msg(target_frame, msg, timeout=5):
    if isinstance(msg, PoseStamped):
        return transform_pose(target_frame, msg, timeout)
    elif isinstance(msg, PointStamped):
        return transform_point(target_frame, msg, timeout)
    elif isinstance(msg, Vector3Stamped):
        return transform_vector(target_frame, msg, timeout)
    elif isinstance(msg, QuaternionStamped):
        return transform_quaternion(target_frame, msg, timeout)
    else:
        raise NotImplementedError('tf transform message of type \'{}\''.format(type(msg)))


def transform_pose(target_frame, pose, timeout=5.0):
    """
    Transforms a pose stamped into a different target frame.
    :type target_frame: Union[str, unicode]
    :type pose: PoseStamped
    :return: Transformed pose of None on loop failure
    :rtype: PoseStamped
    """
    transform = lookup_transform(target_frame, pose.header.frame_id, pose.header.stamp, timeout)
    new_pose = do_transform_pose(pose, transform)
    return new_pose


def lookup_transform(target_frame, source_frame, time=None, timeout=5.0):
    if not target_frame:
        raise InvalidArgumentException('target frame can not be empty')
    if not source_frame:
        raise InvalidArgumentException('source frame can not be empty')
    if time is None:
        time = rospy.Time()
    global tfBuffer
    if tfBuffer is None:
        init()
    return tfBuffer.lookup_transform(str(target_frame),
                                     str(source_frame),  # source frame
                                     time,
                                     rospy.Duration(timeout))


def transform_vector(target_frame, vector, timeout=5):
    """
    Transforms a pose stamped into a different target frame.
    :type target_frame: Union[str, unicode]
    :type vector: Vector3Stamped
    :return: Transformed pose of None on loop failure
    :rtype: Vector3Stamped
    """
    transform = lookup_transform(target_frame, vector.header.frame_id, vector.header.stamp, timeout)
    new_pose = do_transform_vector3(vector, transform)
    return new_pose


def transform_quaternion(target_frame: str, quaternion: QuaternionStamped, timeout: float = 5) -> QuaternionStamped:
    """
    Transforms a pose stamped into a different target frame.
    :return: Transformed pose of None on loop failure
    """
    p = PoseStamped()
    p.header = quaternion.header
    p.pose.orientation = quaternion.quaternion
    new_pose = transform_pose(target_frame, p, timeout)
    new_quaternion = QuaternionStamped()
    new_quaternion.header = new_pose.header
    new_quaternion.quaternion = new_pose.pose.orientation
    return new_quaternion


def transform_point(target_frame, point, timeout=5):
    """
    Transforms a pose stamped into a different target frame.
    :type target_frame: Union[str, unicode]
    :type point: PointStamped
    :return: Transformed pose of None on loop failure
    :rtype: PointStamped
    """
    transform = lookup_transform(target_frame, point.header.frame_id, point.header.stamp, timeout)
    new_pose = do_transform_point(point, transform)
    return new_pose


def lookup_pose(target_frame, source_frame, time=None):
    """
    :type target_frame: Union[str, unicode]
    :type source_frame: Union[str, unicode]
    :return: target_frame <- source_frame
    :rtype: PoseStamped
    """
    p = PoseStamped()
    p.header.frame_id = str(source_frame)
    if time is not None:
        p.header.stamp = time
    p.pose.orientation.w = 1.0
    return transform_pose(target_frame, p)


def lookup_point(target_frame, source_frame, time=None):
    """
    :type target_frame: Union[str, unicode]
    :type source_frame: Union[str, unicode]
    :return: target_frame <- source_frame
    :rtype: PointStamped
    """
    t = lookup_transform(target_frame, source_frame, time)
    p = PointStamped()
    p.header.frame_id = t.header.frame_id
    p.point.x = t.transform.translation.x
    p.point.y = t.transform.translation.y
    p.point.z = t.transform.translation.z
    return p


<<<<<<< HEAD
def transform_to_kdl(transform):
    ts = TransformStamped()
    ts.transform = transform
    return transform_stamped_to_kdl(ts)
=======
def list_to_kdl(pose):
    return PyKDL.Frame(PyKDL.Rotation.Quaternion(pose[1][0],
                                                 pose[1][1],
                                                 pose[1][2],
                                                 pose[1][3]),
                       PyKDL.Vector(pose[0][0],
                                    pose[0][1],
                                    pose[0][2]))
>>>>>>> 5b8c5d0b


def pose_to_kdl(pose):
    """Convert a geometry_msgs Transform message to a PyKDL Frame.

    :param pose: The Transform message to convert.
    :type pose: Pose
    :return: The converted PyKDL frame.
    :rtype: PyKDL.Frame
    """
    return PyKDL.Frame(PyKDL.Rotation.Quaternion(pose.orientation.x,
                                                 pose.orientation.y,
                                                 pose.orientation.z,
                                                 pose.orientation.w),
                       PyKDL.Vector(pose.position.x,
                                    pose.position.y,
                                    pose.position.z))


def quaternion_to_kdl(pose):
    """Convert a geometry_msgs Transform message to a PyKDL Frame.

    :param pose: The Transform message to convert.
    :type pose: Quaternion
    :return: The converted PyKDL frame.
    :rtype: PyKDL.Frame
    """
    return PyKDL.Frame(PyKDL.Rotation.Quaternion(pose.x,
                                                 pose.y,
                                                 pose.z,
                                                 pose.w))


def point_to_kdl(point):
    """
    :type point: Union[Point, Vector]
    :rtype: PyKDL.Vector
    """
    return PyKDL.Vector(point.x, point.y, point.z)


def twist_to_kdl(twist):
    t = PyKDL.Twist()
    t.vel[0] = twist.linear.x
    t.vel[1] = twist.linear.y
    t.vel[2] = twist.linear.z
    t.rot[0] = twist.angular.x
    t.rot[1] = twist.angular.y
    t.rot[2] = twist.angular.z
    return t


def msg_to_kdl(msg):
    if isinstance(msg, TransformStamped):
        return transform_stamped_to_kdl(msg)
    elif isinstance(msg, Transform):
        return transform_to_kdl(msg)
    elif isinstance(msg, PoseStamped):
        return pose_to_kdl(msg.pose)
    elif isinstance(msg, Pose):
        return pose_to_kdl(msg)
    elif isinstance(msg, PointStamped):
        return point_to_kdl(msg.point)
    elif isinstance(msg, Point):
        return point_to_kdl(msg)
    elif isinstance(msg, QuaternionStamped):
        return quaternion_to_kdl(msg.quaternion)
    elif isinstance(msg, Quaternion):
        return quaternion_to_kdl(msg)
    elif isinstance(msg, Twist):
        return twist_to_kdl(msg)
    elif isinstance(msg, TwistStamped):
        return twist_to_kdl(msg.twist)
    elif isinstance(msg, Vector3Stamped):
        return point_to_kdl(msg.vector)
    elif isinstance(msg, Vector3):
        return point_to_kdl(msg)
    else:
        raise TypeError('can\'t convert {} to kdl'.format(type(msg)))


def normalize(msg):
    if isinstance(msg, Quaternion):
        rotation = np.array([msg.x,
                             msg.y,
                             msg.z,
                             msg.w])
        normalized_rotation = rotation / np.linalg.norm(rotation)
        return Quaternion(*normalized_rotation)
    elif isinstance(msg, Vector3):
        tmp = np.array([msg.x,
                        msg.y,
                        msg.z])
        tmp = tmp / np.linalg.norm(tmp)
        return Vector3(*tmp)


def kdl_to_transform(frame):
    t = Transform()
    t.translation.x = frame.p[0]
    t.translation.y = frame.p[1]
    t.translation.z = frame.p[2]
    t.rotation = normalize(Quaternion(*frame.M.GetQuaternion()))
    return t


def kdl_to_transform_stamped(frame, frame_id, child_frame_id):
    t = TransformStamped()
    t.header.frame_id = frame_id
    t.header.stamp = rospy.get_rostime()
    t.child_frame_id = child_frame_id
    t.transform = kdl_to_transform(frame)
    return t


def kdl_to_pose(frame):
    """
    :type frame: PyKDL.Frame
    :rtype: Pose
    """
    p = Pose()
    p.position.x = frame.p[0]
    p.position.y = frame.p[1]
    p.position.z = frame.p[2]
    p.orientation = normalize(Quaternion(*frame.M.GetQuaternion()))
    return p


def kdl_to_transform(frame: PyKDL.Frame) -> Transform:
    t = Transform()
    t.translation.x = frame.p[0]
    t.translation.y = frame.p[1]
    t.translation.z = frame.p[2]
    t.rotation = normalize(Quaternion(*frame.M.GetQuaternion()))
    return t


def kdl_to_pose_stamped(frame, frame_id):
    """
    :type frame: PyKDL.Frame
    :rtype: PoseStamped
    """
    p = PoseStamped()
    p.header.frame_id = frame_id
    p.pose = kdl_to_pose(frame)
    return p


def kdl_to_point(vector):
    """
    :ty vector: PyKDL.Vector
    :return:
    """
    p = Point()
    p.x = vector[0]
    p.y = vector[1]
    p.z = vector[2]
    return p


def kdl_to_vector(vector):
    """
    :ty vector: PyKDL.Vector
    :return:
    """
    v = Vector3()
    v.x = vector[0]
    v.y = vector[1]
    v.z = vector[2]
    return v


def kdl_to_quaternion(rotation_matrix):
    return Quaternion(*quaternion_from_matrix([[rotation_matrix[0, 0], rotation_matrix[0, 1], rotation_matrix[0, 2], 0],
                                               [rotation_matrix[1, 0], rotation_matrix[1, 1], rotation_matrix[1, 2], 0],
                                               [rotation_matrix[2, 0], rotation_matrix[2, 1], rotation_matrix[2, 2], 0],
                                               [0, 0, 0, 1]]))


def np_to_kdl(matrix):
    r = PyKDL.Rotation(matrix[0, 0], matrix[0, 1], matrix[0, 2],
                       matrix[1, 0], matrix[1, 1], matrix[1, 2],
                       matrix[2, 0], matrix[2, 1], matrix[2, 2])
    p = PyKDL.Vector(matrix[0, 3],
                     matrix[1, 3],
                     matrix[2, 3])
    return PyKDL.Frame(r, p)


def kdl_to_np(kdl_thing):
    if isinstance(kdl_thing, PyKDL.Wrench):
        return np.array([kdl_thing.force[0],
                         kdl_thing.force[1],
                         kdl_thing.force[2],
                         kdl_thing.torque[0],
                         kdl_thing.torque[1],
                         kdl_thing.torque[2]])
    if isinstance(kdl_thing, PyKDL.Twist):
        return np.array([kdl_thing.vel[0],
                         kdl_thing.vel[1],
                         kdl_thing.vel[2],
                         kdl_thing.rot[0],
                         kdl_thing.rot[1],
                         kdl_thing.rot[2]])
    if isinstance(kdl_thing, PyKDL.Vector):
        return np.array([kdl_thing[0],
                         kdl_thing[1],
                         kdl_thing[2]])
    if isinstance(kdl_thing, PyKDL.Frame):
        return np.array([[kdl_thing.M[0, 0], kdl_thing.M[0, 1], kdl_thing.M[0, 2], kdl_thing.p[0]],
                         [kdl_thing.M[1, 0], kdl_thing.M[1, 1], kdl_thing.M[1, 2], kdl_thing.p[1]],
                         [kdl_thing.M[2, 0], kdl_thing.M[2, 1], kdl_thing.M[2, 2], kdl_thing.p[2]],
                         [0, 0, 0, 1]])
    if isinstance(kdl_thing, PyKDL.Rotation):
        return np.array([[kdl_thing[0, 0], kdl_thing[0, 1], kdl_thing[0, 2], 0],
                         [kdl_thing[1, 0], kdl_thing[1, 1], kdl_thing[1, 2], 0],
                         [kdl_thing[2, 0], kdl_thing[2, 1], kdl_thing[2, 2], 0],
                         [0, 0, 0, 1]])


def np_to_pose(matrix: np.ndarray) -> Pose:
    return kdl_to_pose(np_to_kdl(matrix))

def np_to_pose_stamped(matrix, frame_id):
    """
    :type matrix: np.ndarray
    :rtype: PoseStamped
    """
    p = PoseStamped()
    p.header.frame_id = frame_id
    p.pose = np_to_pose(matrix)
    return p


def interpolate_pose(s1, s2, f):
    np1 = pose_to_np(s1)
    np2 = pose_to_np(s2)
    np3_trans = np1[0] + (np2[0] - np1[0]) * f
    key_rots = R.from_quat([np1[1], np2[1]])
    key_times = [0, 1]
    slerp = Slerp(key_times, key_rots)
    times = [f]
    interp_rots = slerp(times)
    np3_rot = interp_rots.as_quat()[0]
    f_trans_m = translation_matrix(np3_trans)
    f_rot_m = quaternion_matrix(np3_rot)
    f_m = concatenate_matrices(f_trans_m, f_rot_m)
    return np_to_pose(f_m)


def norm_rotation_matrix(r):
    r[:, 0] /= np.sum(np.abs(r[:, 0]))
    r[:, 1] /= np.sum(np.abs(r[:, 1]))
    r[:, 2] /= np.sum(np.abs(r[:, 2]))
    return r


def pose_diff(a, b):
    a_t, a_r = pose_to_np(a)
    b_t, b_r = pose_to_np(b)
    m_P_a = translation_matrix(a_t)
    m_P_b = translation_matrix(b_t)
    b_P_a = concatenate_matrices(m_P_a, inverse_matrix(m_P_b))
    angle = np.sum(a_r * b_r)
    if angle > 1.0 - 1e-9:
        r_diff = 0.0
    else:
        r_diff = np.arccos(angle)
    t_diff = np.linalg.norm(translation_from_matrix(b_P_a))
    return t_diff + r_diff


def pose_to_list(msg):
    p = [msg.position.x, msg.position.y, msg.position.z]
    q = [msg.orientation.x, msg.orientation.y,
         msg.orientation.z, msg.orientation.w]
    return [p, q]


def pose_stamped_to_list(msg):
    return pose_to_list(msg.pose)


def np_to_transform(matrix: np.ndarray) -> Transform:
    return kdl_to_transform(np_to_kdl(matrix))


def pose_to_np(msg):
    p = np.array([msg.position.x, msg.position.y, msg.position.z])
    q = np.array([msg.orientation.x, msg.orientation.y,
                  msg.orientation.z, msg.orientation.w])
    T = quaternion_matrix(q)
    T[0:3, -1] = p
    return T


def pose_stamped_to_np(msg):
    return pose_to_np(msg.pose)


def transform_to_np(msg):
    p = Pose()
    p.position = msg.translation
    p.orientation = msg.rotation
    return pose_to_np(p)


def transform_stamped_to_np(msg):
    return transform_to_np(msg.transform)


def msg_to_homogeneous_matrix(msg):
    if isinstance(msg, Pose):
        return pose_to_np(msg)
    elif isinstance(msg, PoseStamped):
        return pose_stamped_to_np(msg)
    elif isinstance(msg, Transform):
        return transform_to_np(msg)
    elif isinstance(msg, TransformStamped):
        return transform_stamped_to_np(msg)
    elif isinstance(msg, Point):
        return point_to_np(msg)
    elif isinstance(msg, PointStamped):
        return point_stamped_to_np(msg)
    elif isinstance(msg, Vector3):
        return vector_to_np(msg)
    elif isinstance(msg, Vector3Stamped):
        return vector_stamped_to_np(msg)
    else:
        raise TypeError("Invalid type for conversion to SE(3)")


def point_to_np(msg):
    """
    :type msg: Point
    :return:
    """
    return np.array([msg.x, msg.y, msg.z, 1])


def point_stamped_to_np(msg):
    """
    :type msg: PointStamped
    :return:
    """
    return point_to_np(msg.point)


def vector_to_np(msg):
    """
    :type msg: Vector3
    :return:
    """
    return np.array([msg.x, msg.y, msg.z, 0])


def vector_stamped_to_np(msg):
    return vector_to_np(msg.vector)


def publish_frame_marker(pose_stamped, id_=1, length=0.1):
    """
    :type pose_stamped: PoseStamped
    :type id_: int
    """
    kdl_pose = msg_to_kdl(pose_stamped.pose.orientation)
    ma = MarkerArray()
    x = Marker()
    x.action = x.ADD
    x.ns = 'debug'
    x.id = id_
    x.type = x.CUBE
    x.header.frame_id = pose_stamped.header.frame_id
    x.pose.position = copy(pose_stamped.pose.position)
    x.pose.orientation = pose_stamped.pose.orientation

    v = PyKDL.Vector(length / 2., 0, 0)
    v = kdl_pose * v
    x.pose.position.x += v[0]
    x.pose.position.y += v[1]
    x.pose.position.z += v[2]

    x.color = ColorRGBA(1, 0, 0, 1)
    x.scale.x = length
    x.scale.y = length / 10.
    x.scale.z = length / 10.
    ma.markers.append(x)
    y = Marker()
    y.action = y.ADD
    y.ns = 'debug'
    y.id = id_ + 1
    y.type = y.CUBE
    y.header.frame_id = pose_stamped.header.frame_id
    y.pose.position = copy(pose_stamped.pose.position)
    y.pose.orientation = pose_stamped.pose.orientation

    v = PyKDL.Vector(0, length / 2., 0)
    v = kdl_pose * v
    y.pose.position.x += v[0]
    y.pose.position.y += v[1]
    y.pose.position.z += v[2]

    y.color = ColorRGBA(0, 1, 0, 1)
    y.scale.x = length / 10.
    y.scale.y = length
    y.scale.z = length / 10.
    ma.markers.append(y)
    z = Marker()
    z.action = z.ADD
    z.ns = 'debug'
    z.id = id_ + 2
    z.type = z.CUBE
    z.header.frame_id = pose_stamped.header.frame_id
    z.pose.position = copy(pose_stamped.pose.position)
    z.pose.orientation = pose_stamped.pose.orientation

    v = PyKDL.Vector(0, 0, length / 2.)
    v = kdl_pose * v
    z.pose.position.x += v[0]
    z.pose.position.y += v[1]
    z.pose.position.z += v[2]

    z.color = ColorRGBA(0, 0, 1, 1)
    z.scale.x = length / 10.
    z.scale.y = length / 10.
    z.scale.z = length
    ma.markers.append(z)

    pub = rospy.Publisher('/visualization_marker_array', MarkerArray, queue_size=1)
    while pub.get_num_connections() < 1:
        # wait for a connection to publisher
        # you can do whatever you like here or simply do nothing
        pass

    pub.publish(ma)


def normalize_quaternion_msg(quaternion):
    q = Quaternion()
    rotation = np.array([quaternion.x,
                         quaternion.y,
                         quaternion.z,
                         quaternion.w])
    normalized_rotation = rotation / np.linalg.norm(rotation)
    q.x = normalized_rotation[0]
    q.y = normalized_rotation[1]
    q.z = normalized_rotation[2]
    q.w = normalized_rotation[3]
    return q


def homo_matrix_to_pose(m):
    return kdl_to_pose(np_to_kdl(m))<|MERGE_RESOLUTION|>--- conflicted
+++ resolved
@@ -192,12 +192,12 @@
     return p
 
 
-<<<<<<< HEAD
 def transform_to_kdl(transform):
     ts = TransformStamped()
     ts.transform = transform
     return transform_stamped_to_kdl(ts)
-=======
+
+
 def list_to_kdl(pose):
     return PyKDL.Frame(PyKDL.Rotation.Quaternion(pose[1][0],
                                                  pose[1][1],
@@ -206,7 +206,6 @@
                        PyKDL.Vector(pose[0][0],
                                     pose[0][1],
                                     pose[0][2]))
->>>>>>> 5b8c5d0b
 
 
 def pose_to_kdl(pose):
