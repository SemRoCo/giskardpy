import numpy as np

from giskardpy.configs.collision_avoidance_config import CollisionAvoidanceConfig
from giskardpy.configs.robot_interface_config import StandAloneRobotInterfaceConfig, RobotInterfaceConfig
from giskardpy.configs.world_config import WorldConfig
from giskardpy.data_types import PrefixName, Derivatives


class WorldWithHSRConfig(WorldConfig):
    map_name: str
    localization_joint_name: str
    odom_link_name: str
    drive_joint_name: str

    def __init__(self,
                 map_name: str = 'map',
                 localization_joint_name: str = 'localization',
                 odom_link_name: str = 'odom',
                 drive_joint_name: str = 'brumbrum',
                 description_name: str = 'robot_description'):
        super().__init__()
        self.map_name = map_name
        self.localization_joint_name = localization_joint_name
        self.odom_link_name = odom_link_name
        self.drive_joint_name = drive_joint_name
        self.robot_description_name = description_name

    def setup(self):
        self.set_default_color(1, 1, 1, 1)
        self.set_default_limits({Derivatives.velocity: 1,
                                 Derivatives.acceleration: np.inf,
                                 Derivatives.jerk: 30})
        self.add_empty_link(self.map_name)
        self.add_6dof_joint(parent_link=self.map_name, child_link=self.odom_link_name,
                            joint_name=self.localization_joint_name)
        self.add_empty_link(self.odom_link_name)
        self.add_robot_from_parameter_server(parameter_name=self.robot_description_name)
        root_link_name = self.get_root_link_of_group(self.robot_group_name)
        self.add_omni_drive_joint(parent_link_name=self.odom_link_name,
                                  child_link_name=root_link_name,
                                  name=self.drive_joint_name,
                                  x_name=PrefixName('odom_x', self.robot_group_name),
                                  y_name=PrefixName('odom_y', self.robot_group_name),
                                  yaw_vel_name=PrefixName('odom_t', self.robot_group_name),
                                  translation_limits={
                                      Derivatives.velocity: 0.2,
                                      Derivatives.acceleration: 1,
                                      Derivatives.jerk: 6,
                                  },
                                  rotation_limits={
                                      Derivatives.velocity: 0.2,
                                      Derivatives.acceleration: 1,
                                      Derivatives.jerk: 6
                                  },
                                  robot_group_name=self.robot_group_name)
        self.set_joint_limits(limit_map={
            Derivatives.jerk: 10,
        },
            joint_name='arm_lift_joint')


class HSRCollisionAvoidanceConfig(CollisionAvoidanceConfig):
    def __init__(self, drive_joint_name: str = 'brumbrum'):
        super().__init__()
        self.drive_joint_name = drive_joint_name

    def setup(self):
        self.load_self_collision_matrix('package://giskardpy/self_collision_matrices/iai/hsrb.srdf')
        self.set_default_external_collision_avoidance(soft_threshold=0.05,
                                                      hard_threshold=0.0)
        self.overwrite_external_collision_avoidance('wrist_roll_joint',
                                                    number_of_repeller=4,
                                                    soft_threshold=0.05,
                                                    hard_threshold=0.0,
                                                    max_velocity=0.2)
        self.overwrite_external_collision_avoidance(joint_name=self.drive_joint_name,
                                                    number_of_repeller=2,
                                                    soft_threshold=0.1,
                                                    hard_threshold=0.03)
        self.overwrite_self_collision_avoidance(link_name='head_tilt_link',
                                                soft_threshold=0.03)


class HSRStandaloneInterface(StandAloneRobotInterfaceConfig):
    def __init__(self, drive_joint_name: str = 'brumbrum'):
        super().__init__([
            'arm_flex_joint',
            'arm_lift_joint',
            'arm_roll_joint',
            'head_pan_joint',
            'head_tilt_joint',
            'wrist_flex_joint',
            'wrist_roll_joint',
            drive_joint_name])


class HSRVelocityInterface(RobotInterfaceConfig):
    map_name: str
    localization_joint_name: str
    odom_link_name: str
    drive_joint_name: str

    def __init__(self,
                 map_name: str = 'map',
                 localization_joint_name: str = 'localization',
                 odom_link_name: str = 'odom',
                 drive_joint_name: str = 'brumbrum'):
        self.map_name = map_name
        self.localization_joint_name = localization_joint_name
        self.odom_link_name = odom_link_name
        self.drive_joint_name = drive_joint_name

    def setup(self):
        self.sync_6dof_joint_with_tf_frame(joint_name=self.localization_joint_name,
                                           tf_parent_frame=self.map_name,
                                           tf_child_frame=self.odom_link_name)
        self.sync_joint_state_topic('/hsrb/joint_states')
        self.sync_odometry_topic('/hsrb/odom', self.drive_joint_name)

        self.add_joint_velocity_group_controller(namespace='/hsrb/realtime_body_controller_real')

        self.add_base_cmd_velocity(cmd_vel_topic='/hsrb/command_velocity',
                                   joint_name=self.drive_joint_name)


class HSRJointTrajInterfaceConfig(RobotInterfaceConfig):
    map_name: str
    localization_joint_name: str
    odom_link_name: str
    drive_joint_name: str

    def __init__(self,
                 map_name: str = 'map',
                 localization_joint_name: str = 'localization',
                 odom_link_name: str = 'odom',
                 drive_joint_name: str = 'brumbrum'):
        self.map_name = map_name
        self.localization_joint_name = localization_joint_name
        self.odom_link_name = odom_link_name
        self.drive_joint_name = drive_joint_name

    def setup(self):
        self.sync_6dof_joint_with_tf_frame(joint_name=self.localization_joint_name,
                                           tf_parent_frame=self.map_name,
                                           tf_child_frame=self.odom_link_name)
        self.sync_joint_state_topic('/hsrb/joint_states')
        self.sync_odometry_topic('/hsrb/odom', self.drive_joint_name)

        self.add_follow_joint_trajectory_server(namespace='/hsrb/head_trajectory_controller',
                                                fill_velocity_values=True)
        self.add_follow_joint_trajectory_server(namespace='/hsrb/arm_trajectory_controller',
                                                fill_velocity_values=True)
        self.add_follow_joint_trajectory_server(namespace='/hsrb/omni_base_controller',
                                                fill_velocity_values=True,
                                                path_tolerance={
                                                    Derivatives.position: 1,
                                                    Derivatives.velocity: 1,
                                                    Derivatives.acceleration: 100})
        # self.add_base_cmd_velocity(cmd_vel_topic='/hsrb/command_velocity',
        #                            track_only_velocity=True,
        #                            joint_name=self.drive_joint_name)


class HSRMujocoVelocityInterface(RobotInterfaceConfig):
    map_name: str
    localization_joint_name: str
    odom_link_name: str
    drive_joint_name: str

    def __init__(self,
                 map_name: str = 'map',
                 localization_joint_name: str = 'localization',
                 odom_link_name: str = 'odom',
                 drive_joint_name: str = 'brumbrum'):
        self.map_name = map_name
        self.localization_joint_name = localization_joint_name
        self.odom_link_name = odom_link_name
        self.drive_joint_name = drive_joint_name

    def setup(self):
        self.sync_6dof_joint_with_tf_frame(joint_name=self.localization_joint_name,
                                           tf_parent_frame=self.map_name,
                                           tf_child_frame=self.odom_link_name)
        self.sync_joint_state_topic('/hsrb4s/joint_states')
        self.sync_odometry_topic('/hsrb4s/base_footprint', self.drive_joint_name)

        self.add_joint_velocity_controller(namespaces=['hsrb4s/arm_flex_joint_velocity_controller',
                                                       'hsrb4s/arm_lift_joint_velocity_controller',
                                                       'hsrb4s/arm_roll_joint_velocity_controller',
                                                       'hsrb4s/head_pan_joint_velocity_controller',
                                                       'hsrb4s/head_tilt_joint_velocity_controller',
                                                       'hsrb4s/wrist_flex_joint_velocity_controller',
                                                       'hsrb4s/wrist_roll_joint_velocity_controller'])

        self.add_base_cmd_velocity(cmd_vel_topic='/hsrb4s/cmd_vel',
<<<<<<< HEAD
=======
                                   joint_name=self.drive_joint_name)


class HSRMujocoPositionInterface(RobotInterfaceConfig):
    map_name: str
    localization_joint_name: str
    odom_link_name: str
    drive_joint_name: str

    def __init__(self,
                 map_name: str = 'map',
                 localization_joint_name: str = 'localization',
                 odom_link_name: str = 'odom',
                 drive_joint_name: str = 'brumbrum'):
        self.map_name = map_name
        self.localization_joint_name = localization_joint_name
        self.odom_link_name = odom_link_name
        self.drive_joint_name = drive_joint_name

    def setup(self):
        self.sync_6dof_joint_with_tf_frame(joint_name=self.localization_joint_name,
                                           tf_parent_frame=self.map_name,
                                           tf_child_frame=self.odom_link_name)
        self.sync_joint_state_topic('/hsrb4s/joint_states')
        self.sync_odometry_topic('/hsrb4s/base_footprint', self.drive_joint_name)

        self.add_joint_position_controller(namespaces=[
            'hsrb4s/arm_flex_joint_position_controller',
            # 'hsrb4s/arm_lift_joint_position_controller',
            'hsrb4s/arm_roll_joint_position_controller',
            'hsrb4s/head_pan_joint_position_controller',
            'hsrb4s/head_tilt_joint_position_controller',
            'hsrb4s/wrist_flex_joint_position_controller',
            'hsrb4s/wrist_roll_joint_position_controller'
        ])

        self.add_joint_velocity_controller(namespaces=[
            # 'hsrb4s/arm_flex_joint_position_controller',
            'hsrb4s/arm_lift_joint_position_controller',
            # 'hsrb4s/arm_roll_joint_position_controller',
            # 'hsrb4s/head_pan_joint_position_controller',
            # 'hsrb4s/head_tilt_joint_position_controller',
            # 'hsrb4s/wrist_flex_joint_position_controller',
            # 'hsrb4s/wrist_roll_joint_position_controller'
        ])

        self.add_base_cmd_velocity(cmd_vel_topic='/hsrb4s/cmd_vel',
>>>>>>> dd8328c3
                                   joint_name=self.drive_joint_name)<|MERGE_RESOLUTION|>--- conflicted
+++ resolved
@@ -193,8 +193,6 @@
                                                        'hsrb4s/wrist_roll_joint_velocity_controller'])
 
         self.add_base_cmd_velocity(cmd_vel_topic='/hsrb4s/cmd_vel',
-<<<<<<< HEAD
-=======
                                    joint_name=self.drive_joint_name)
 
 
@@ -242,5 +240,4 @@
         ])
 
         self.add_base_cmd_velocity(cmd_vel_topic='/hsrb4s/cmd_vel',
->>>>>>> dd8328c3
                                    joint_name=self.drive_joint_name)