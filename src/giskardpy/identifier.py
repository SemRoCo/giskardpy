--- conflicted
+++ resolved
@@ -35,12 +35,9 @@
 post_processing = ['post_processing']
 soft_constraints = post_processing + ['soft_constraints']
 result_message = ['result_message']
-<<<<<<< HEAD
+collision_goal = [u'collision_goal']
 tracking_start_time = ['tracking_start_time']
 
-=======
-collision_goal = [u'collision_goal']
->>>>>>> 5b8c5d0b
 # stuff from rosparam
 robot_description = ['robot_description']
 
@@ -107,14 +104,13 @@
 
 TFPublisher = plugins + ['TFPublisher']
 
-<<<<<<< HEAD
 SyncOdometry = plugins + ['SyncOdometry']
 
 SyncTfFrames = plugins + ['SyncTfFrames']
 SyncTfFrames_frames = SyncTfFrames + ['frames']
 
 PublishDebugExpressions = plugins + ['PublishDebugExpressions']
-=======
+
 global_planner_needed = plugins + [u'GlobalPlannerNeeded', u'global_planner_needed']
 global_planner = plugins + [u'global_planner']
 plot_path = global_planner + ['plot']
@@ -123,7 +119,6 @@
 gp_normal = global_planner + [u'normal']
 path_interpolation = global_planner + [u'path_interpolation']
 path_replanning_max_retries = global_planner + [u'max_replanning_retries']
->>>>>>> 5b8c5d0b
 
 # reachability check
 reachability_check = giskard + ['reachability_check']
