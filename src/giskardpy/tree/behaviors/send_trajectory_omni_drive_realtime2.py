from abc import ABC
from typing import List, Optional

import numpy as np
import rospy
import rostopic
from geometry_msgs.msg import Twist
from py_trees import Status
from rospy import ROSException
from rostopic import ROSTopicException

import giskardpy.identifier as identifier
from giskardpy.goals.base_traj_follower import BaseTrajFollower
from giskardpy.goals.goal import Goal
from giskardpy.goals.set_prediction_horizon import SetPredictionHorizon
from giskardpy.model.joints import OmniDrive, DiffDrive, OmniDrivePR22
from giskardpy.my_types import Derivatives
from giskardpy.tree.behaviors.plugin import GiskardBehavior
from giskardpy.utils import logging
from giskardpy.utils.decorators import catch_and_raise_to_blackboard
from giskardpy.utils.logging import loginfo
from giskardpy.qp.next_command import NextCommands


# can be used during closed-loop control, instead of for tracking a trajectory
class SendCmdVel(GiskardBehavior, ABC):
    supported_state_types = [Twist]

    @profile
    def __init__(self, cmd_vel_topic: str, goal_time_tolerance: float = 1, track_only_velocity: bool = False,
                 joint_name: Optional[str] = None):
        self.cmd_vel_topic = cmd_vel_topic
        super().__init__(str(self))
        self.threshold = np.array([0.0, 0.0, 0.0])
        self.goal_time_tolerance = rospy.Duration(goal_time_tolerance)
        self.track_only_velocity = track_only_velocity

        loginfo(f'Waiting for cmd_vel topic \'{self.cmd_vel_topic}\' to appear.')
        try:
            msg_type, _, _ = rostopic.get_topic_class(self.cmd_vel_topic)
            if msg_type is None:
                raise ROSTopicException()
            if msg_type not in self.supported_state_types:
                raise TypeError(f'Cmd_vel topic of type \'{msg_type}\' is not supported. '
                                f'Must be one of: \'{self.supported_state_types}\'')
            self.vel_pub = rospy.Publisher(self.cmd_vel_topic, Twist, queue_size=10)
        except ROSException as e:
            logging.logwarn(f'Couldn\'t connect to {self.cmd_vel_topic}. Is it running?')
            rospy.sleep(1)

        if joint_name is None:
            for joint in self.world.joints.values():
                if isinstance(joint, (OmniDrive, DiffDrive)):
                    # FIXME can only handle one drive
                    # self.controlled_joints = [joint]
                    self.joint = joint
            if not hasattr(self, 'joint'):
                #TODO
                pass
        else:
            joint_name = self.world.search_for_joint_name(joint_name)
            self.joint = self.world.joints[joint_name]
        self.world.register_controlled_joints([self.joint.name])
        loginfo(f'Received controlled joints from \'{cmd_vel_topic}\'.')

    def __str__(self):
        return f'{super().__str__()} ({self.cmd_vel_topic})'

<<<<<<< HEAD
    @catch_and_raise_to_blackboard
    @profile
    def initialise(self):
        super().initialise()
        self.trajectory = self.get_god_map().get_data(identifier.trajectory)
        sample_period = self.god_map.unsafe_get_data(identifier.sample_period)
        self.start_time = self.god_map.unsafe_get_data(identifier.tracking_start_time)
        self.trajectory = self.trajectory.to_msg(sample_period, self.start_time, [self.joint], True)
        self.end_time = self.start_time + self.trajectory.points[-1].time_from_start + self.goal_time_tolerance

    @profile
    def setup(self, timeout):
        super().setup(timeout)
        self.put_drive_goals_on_godmap()

    def put_drive_goals_on_godmap(self):
        try:
            drive_goals = self.god_map.get_data(identifier.drive_goals)
        except KeyError:
            drive_goals = []
        drive_goals.extend(self.get_drive_goals())
        self.god_map.set_data(identifier.drive_goals, drive_goals)

    def get_drive_goals(self) -> List[Goal]:
        return [SetPredictionHorizon(prediction_horizon=self.god_map.get_data(identifier.prediction_horizon)+4),
                BaseTrajFollower(joint_name=self.joint.name,
                                 track_only_velocity=self.track_only_velocity)]

    def solver_cmd_to_twist(self, cmd: NextCommands) -> Twist:
        twist = Twist()
        if isinstance(self.joint, OmniDrivePR22):
            try:
                forward_velocity = cmd.free_variable_data[self.joint.forward_vel.name][0]
                yaw1_position = self.world.state[self.joint.yaw1_vel.name].position
                yaw2_position = self.world.state[self.joint.yaw.name].position
                bf_yaw1 = yaw1_position - yaw2_position
                twist.linear.x = np.cos(bf_yaw1) * forward_velocity
                twist.linear.y = np.sin(bf_yaw1) * forward_velocity
                if abs(twist.linear.x) < self.threshold[0]:
                    twist.linear.x = 0
                if abs(twist.linear.y) < self.threshold[1]:
                    twist.linear.y = 0
            except Exception as e:
                twist.linear.x = 0
=======
    def solver_cmd_to_twist(self, cmd) -> Twist:
        twist = Twist()
        try:
            twist.linear.x = cmd.free_variable_data[self.joint.x_vel.name][0]
            if abs(twist.linear.x) < self.threshold[0]:
                twist.linear.x = 0
        except:
            twist.linear.x = 0
        try:
            twist.linear.y = cmd.free_variable_data[self.joint.y_vel.name][0]
            if abs(twist.linear.y) < self.threshold[1]:
>>>>>>> 9512086b
                twist.linear.y = 0
        else:
            try:
                twist.linear.x = cmd.free_variable_data[self.joint.x_vel.name][0]
                if abs(twist.linear.x) < self.threshold[0]:
                    twist.linear.x = 0
            except:
                twist.linear.x = 0
            try:
                twist.linear.y = cmd.free_variable_data[self.joint.y_vel.name][0]
                if abs(twist.linear.y) < self.threshold[1]:
                    twist.linear.y = 0
            except:
                twist.linear.y = 0
        try:
            twist.angular.z = cmd.free_variable_data[self.joint.yaw.name][0]
            if abs(twist.angular.z) < self.threshold[2]:
                twist.angular.z = 0
        except:
            twist.angular.z = 0
        return twist

    @catch_and_raise_to_blackboard
    @profile
    def update(self):
        cmd = self.god_map.get_data(identifier.qp_solver_solution)
        twist = self.solver_cmd_to_twist(cmd)
        self.vel_pub.publish(twist)
        return Status.RUNNING

    def terminate(self, new_status):
        self.vel_pub.publish(Twist())
        super().terminate(new_status)<|MERGE_RESOLUTION|>--- conflicted
+++ resolved
@@ -13,13 +13,12 @@
 from giskardpy.goals.base_traj_follower import BaseTrajFollower
 from giskardpy.goals.goal import Goal
 from giskardpy.goals.set_prediction_horizon import SetPredictionHorizon
-from giskardpy.model.joints import OmniDrive, DiffDrive, OmniDrivePR22
+from giskardpy.model.joints import OmniDrive, DiffDrive
 from giskardpy.my_types import Derivatives
 from giskardpy.tree.behaviors.plugin import GiskardBehavior
 from giskardpy.utils import logging
 from giskardpy.utils.decorators import catch_and_raise_to_blackboard
 from giskardpy.utils.logging import loginfo
-from giskardpy.qp.next_command import NextCommands
 
 
 # can be used during closed-loop control, instead of for tracking a trajectory
@@ -66,52 +65,6 @@
     def __str__(self):
         return f'{super().__str__()} ({self.cmd_vel_topic})'
 
-<<<<<<< HEAD
-    @catch_and_raise_to_blackboard
-    @profile
-    def initialise(self):
-        super().initialise()
-        self.trajectory = self.get_god_map().get_data(identifier.trajectory)
-        sample_period = self.god_map.unsafe_get_data(identifier.sample_period)
-        self.start_time = self.god_map.unsafe_get_data(identifier.tracking_start_time)
-        self.trajectory = self.trajectory.to_msg(sample_period, self.start_time, [self.joint], True)
-        self.end_time = self.start_time + self.trajectory.points[-1].time_from_start + self.goal_time_tolerance
-
-    @profile
-    def setup(self, timeout):
-        super().setup(timeout)
-        self.put_drive_goals_on_godmap()
-
-    def put_drive_goals_on_godmap(self):
-        try:
-            drive_goals = self.god_map.get_data(identifier.drive_goals)
-        except KeyError:
-            drive_goals = []
-        drive_goals.extend(self.get_drive_goals())
-        self.god_map.set_data(identifier.drive_goals, drive_goals)
-
-    def get_drive_goals(self) -> List[Goal]:
-        return [SetPredictionHorizon(prediction_horizon=self.god_map.get_data(identifier.prediction_horizon)+4),
-                BaseTrajFollower(joint_name=self.joint.name,
-                                 track_only_velocity=self.track_only_velocity)]
-
-    def solver_cmd_to_twist(self, cmd: NextCommands) -> Twist:
-        twist = Twist()
-        if isinstance(self.joint, OmniDrivePR22):
-            try:
-                forward_velocity = cmd.free_variable_data[self.joint.forward_vel.name][0]
-                yaw1_position = self.world.state[self.joint.yaw1_vel.name].position
-                yaw2_position = self.world.state[self.joint.yaw.name].position
-                bf_yaw1 = yaw1_position - yaw2_position
-                twist.linear.x = np.cos(bf_yaw1) * forward_velocity
-                twist.linear.y = np.sin(bf_yaw1) * forward_velocity
-                if abs(twist.linear.x) < self.threshold[0]:
-                    twist.linear.x = 0
-                if abs(twist.linear.y) < self.threshold[1]:
-                    twist.linear.y = 0
-            except Exception as e:
-                twist.linear.x = 0
-=======
     def solver_cmd_to_twist(self, cmd) -> Twist:
         twist = Twist()
         try:
@@ -123,21 +76,9 @@
         try:
             twist.linear.y = cmd.free_variable_data[self.joint.y_vel.name][0]
             if abs(twist.linear.y) < self.threshold[1]:
->>>>>>> 9512086b
                 twist.linear.y = 0
-        else:
-            try:
-                twist.linear.x = cmd.free_variable_data[self.joint.x_vel.name][0]
-                if abs(twist.linear.x) < self.threshold[0]:
-                    twist.linear.x = 0
-            except:
-                twist.linear.x = 0
-            try:
-                twist.linear.y = cmd.free_variable_data[self.joint.y_vel.name][0]
-                if abs(twist.linear.y) < self.threshold[1]:
-                    twist.linear.y = 0
-            except:
-                twist.linear.y = 0
+        except:
+            twist.linear.y = 0
         try:
             twist.angular.z = cmd.free_variable_data[self.joint.yaw.name][0]
             if abs(twist.angular.z) < self.threshold[2]:
