--- conflicted
+++ resolved
@@ -122,14 +122,10 @@
         """
         if isinstance(name, str) and not hasattr(self, name):
             raise AttributeError(u'{} doesn\'t have attribute {}'.format(self.__class__.__name__, name))
-<<<<<<< HEAD
         if isinstance(name, str):
-            return self.get_god_map().to_expr(self._get_identifier() + [name])
+            return self.god_map.to_expr(self._get_identifier() + [name])
         else:
-            return self.get_god_map().to_expr(self._get_identifier() + name)
-=======
-        return self.god_map.to_expr(self._get_identifier() + [name])
->>>>>>> 241c1f0f
+            return self.god_map.to_expr(self._get_identifier() + name)
 
     def get_expr_velocity(self, expr):
         return w.total_derivative(expr,
