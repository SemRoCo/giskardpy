import difflib
import inspect
import itertools
import json
import traceback
from collections import OrderedDict
from collections import defaultdict
from time import time
from giskard_msgs.msg import MoveCmd, CollisionEntry
from py_trees import Status
import giskardpy.goals
import giskardpy.identifier as identifier
from giskardpy.goals.collision_avoidance import SelfCollisionAvoidance, ExternalCollisionAvoidance
from giskardpy.exceptions import UnknownConstraintException, InvalidGoalException, \
    ConstraintInitalizationException, GiskardException
from giskardpy.goals.goal import Goal
from giskardpy.utils.logging import loginfo
from giskardpy.tree.plugin_action_server import GetGoal
from giskardpy.utils.utils import convert_dictionary_to_ros_message, replace_jsons_with_ros_messages
import pkgutil
from giskardpy import casadi_wrapper as w, RobotName


def get_all_classes_in_package(package):
    classes = {}
    for importer, modname, ispkg in pkgutil.iter_modules(package.__path__):
        module = __import__('giskardpy.goals.{}'.format(modname), fromlist="dummy")
        for name2, value2 in inspect.getmembers(module, inspect.isclass):
            if issubclass(value2, Goal):
                classes[name2] = value2
    return classes


class GoalToConstraints(GetGoal):
    # FIXME no error msg when constraint has missing parameter
    def __init__(self, name, as_name):
        GetGoal.__init__(self, name, as_name)
        self.used_joints = set()

        self.controlled_joints = set()
        self.controllable_links = set()
        self.last_urdf = None
        self.allowed_constraint_types = get_all_classes_in_package(giskardpy.goals)

        self.rc_prismatic_velocity = self.get_god_map().get_data(identifier.rc_prismatic_velocity)
        self.rc_continuous_velocity = self.get_god_map().get_data(identifier.rc_continuous_velocity)
        self.rc_revolute_velocity = self.get_god_map().get_data(identifier.rc_revolute_velocity)
        self.rc_other_velocity = self.get_god_map().get_data(identifier.rc_other_velocity)

    def initialise(self):
        self.get_god_map().set_data(identifier.collision_goal, None)
        self.clear_blackboard_exception()

    @profile
    def update(self):
        # TODO make this interruptable
        # TODO try catch everything
        loginfo(u'Parsing goal message.')
        move_cmd = self.get_god_map().get_data(identifier.next_move_goal)  # type: MoveCmd
        if not move_cmd:
            return Status.FAILURE

        self.get_god_map().set_data(identifier.goals, {})

        self.soft_constraints = {}
        self.vel_constraints = {}
        self.debug_expr = {}
        if not (self.get_god_map().get_data(identifier.check_reachability)) and \
                self.god_map.get_data(identifier.collision_checker) is not None:
            self.add_collision_avoidance_constraints(move_cmd.collisions)

        try:
            self.parse_constraints(move_cmd)
        except AttributeError:
            self.raise_to_blackboard(InvalidGoalException(u'couldn\'t transform goal'))
            traceback.print_exc()
            return Status.SUCCESS
        except Exception as e:
            self.raise_to_blackboard(e)
            traceback.print_exc()
            return Status.SUCCESS

        self.get_god_map().set_data(identifier.collision_goal, move_cmd.collisions)
        self.get_god_map().set_data(identifier.constraints, self.soft_constraints)
        self.get_god_map().set_data(identifier.vel_constraints, self.vel_constraints)
        self.get_god_map().set_data(identifier.debug_expressions, self.debug_expr)
        self.get_blackboard().runtime = time()

        if (self.get_god_map().get_data(identifier.check_reachability)):
            # FIXME reachability check is broken
            pass
        else:
            l = self.active_free_symbols()
            joint_constraints = [v for v in self.world.joint_constraints.values() if v.name in l]

        self.get_god_map().set_data(identifier.free_variables, joint_constraints)
        loginfo(u'Done parsing goal message.')
        return Status.SUCCESS

    def active_free_symbols(self):
        symbols = set()
        for c in self.soft_constraints.values():
            symbols.update(str(s) for s in w.free_symbols(c.expression))
        return symbols

    @profile
    def parse_constraints(self, cmd):
        """
        :type cmd: MoveCmd
        :rtype: dict
        """
        for constraint in itertools.chain(cmd.constraints, cmd.joint_constraints, cmd.cartesian_constraints):
            try:
                loginfo(u'Adding constraint of type: \'{}\''.format(constraint.type))
                C = self.allowed_constraint_types[constraint.type]
            except KeyError:
                matches = ''
                for s in self.allowed_constraint_types.keys():
                    sm = difflib.SequenceMatcher(None, str(constraint.type).lower(), s.lower())
                    ratio = sm.ratio()
                    if ratio >= 0.5:
                        matches = matches + s + '\n'
                if matches != '':
                    raise UnknownConstraintException(
                        u'unknown constraint {}. did you mean one of these?:\n{}'.format(constraint.type, matches))
                else:
                    available_constraints = '\n'.join([x for x in self.allowed_constraint_types.keys()]) + '\n'
                    raise UnknownConstraintException(
                        u'unknown constraint {}. available constraint types:\n{}'.format(constraint.type,
                                                                                         available_constraints))

            try:
                if hasattr(constraint, u'parameter_value_pair'):
                    parsed_json = json.loads(constraint.parameter_value_pair)
                    params = replace_jsons_with_ros_messages(parsed_json)
                else:
                    raise ConstraintInitalizationException(u'Only the json interface is supported at the moment. Create an issue if you want it.')
                    # params = convert_ros_message_to_dictionary(constraint) #FIXME: might break stuff too
                    # del params[u'type']

                c = C(god_map=self.god_map, **params)
            except Exception as e:
                traceback.print_exc()
                doc_string = C.__init__.__doc__
                error_msg = u'Initialization of "{}" constraint failed: \n {} \n'.format(C.__name__, e)
                if doc_string is not None:
                    error_msg = error_msg + doc_string
                if not isinstance(e, GiskardException):
                    raise ConstraintInitalizationException(error_msg)
                raise e
            try:
                soft_constraints, vel_constraints, debug_expressions = c.get_constraints()
                self.soft_constraints.update(soft_constraints)
                self.vel_constraints.update(vel_constraints)
                self.debug_expr.update(debug_expressions)
            except Exception as e:
                traceback.print_exc()
                if not isinstance(e, GiskardException):
                    raise ConstraintInitalizationException(e)
                raise e

<<<<<<< HEAD
    def add_collision_avoidance_soft_constraints(self, collision_cmds):
=======
    def replace_jsons_with_ros_messages(self, d):
        # TODO find message type
        for key, value in d.items():
            if isinstance(value, dict) and 'message_type' in value:
                d[key] = convert_dictionary_to_ros_message(value)
        return d

    def add_collision_avoidance_constraints(self, collision_cmds):
>>>>>>> 241c1f0f
        """
        Adds a constraint for each link that pushed it away from its closest point.
        :type collision_cmds: list of CollisionEntry
        """
        # FIXME this only catches the most obvious cases
        soft_threshold = None
        for collision_cmd in collision_cmds:
            if collision_cmd.type == CollisionEntry.AVOID_ALL_COLLISIONS or \
                    self.collision_scene.is_avoid_all_collision(collision_cmd):
                soft_threshold = collision_cmd.min_dist

        if not collision_cmds or not self.collision_scene.is_allow_all_collision(collision_cmds[-1]):
            self.add_external_collision_avoidance_constraints(soft_threshold_override=soft_threshold)
        if not collision_cmds or (not self.collision_scene.is_allow_all_collision(collision_cmds[-1]) and
                                  not self.collision_scene.is_allow_all_self_collision(collision_cmds[-1])):
            self.add_self_collision_avoidance_constraints()

    def add_external_collision_avoidance_constraints(self, soft_threshold_override=None):
        soft_constraints = {}
        vel_constraints = {}
        debug_expr = {}
        controlled_joints = self.god_map.get_data(identifier.controlled_joints)
        config = self.get_god_map().get_data(identifier.external_collision_avoidance)
        for joint_name in controlled_joints:
            child_links = self.robot.get_directly_controlled_child_links_with_collisions(joint_name)
            if child_links:
                number_of_repeller = config[joint_name][u'number_of_repeller']
                for i in range(number_of_repeller):
                    child_link = self.robot.joints[joint_name].child_link_name
                    hard_threshold = config[joint_name][u'hard_threshold']
                    if soft_threshold_override is not None:
                        soft_threshold = soft_threshold_override
                    else:
                        soft_threshold = config[joint_name][u'soft_threshold']
                    constraint = ExternalCollisionAvoidance(god_map=self.god_map,
                                                            link_name=child_link,
                                                            hard_threshold=hard_threshold,
                                                            soft_threshold=soft_threshold,
                                                            idx=i,
                                                            num_repeller=number_of_repeller)
                    c, c_vel, debug_expressions = constraint.get_constraints()
                    soft_constraints.update(c)
                    vel_constraints.update(c_vel)
                    debug_expr.update(debug_expressions)

        num_external = len(soft_constraints)
        loginfo('adding {} external collision avoidance constraints'.format(num_external))
        self.soft_constraints.update(soft_constraints)
        self.vel_constraints.update(vel_constraints)
        self.debug_expr.update(debug_expr)

    def add_self_collision_avoidance_constraints(self):
        counter = defaultdict(int)
        soft_constraints = {}
        vel_constraints = {}
        debug_expr = {}
        config = self.get_god_map().get_data(identifier.self_collision_avoidance)
        for link_a_o, link_b_o in self.collision_scene.collision_matrices[RobotName]:
            try:
                link_a, link_b = self.world.compute_chain_reduced_to_controlled_joints(link_a_o, link_b_o)
                if not self.robot.link_order(link_a, link_b):
                    link_a, link_b = link_b, link_a
                counter[link_a, link_b] += 1
            except KeyError as e:
                # no controlled joint between both links
                pass

        for link_a, link_b in counter:
            num_of_constraints = min(1, counter[link_a, link_b])
            for i in range(num_of_constraints):
                key = u'{}, {}'.format(link_a, link_b)
                key_r = u'{}, {}'.format(link_b, link_a)
                # FIXME there is probably a bug or unintuitive behavior, when a pair is affected by multiple entries
                if key in config:
                    hard_threshold = config[key][u'hard_threshold']
                    soft_threshold = config[key][u'soft_threshold']
                    number_of_repeller = config[key][u'number_of_repeller']
                elif key_r in config:
                    hard_threshold = config[key_r][u'hard_threshold']
                    soft_threshold = config[key_r][u'soft_threshold']
                    number_of_repeller = config[key_r][u'number_of_repeller']
                else:
                    # TODO minimum is not the best if i reduce to the links next to the controlled chains
                    #   should probably add symbols that retrieve the values for the current pair
                    hard_threshold = min(config[link_a][u'hard_threshold'],
                                         config[link_b][u'hard_threshold'])
                    soft_threshold = min(config[link_a][u'soft_threshold'],
                                         config[link_b][u'soft_threshold'])
                    number_of_repeller = min(config[link_a][u'number_of_repeller'],
                                             config[link_b][u'number_of_repeller'])
                constraint = SelfCollisionAvoidance(god_map=self.god_map,
                                                    link_a=link_a,
                                                    link_b=link_b,
                                                    hard_threshold=hard_threshold,
                                                    soft_threshold=soft_threshold,
                                                    idx=i,
                                                    num_repeller=number_of_repeller)
                c, c_vel, debug_expressions = constraint.get_constraints()
                soft_constraints.update(c)
                vel_constraints.update(c_vel)
                debug_expr.update(debug_expressions)
        loginfo('adding {} self collision avoidance constraints'.format(len(soft_constraints)))
        self.soft_constraints.update(soft_constraints)
        self.vel_constraints.update(vel_constraints)
        self.debug_expr.update(debug_expr)<|MERGE_RESOLUTION|>--- conflicted
+++ resolved
@@ -16,7 +16,7 @@
 from giskardpy.goals.goal import Goal
 from giskardpy.utils.logging import loginfo
 from giskardpy.tree.plugin_action_server import GetGoal
-from giskardpy.utils.utils import convert_dictionary_to_ros_message, replace_jsons_with_ros_messages
+from giskardpy.utils.utils import convert_dictionary_to_ros_message
 import pkgutil
 from giskardpy import casadi_wrapper as w, RobotName
 
@@ -132,10 +132,10 @@
             try:
                 if hasattr(constraint, u'parameter_value_pair'):
                     parsed_json = json.loads(constraint.parameter_value_pair)
-                    params = replace_jsons_with_ros_messages(parsed_json)
+                    params = self.replace_jsons_with_ros_messages(parsed_json)
                 else:
                     raise ConstraintInitalizationException(u'Only the json interface is supported at the moment. Create an issue if you want it.')
-                    # params = convert_ros_message_to_dictionary(constraint) #FIXME: might break stuff too
+                    # params = convert_ros_message_to_dictionary(constraint)
                     # del params[u'type']
 
                 c = C(god_map=self.god_map, **params)
@@ -159,18 +159,24 @@
                     raise ConstraintInitalizationException(e)
                 raise e
 
-<<<<<<< HEAD
-    def add_collision_avoidance_soft_constraints(self, collision_cmds):
-=======
     def replace_jsons_with_ros_messages(self, d):
         # TODO find message type
-        for key, value in d.items():
-            if isinstance(value, dict) and 'message_type' in value:
-                d[key] = convert_dictionary_to_ros_message(value)
+        if isinstance(d, list):
+            result = list()
+            for i, element in enumerate(d):
+                result.append(self.replace_jsons_with_ros_messages(element))
+            return result
+        elif isinstance(d, dict):
+            if 'message_type' in d:
+                return convert_dictionary_to_ros_message(d)
+            else:
+                result = {}
+                for key, value in d.items():
+                    result[key] = self.replace_jsons_with_ros_messages(value)
+                return result
         return d
 
     def add_collision_avoidance_constraints(self, collision_cmds):
->>>>>>> 241c1f0f
         """
         Adds a constraint for each link that pushed it away from its closest point.
         :type collision_cmds: list of CollisionEntry
