import pybullet as p
from geometry_msgs.msg import Point, Pose
from giskard_msgs.msg import CollisionEntry

import giskardpy
from giskardpy.data_types import Collision, Collisions
from giskardpy.pybullet_world_object import PyBulletWorldObject
from giskardpy.pybullet_wrapper import ContactInfo
from giskardpy.utils import resolve_ros_iris
from giskardpy.world import World
from giskardpy.world_object import WorldObject


class PyBulletWorld(World):
    """
    Wraps around the shitty pybullet api.
    """
    ground_plane_name = u'ground_plane'
    hack_name = u'pybullet_hack'
    hidden_objects = [ground_plane_name, hack_name]

    def __init__(self, enable_gui=False, path_to_data_folder=u''):
        """
        :type enable_gui: bool
        :param path_to_data_folder: location where compiled collision matrices are stored
        :type path_to_data_folder: str
        """
        super(PyBulletWorld, self).__init__(path_to_data_folder)
        self._gui = enable_gui
        self._object_names_to_objects = {}
        self._object_id_to_name = {}
        self._robot = None
        self.setup()

    def __get_pybullet_object_id(self, name):
        return self.get_object(name).get_pybullet_id()

    @profile
    def check_collisions(self, cut_off_distances):
        """
        :param cut_off_distances: (robot_link, body_b, link_b) -> cut off distance. Contacts between objects not in this
                                    dict or further away than the cut off distance will be ignored.
        :type cut_off_distances: dict
        :param self_collision_d: distances grater than this value will be ignored
        :type self_collision_d: float
        :type enable_self_collision: bool
        :return: (robot_link, body_b, link_b) -> Collision
        :rtype: Collisions
        """
        collisions = Collisions(self.robot)
        robot_name = self.robot.get_name()
        for (robot_link, body_b, link_b), distance in cut_off_distances.items():
            if robot_name == body_b:
                object_id = self.robot.get_pybullet_id()
                link_b_id = self.robot.get_pybullet_link_id(link_b)
            else:
                object_id = self.__get_pybullet_object_id(body_b)
                if link_b != CollisionEntry.ALL:
                    link_b_id = self.get_object(body_b).get_pybullet_link_id(link_b)

            robot_link_id = self.robot.get_pybullet_link_id(robot_link)
            if body_b == robot_name or link_b != CollisionEntry.ALL:
                contacts = [ContactInfo(*x) for x in p.getClosestPoints(self.robot.get_pybullet_id(), object_id,
                                                                        distance * 3,
                                                                        robot_link_id, link_b_id)]
            else:
                contacts = [ContactInfo(*x) for x in p.getClosestPoints(self.robot.get_pybullet_id(), object_id,
                                                                        distance * 3,
                                                                        robot_link_id)]
            if len(contacts) > 0:
                try:
                    body_b_object = self.get_object(body_b)
                except KeyError:
                    body_b_object = self.robot
                for contact in contacts:  # type: ContactInfo
                    if link_b == CollisionEntry.ALL:
                        link_b = body_b_object.pybullet_link_id_to_name(contact.link_index_b)
                    if self.__should_flip_collision(contact.position_on_a, robot_link):
                        flipped_normal = [-contact.contact_normal_on_b[0],
                                          -contact.contact_normal_on_b[1],
                                          -contact.contact_normal_on_b[2]]
                        collision = Collision(robot_link, body_b, link_b,
                                              contact.position_on_b, contact.position_on_a,
                                              flipped_normal, contact.contact_distance)
                        collisions.add(collision)
                    else:
                        collision = Collision(robot_link, body_b, link_b,
                                              contact.position_on_a, contact.position_on_b,
                                              contact.contact_normal_on_b, contact.contact_distance)
                        collisions.add(collision)
        return collisions

    def __should_flip_collision(self, position_on_a_in_map, link_a):
        """
        :type collision: ContactInfo
        :rtype: bool
        """
        new_p = Pose()
        new_p.position = Point(*position_on_a_in_map)
        new_p.orientation.w = 1

        self.__move_hack(new_p)
        hack_id = self.__get_pybullet_object_id(self.hack_name)
        body_a_id = self.robot.get_pybullet_id()
        try:
            contact_info3 = ContactInfo(
                *[x for x in p.getClosestPoints(hack_id,
                                                body_a_id, 0.001) if
                  abs(x[8] + 0.005) < 0.0005][0])
            return not (contact_info3.body_unique_id_b == body_a_id and
                        contact_info3.link_index_b == self.robot.get_pybullet_link_id(link_a))
        except Exception as e:
            return True

    def setup(self):
        self.__add_ground_plane()
        self.__add_pybullet_bug_fix_hack()

    def soft_reset(self):
        super(PyBulletWorld, self).soft_reset()
        self.__add_ground_plane()
        self.__add_pybullet_bug_fix_hack()

    def __add_ground_plane(self):
        """
        Adds a ground plane to the Bullet World.
        """
        if not self.has_object(self.ground_plane_name):
            path = resolve_ros_iris(u'package://giskardpy/urdfs/ground_plane.urdf')
            plane = WorldObject.from_urdf_file(path)
            plane.set_name(self.ground_plane_name)
            self.add_object(plane)

    def __add_pybullet_bug_fix_hack(self):
        if not self.has_object(self.hack_name):
            path = resolve_ros_iris(u'package://giskardpy/urdfs/tiny_ball.urdf')
            plane = WorldObject.from_urdf_file(path)
            plane.set_name(self.hack_name)
            self.add_object(plane)

    def __move_hack(self, pose):
        self.get_object(self.hack_name).base_pose = pose

    def get_objects(self):
        objects = super(PyBulletWorld, self).get_objects()
        return {k: v for k, v in objects.items() if k not in self.hidden_objects}

    def get_object_names(self):
        return [x for x in super(PyBulletWorld, self).get_object_names() if x not in self.hidden_objects]

    def add_object(self, object_):
        """
        :type object_: giskardpy.world_object.WorldObject
        :return:
        """
        # TODO create from world object to avoid basepose and joint state getting lost?
        pwo = PyBulletWorldObject.from_urdf_object(object_)
        pwo.base_pose = object_.base_pose
        pwo.joint_state = object_.joint_state
        return super(PyBulletWorld, self).add_object(pwo)

<<<<<<< HEAD
    @profile
    def transform_contact_info(self, collisions):
        """
        :param collisions: (robot_link, body_b, link_b) -> ContactInfo
        :type collisions: dict
        :param min_allowed_distance: (robot_link, body_b, link_b) -> min allowed distance
        :type min_allowed_distance: dict
        :return: robot_link -> ClosestPointInfo of closest thing
        :rtype: Collisions
        """
        for collision in collisions.items():  # type: ClosestPointInfo
            if self.__should_flip_contact_info(collision):
                tmp = collision.position_on_a
                collision.position_on_a = collision.position_on_b
                collision.position_on_b = tmp
                collision.contact_normal = [-collision.contact_normal[0],
                                            -collision.contact_normal[1],
                                            -collision.contact_normal[2]]
        closest_point = super(PyBulletWorld, self).transform_contact_info(collisions)
        return closest_point

=======
>>>>>>> 1bed5c4b
    def remove_robot(self):
        self.robot.suicide()
        super(PyBulletWorld, self).remove_robot()<|MERGE_RESOLUTION|>--- conflicted
+++ resolved
@@ -35,7 +35,6 @@
     def __get_pybullet_object_id(self, name):
         return self.get_object(name).get_pybullet_id()
 
-    @profile
     def check_collisions(self, cut_off_distances):
         """
         :param cut_off_distances: (robot_link, body_b, link_b) -> cut off distance. Contacts between objects not in this
@@ -159,30 +158,6 @@
         pwo.joint_state = object_.joint_state
         return super(PyBulletWorld, self).add_object(pwo)
 
-<<<<<<< HEAD
-    @profile
-    def transform_contact_info(self, collisions):
-        """
-        :param collisions: (robot_link, body_b, link_b) -> ContactInfo
-        :type collisions: dict
-        :param min_allowed_distance: (robot_link, body_b, link_b) -> min allowed distance
-        :type min_allowed_distance: dict
-        :return: robot_link -> ClosestPointInfo of closest thing
-        :rtype: Collisions
-        """
-        for collision in collisions.items():  # type: ClosestPointInfo
-            if self.__should_flip_contact_info(collision):
-                tmp = collision.position_on_a
-                collision.position_on_a = collision.position_on_b
-                collision.position_on_b = tmp
-                collision.contact_normal = [-collision.contact_normal[0],
-                                            -collision.contact_normal[1],
-                                            -collision.contact_normal[2]]
-        closest_point = super(PyBulletWorld, self).transform_contact_info(collisions)
-        return closest_point
-
-=======
->>>>>>> 1bed5c4b
     def remove_robot(self):
         self.robot.suicide()
         super(PyBulletWorld, self).remove_robot()