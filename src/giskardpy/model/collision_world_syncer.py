from collections import defaultdict
<<<<<<< HEAD
from copy import deepcopy
from itertools import combinations, product
from time import time, sleep
from typing import List, Tuple
=======
from itertools import product, combinations_with_replacement, combinations
from time import time
from typing import List, Dict, Tuple, Optional
>>>>>>> 2950e390

import numpy as np
from sortedcontainers import SortedKeyList

<<<<<<< HEAD
from giskardpy import RobotName, identifier
from giskardpy.data_types import Collisions, JointStates, AABBCollision
from giskardpy.exceptions import PhysicsWorldException, UnknownBodyException
=======
from giskard_msgs.msg import CollisionEntry
from giskardpy import identifier
from giskardpy.data_types import JointStates
from giskardpy.exceptions import UnknownGroupException
from giskardpy.god_map import GodMap
>>>>>>> 2950e390
from giskardpy.model.world import SubWorldTree
from giskardpy.model.world import WorldTree
from giskardpy.my_types import my_string
from giskardpy.utils import logging

np.random.seed(1337)


class Collision:
    def __init__(self, link_a, link_b, contact_distance,
                 map_P_pa=None, map_P_pb=None, map_V_n=None,
                 a_P_pa=None, b_P_pb=None):
        self.contact_distance = contact_distance
        self.link_a = link_a
        self.original_link_a = link_a
        self.link_b = link_b
        self.link_b_hash = self.link_b.__hash__()
        self.original_link_b = link_b

        self.map_P_pa = self.__point_to_4d(map_P_pa)
        self.map_P_pb = self.__point_to_4d(map_P_pb)
        self.map_V_n = self.__vector_to_4d(map_V_n)
        self.a_P_pa = self.__point_to_4d(a_P_pa)
        self.b_P_pb = self.__point_to_4d(b_P_pb)

        self.new_a_P_pa = None
        self.new_b_P_pb = None
        self.new_b_V_n = None

    def __point_to_4d(self, point):
        if point is None:
            return point
        point = np.array(point)
        if len(point) == 3:
            return np.append(point, 1)
        return point

    def __vector_to_4d(self, vector):
        if vector is None:
            return vector
        vector = np.array(vector)
        if len(vector) == 3:
            return np.append(vector, 0)
        return vector

    def reverse(self):
        return Collision(link_a=self.original_link_b,
                         link_b=self.original_link_a,
                         map_P_pa=self.map_P_pb,
                         map_P_pb=self.map_P_pa,
                         map_V_n=-self.map_V_n,
                         a_P_pa=self.b_P_pb,
                         b_P_pb=self.a_P_pa,
                         contact_distance=self.contact_distance)


class Collisions:
    @profile
    def __init__(self, god_map: GodMap, collision_list_size):
        self.god_map = god_map
        self.world: WorldTree = self.god_map.get_data(identifier.world)
        self.robot: SubWorldTree = self.world.groups[self.god_map.unsafe_get_data(identifier.robot_group_name)]
        self.robot_root = self.robot.root_link_name
        self.root_T_map = self.robot.compute_fk_np(self.robot_root, self.world.root_link_name)
        self.collision_list_size = collision_list_size

        # @profile
        def sort(x):
            return x.contact_distance

        # @profile
        def default_f():
            return SortedKeyList([self._default_collision('', '', '')] * collision_list_size,
                                 key=sort)

        self.default_result = default_f()

        self.self_collisions = defaultdict(default_f)
        self.external_collision = defaultdict(default_f)
        self.external_collision_long_key = defaultdict(lambda: self._default_collision('', '', ''))
        self.all_collisions = set()
        self.number_of_self_collisions = defaultdict(int)
        self.number_of_external_collisions = defaultdict(int)

    @profile
    def add(self, collision: Collision):
        is_external = collision.link_b not in self.robot.link_names_with_collisions \
                or collision.link_a not in self.robot.link_names_with_collisions
        if is_external:
            collision = self.transform_external_collision(collision)
            key = collision.link_a
            self.external_collision[key].add(collision)
            self.number_of_external_collisions[key] = min(self.collision_list_size,
                                                          self.number_of_external_collisions[key] + 1)
            key_long = (collision.original_link_a, None, collision.original_link_b)
            if key_long not in self.external_collision_long_key:
                self.external_collision_long_key[key_long] = collision
            else:
                self.external_collision_long_key[key_long] = min(collision, self.external_collision_long_key[key_long],
                                                                 key=lambda x: x.contact_distance)
        else:
            collision = self.transform_self_collision(collision)
            key = collision.link_a, collision.link_b
            self.self_collisions[key].add(collision)
            self.number_of_self_collisions[key] = min(self.collision_list_size,
                                                      self.number_of_self_collisions[key] + 1)
        self.all_collisions.add(collision)

    @profile
    def transform_self_collision(self, collision: Collision) -> Collision:
        link_a = collision.original_link_a
        link_b = collision.original_link_b
        new_link_a, new_link_b = self.world.compute_chain_reduced_to_controlled_joints(link_a, link_b)
        if not self.world.link_order(new_link_a, new_link_b):
            collision = collision.reverse()
            new_link_a, new_link_b = new_link_b, new_link_a
        collision.link_a = new_link_a
        collision.link_b = new_link_b

        new_b_T_r = self.world.compute_fk_np(new_link_b, self.world.root_link_name)
        new_b_T_map = np.dot(new_b_T_r, self.root_T_map)
        collision.new_b_V_n = np.dot(new_b_T_map, collision.map_V_n)

        if collision.map_P_pa is not None:
            new_a_T_r = self.world.compute_fk_np(new_link_a, self.world.root_link_name)
            new_a_P_pa = np.dot(np.dot(new_a_T_r, self.root_T_map), collision.map_P_pa)
            new_b_P_pb = np.dot(new_b_T_map, collision.map_P_pb)
        else:
            new_a_T_a = self.world.compute_fk_np(new_link_a, collision.original_link_a)
            new_a_P_pa = np.dot(new_a_T_a, collision.a_P_pa)
            new_b_T_b = self.world.compute_fk_np(new_link_b, collision.original_link_b)
            new_b_P_pb = np.dot(new_b_T_b, collision.b_P_pb)
        collision.new_a_P_pa = new_a_P_pa
        collision.new_b_P_pb = new_b_P_pb
        return collision

    @profile
    def transform_external_collision(self, collision):
        """
        :type collision: Collision
        :rtype: Collision
        """
        movable_joint = self.world.get_controlled_parent_joint_of_link(collision.original_link_a)
        new_a = self.world.joints[movable_joint].child_link_name
        collision.link_a = new_a
        if collision.map_P_pa is not None:
            new_a_T_map = self.world.compute_fk_np(new_a, self.world.root_link_name)
            new_a_P_a = np.dot(new_a_T_map, collision.map_P_pa)
        else:
            new_a_T_a = self.world.compute_fk_np(new_a, collision.original_link_a)
            new_a_P_a = np.dot(new_a_T_a, collision.a_P_pa)

        collision.new_a_P_pa = new_a_P_a
        return collision

    def _default_collision(self, link_a, body_b, link_b):
        c = Collision(link_a=link_a,
                      link_b=link_b,
                      contact_distance=100,
                      map_P_pa=[0, 0, 0, 1],
                      map_P_pb=[0, 0, 0, 1],
                      map_V_n=[0, 0, 1, 0],
                      a_P_pa=[0, 0, 0, 1],
                      b_P_pb=[0, 0, 0, 1])
        c.new_a_P_pa = [0, 0, 0, 1]
        c.new_b_P_pb = [0, 0, 0, 1]
        c.new_b_V_n = [0, 0, 1, 0]
        return c

    @profile
    def get_external_collisions(self, joint_name):
        """
        Collisions are saved as a list for each movable robot joint, sorted by contact distance
        :type joint_name: str
        :rtype: SortedKeyList
        """
        if joint_name in self.external_collision:
            return self.external_collision[joint_name]
        return self.default_result

    def get_external_collisions_long_key(self, link_a, body_b, link_b):
        """
        Collisions are saved as a list for each movable robot joint, sorted by contact distance
        :type joint_name: str
        :rtype: SortedKeyList
        """
        return self.external_collision_long_key[link_a, body_b, link_b]

    @profile
    def get_number_of_external_collisions(self, joint_name):
        return self.number_of_external_collisions[joint_name]

    # @profile
    def get_self_collisions(self, link_a, link_b):
        """
        Make sure that link_a < link_b, the reverse collision is not saved.
        :type link_a: str
        :type link_b: str
        :return:
        :rtype: SortedKeyList
        """
        # FIXME maybe check for reverse key?
        if (link_a, link_b) in self.self_collisions:
            return self.self_collisions[link_a, link_b]
        return self.default_result

    def get_number_of_self_collisions(self, link_a, link_b):
        return self.number_of_self_collisions[link_a, link_b]

    def __contains__(self, item):
        return item in self.self_collisions or item in self.external_collision

    def items(self):
        return self.all_collisions


class CollisionWorldSynchronizer(object):
    black_list: set

    def __init__(self, world):
        self.world = world  # type: WorldTree
        try:
            self.ignored_pairs = self.god_map.get_data(identifier.ignored_self_collisions)
        except KeyError as e:
            self.ignored_pairs = set()
        try:
            self.white_list_pairs = self.god_map.get_data(identifier.added_self_collisions)
            self.white_list_pairs = set(
                tuple(x) if self.world.link_order(*x) else tuple(reversed(x)) for x in self.white_list_pairs)
        except KeyError as e:
            self.white_list_pairs = set()

        self.world_version = -1

    def has_world_changed(self):
        if self.world_version != self.world.model_version:
            self.world_version = self.world.model_version
            return True
        return False

    @property
    def robot(self):
        """
        :rtype: SubWorldTree
        """
        return self.world.groups[self.god_map.unsafe_get_data(identifier.robot_group_name)]

    @property
    def god_map(self):
        """
        :rtype: giskardpy.god_map.GodMap
        """
        return self.world.god_map

    def add_object(self, link):
        """
        :type link: giskardpy.model.world.Link
        """
        pass

    def reset_collision_blacklist(self):
        self.black_list = set()
        self.update_collision_blacklist(white_list_combinations=self.white_list_pairs)

    def remove_black_list_entries(self, part_list: set):
        self.black_list = {x for x in self.black_list if x[0] not in part_list and x[1] not in part_list}

    def update_group_blacklist(self,
                               group_name: str,
                               link_combinations: Optional[set] = None,
                               white_list_combinations: Optional[set] = None,
                               distance_threshold_zero: float = 0.05,
                               distance_threshold_rnd: float = 0.0,
                               non_controlled: bool = False,
                               steps: int = 10):
        group: SubWorldTree = self.world.groups[group_name]
        if link_combinations is None:
            link_combinations = set(combinations_with_replacement(group.link_names_with_collisions, 2))
        # logging.loginfo('calculating self collision matrix')
        joint_state_tmp = self.world.state
        t = time()

        # find meaningless collisions
        for link_a, link_b in link_combinations:
<<<<<<< HEAD
            if group.are_static_linked(link_a, link_b, non_controlled) \
                    or link_a == link_b \
                    or link_a in self.ignored_pairs \
                    or link_b in self.ignored_pairs \
                    or (link_a, link_b) in self.ignored_pairs \
                    or (link_b, link_a) in self.ignored_pairs:
                always.add((link_a, link_b))
        unknown = link_combinations.difference(always)
        self.set_joint_state_to_zero(group)
        always = self.check_collisions2(unknown, d)
        unknown = unknown.difference(always)
=======
            link_combination = group.sort_links(link_a, link_b)
            if link_combination in self.black_list:
                continue
            try:
                if link_a == link_b \
                        or link_a in self.ignored_pairs \
                        or link_b in self.ignored_pairs \
                        or (link_a, link_b) in self.ignored_pairs \
                        or (link_b, link_a) in self.ignored_pairs \
                        or group.are_linked(link_a, link_b, non_controlled=non_controlled) \
                        or (not group.is_link_controlled(link_a) and not group.is_link_controlled(link_b)):
                    self.add_black_list_entry(*link_combination)
            except Exception as e:
                pass

        unknown = link_combinations.difference(self.black_list)
        self.set_joint_state_to_zero()
        for link_a, link_b in self.check_collisions2(unknown, distance_threshold_zero):
            link_combination = group.sort_links(link_a, link_b)
            self.add_black_list_entry(*link_combination)
        unknown = unknown.difference(self.black_list)
>>>>>>> 2950e390

        # Remove combinations which can never touch
        # by checking combinations which a single joint can influence
        for joint_name in group.controlled_joints:
            parent_links = group.get_siblings_with_collisions(joint_name)
            if not parent_links:
                continue
            child_links = group.get_directly_controlled_child_links_with_collisions(joint_name)
            if group.is_joint_continuous(joint_name):
                min_position = -np.pi
                max_position = np.pi
            else:
                min_position, max_position = group.get_joint_position_limits(joint_name)

            # joint_name can make these links touch.
            current_combinations = set(product(parent_links, child_links))
            # Filter for combinations which are still unknown
            # and make sure the link_a, link_b order is same as in unknown
            subset_of_unknown = [x for x in unknown if
                                 x in current_combinations or (x[1], x[0]) in current_combinations]
            if not subset_of_unknown:
                continue
            sometimes = set()
            for position in np.linspace(min_position, max_position, steps):
                group.state[joint_name].position = position
                self.world.notify_state_change()
                self.sync()
                for link_a, link_b in subset_of_unknown:
                    if self.in_collision(link_a, link_b, distance_threshold_rnd):
                        sometimes.add(group.sort_links(link_a, link_b))
            never = set(subset_of_unknown).difference(sometimes)
            unknown = unknown.difference(never)
            self.black_list.update(never)
            self.add_black_list_entries(never)

        logging.logdebug(f'Calculated self collision matrix in {time() - t:.3f}s')
        self.world.state = joint_state_tmp
        self.world.notify_state_change()
        # unknown.update(self.white_list_pairs)
        if white_list_combinations is not None:
            self.black_list.difference_update(white_list_combinations)
        # self.black_list[group_name] = unknown
        # return self.collision_matrices[group_name]

    def add_black_list_entry(self, link_a, link_b):
        self.black_list.add((link_a, link_b))

    def add_black_list_entries(self, entries):
        self.black_list.update(entries)

    @profile
    def update_collision_blacklist(self,
                                   link_combinations: Optional[set] = None,
                                   white_list_combinations: Optional[set] = None,
                                   distance_threshold_zero: float = 0.05,
                                   distance_threshold_rnd: float = 0.0,
                                   non_controlled: bool = False,
                                   steps: int = 10):
        for group_name in self.world.minimal_group_names:
            self.update_group_blacklist(group_name, link_combinations, white_list_combinations, distance_threshold_zero,
                                        distance_threshold_rnd, non_controlled, steps)
        self.blacklist_inter_group_collisions()

    def blacklist_inter_group_collisions(self):
        for group_a_name, group_b_name in combinations(self.world.minimal_group_names, 2):
            if self.god_map.unsafe_get_data(identifier.robot_group_name) in (group_a_name, group_b_name):
                continue
            group_a: SubWorldTree = self.world.groups[group_a_name]
            group_b: SubWorldTree = self.world.groups[group_b_name]
            for link_a, link_b in product(group_a.link_names_with_collisions, group_b.link_names_with_collisions):
                self.add_black_list_entry(*self.world.sort_links(link_a, link_b))

    def get_pose(self, link_name):
        return self.world.compute_fk_pose_with_collision_offset(self.world.root_link_name, link_name)

    def set_joint_state_to_zero(self):
        self.world.state = JointStates()
        self.world.notify_state_change()

    def set_max_joint_state(self, group):
        def f(joint_name):
            _, upper_limit = group.get_joint_position_limits(joint_name)
            if upper_limit is None:
                return np.pi * 2
            return upper_limit

        group.state = self.generate_joint_state(group, f)

    def set_min_joint_state(self, group):
        def f(joint_name):
            lower_limit, _ = group.get_joint_position_limits(joint_name)
            if lower_limit is None:
                return -np.pi * 2
            return lower_limit

        group.state = self.generate_joint_state(group, f)

    def set_rnd_joint_state(self, group):
        def f(joint_name):
            lower_limit, upper_limit = group.get_joint_position_limits(joint_name)
            if lower_limit is None:
                return np.random.random() * np.pi * 2
            lower_limit = max(lower_limit, -10)
            upper_limit = min(upper_limit, 10)
            return (np.random.random() * (upper_limit - lower_limit)) + lower_limit

        group.state = self.generate_joint_state(group, f)

    def generate_joint_state(self, group, f):
        """
        :param f: lambda joint_info: float
        :return:
        """
        js = JointStates()
        for joint_name in sorted(group.movable_joints):
            if group.search_downwards_for_links(joint_name):
                js[joint_name].position = f(joint_name)
            else:
                js[joint_name].position = 0
        return js

    def check_collisions2(self, link_combinations, distance):
        in_collision = set()
        self.sync()
        for link_a, link_b in link_combinations:
            if self.in_collision(link_a, link_b, distance):
                in_collision.add((link_a, link_b))
        return in_collision

    def check_collisions(self, cut_off_distances, collision_list_size=15):
        """
        :param cut_off_distances: (robot_link, body_b, link_b) -> cut off distance. Contacts between objects not in this
                                    dict or further away than the cut off distance will be ignored.
        :type cut_off_distances: dict
        :param self_collision_d: distances grater than this value will be ignored
        :type self_collision_d: float
        :type enable_self_collision: bool
        :return: (robot_link, body_b, link_b) -> Collision
        :rtype: Collisions
        """
        pass

    def in_collision(self, link_a, link_b, distance):
        """
        :type link_a: str
        :type link_b: str
        :type distance: float
        :rtype: bool
        """
        return False

    def sync(self):
        """
        :type world: giskardpy.model.world.WorldTree
        """
        pass

<<<<<<< HEAD
    def are_entries_known(self, collision_goals):
        robot_name = RobotName
        robot_links = set(self.robot.link_names)
        for collision_entry in collision_goals:
            if collision_entry.body_b not in self.world.groups and not self.all_body_bs(collision_entry):
                raise UnknownBodyException(u'body b \'{}\' unknown'.format(collision_entry.body_b))
            if not self.all_robot_links(collision_entry):
                for robot_link in collision_entry.robot_links:
                    if robot_link not in robot_links:
                        raise UnknownBodyException(u'robot link \'{}\' unknown'.format(robot_link))
            if collision_entry.body_b == robot_name:
                for robot_link in collision_entry.link_bs:
                    if robot_link != CollisionEntry.ALL and robot_link not in robot_links:
                        raise UnknownBodyException(
                            u'link b \'{}\' of body \'{}\' unknown'.format(robot_link, collision_entry.body_b))
            elif not self.all_body_bs(collision_entry) and not self.all_link_bs(collision_entry):
                object_links = self.world.groups[collision_entry.body_b].link_names
                for link_b in collision_entry.link_bs:
                    if link_b not in object_links:
                        raise UnknownBodyException(
                            u'link b \'{}\' of body \'{}\' unknown'.format(link_b, collision_entry.body_b))

    def _cal_max_param(self, parameter_name):
        external_distances = self.god_map.get_data(identifier.external_collision_avoidance)
        self_distances = self.god_map.get_data(identifier.self_collision_avoidance)
        default_distance = max(external_distances.default_factory()[parameter_name],
                               self_distances.default_factory()[parameter_name])
        for value in external_distances.values():
            default_distance = max(default_distance, value[parameter_name])
        for value in self_distances.values():
            default_distance = max(default_distance, value[parameter_name])
        return default_distance

    def update_collision_environment(self):
        self.sync()
        collision_goals = self.god_map.get_data(identifier.collision_goal)
        external_distances = self.god_map.get_data(identifier.external_collision_avoidance)
        self_distances = self.god_map.get_data(identifier.self_collision_avoidance)
        # FIXME check all dict entries
        default_distance = self._cal_max_param(u'soft_threshold')

        max_distances = defaultdict(lambda: default_distance)
        # override max distances based on external distances dict
        for link_name in self.robot.link_names_with_collisions:
            controlled_parent_joint = self.robot.get_controlled_parent_joint_of_link(link_name)
            distance = external_distances[controlled_parent_joint][u'soft_threshold']
            for child_link_name in self.robot.get_directly_controlled_child_links_with_collisions(controlled_parent_joint):
                max_distances[child_link_name] = distance

        for link_name in self_distances:
            distance = self_distances[link_name][u'soft_threshold']
            if link_name in max_distances:
                max_distances[link_name] = max(distance, max_distances[link_name])
            else:
                max_distances[link_name] = distance

        added_checks = self.god_map.get_data(identifier.added_collision_checks)
        for link_name, distance in added_checks.items():
            if link_name in max_distances:
                max_distances[link_name] = max(distance, max_distances[link_name])
            else:
                max_distances[link_name] = distance

        self.collision_matrix = self.collision_goals_to_collision_matrix(deepcopy(collision_goals), max_distances)
        self.collision_list_size = self._cal_max_param(u'number_of_repeller')

    def update_collision_checker(self):
        self.sync()
        collisions = self.check_collisions(self.collision_matrix, self.collision_list_size)
        self.god_map.set_data(identifier.closest_point, collisions)

    def get_aabb_info(self, link_name: str) -> Tuple[str, float, float]:
        raise Exception('Implement me.')

    def get_aabb_collisions(self, link_names: List[str], sync=True) -> AABBCollision:
        if sync:
            self.sync()
        c = AABBCollision()
        #obj = self.world.groups[group_name]
        #link_names = obj.get_children_with_collisions_from_link(link_name)
        for l_n in link_names:
            c.add_collision(self.get_aabb_info(l_n))
        return c

    def get_external_collisions(self, link_name):
        """
        :rtype: list
        """
        self.reset_cache()
        collisions = self.god_map.get_data(identifier.closest_point)
        try:
            controlled_parent_joint = self.robot.get_controlled_parent_joint_of_link(link_name)
            controlled_parent_link = self.robot.joints[controlled_parent_joint].child_link_name
            return collisions.get_external_collisions(controlled_parent_link)
        except KeyError:
            return list()

    def get_furthest_collision(self, link_names):
        self.update_collision_checker()
        colliding_link = None
        collision = None
        dis = 10e10
        for link_name in link_names:
            cs = self.get_external_collisions(link_name)
            for c in cs:
                if c.contact_distance < dis:
                    colliding_link = link_name
                    collision = c
                    dis = c.contact_distance
        return collision, colliding_link

    def get_furthest_normal(self, link_names):
        c, link_name = self.get_furthest_collision(link_names)
        if c.link_a == link_name:
            return c.map_V_n
        else:
            return -1 * c.map_V_n

    def is_robot_link_external_collision_free(self, link_name, dist=None):
        self.update_collision_checker()
        if dist is None:
            distance = self._cal_max_param(u'soft_threshold') * 2
        else:
            distance = dist
        cs = self.get_external_collisions(link_name)
        for c in cs:
            if c.contact_distance < distance:
                return False
        return True

    def are_robot_links_external_collision_free(self, link_names, dist=None):
        self.update_collision_checker()
        if dist is None:
            distance = self._cal_max_param(u'soft_threshold') * 2
        else:
            distance = dist
        for link_name in link_names:
            cs = self.get_external_collisions(link_name)
            for c in cs:
                if c.contact_distance < distance:
                    return False
        return True

    def is_robot_external_collision_free(self):
        self.update_collision_checker()
        for link_name in self.robot.link_names:
            cs = self.get_external_collisions(link_name)
            for c in cs:
                if c.contact_distance < self._cal_max_param(u'soft_threshold') * 2:
                    return False
        return True

    def collision_goals_to_collision_matrix(self, collision_goals, min_dist):
=======
    def collision_goals_to_collision_matrix(self,
                                            collision_goals: List[CollisionEntry],
                                            min_dist: dict,):
>>>>>>> 2950e390
        """
        :param collision_goals: list of CollisionEntry
        :type collision_goals: list
        :return: dict mapping (robot_link, body_b, link_b) -> min allowed distance
        :rtype: dict
        """
        collision_goals = self.verify_collision_entries(collision_goals)
        min_allowed_distance = {}
        for collision_entry in collision_goals:  # type: CollisionEntry
            if collision_entry.group1 == collision_entry.ALL:
                group1_links = self.world.link_names_with_collisions
            else:
                group1_links = self.world.groups[collision_entry.group1].link_names_with_collisions
            if collision_entry.group2 == collision_entry.ALL:
                group2_links = self.world.link_names_with_collisions
            else:
                group2_links = self.world.groups[collision_entry.group2].link_names_with_collisions
            for link1 in group1_links:
                for link2 in group2_links:
                    key = self.world.sort_links(link1, link2)
                    r_key = (key[1], key[0])
                    if self.is_allow_collision(collision_entry):
                        if key in min_allowed_distance:
                            del min_allowed_distance[key]
                        elif r_key in min_allowed_distance:
                            del min_allowed_distance[r_key]
                    elif self.is_avoid_collision(collision_entry):
                        if key not in self.black_list:
                            min_allowed_distance[key] = max(min_dist[key[0]], collision_entry.distance)
                    else:
                        raise AttributeError(f'Invalid collision entry type: {collision_entry.type}')
        return min_allowed_distance

    def verify_collision_entries(self, collision_goals: List[CollisionEntry]) -> List[CollisionEntry]:
        for collision_entry in collision_goals:
            if collision_entry.group1 != collision_entry.ALL and collision_entry.group1 not in self.world.groups:
                raise UnknownGroupException(f'group1 \'{collision_entry.group1}\' unknown.')
            if collision_entry.group2 != collision_entry.ALL and collision_entry.group2 not in self.world.groups:
                raise UnknownGroupException(f'group2 \'{collision_entry.group2}\' unknown.')

        for i, ce in enumerate(reversed(collision_goals)):
            if self.is_avoid_all_collision(ce):
                # remove everything before the avoid all
                collision_goals = collision_goals[len(collision_goals) - i - 1:]
                break
            if self.is_allow_all_collision(ce):
                # remove everything before the allow all, including the allow all
                collision_goals = collision_goals[len(collision_goals) - i:]
                break
        else:
            # put an avoid all at the front
            ce = CollisionEntry()
            ce.type = CollisionEntry.AVOID_COLLISION
            ce.distance = -1
            collision_goals.insert(0, ce)

        return collision_goals

    def is_avoid_collision(self, collision_entry: CollisionEntry) -> bool:
        return collision_entry.type == CollisionEntry.AVOID_COLLISION

    def is_allow_collision(self, collision_entry: CollisionEntry) -> bool:
        return collision_entry.type == CollisionEntry.ALLOW_COLLISION

    def is_avoid_all_self_collision(self, collision_entry: CollisionEntry) -> bool:
        return self.is_avoid_collision(collision_entry) \
               and collision_entry.group1 == self.god_map.unsafe_get_data(identifier.robot_group_name) \
               and collision_entry.group2 == self.god_map.unsafe_get_data(identifier.robot_group_name)

    def is_allow_all_self_collision(self, collision_entry: CollisionEntry) -> bool:
        return self.is_allow_collision(collision_entry) \
               and collision_entry.group1 == self.god_map.unsafe_get_data(identifier.robot_group_name) \
               and collision_entry.group2 == self.god_map.unsafe_get_data(identifier.robot_group_name)

    def is_avoid_all_collision(self, collision_entry: CollisionEntry) -> bool:
        """
        :type collision_entry: CollisionEntry
        :return: bool
        """
        return self.is_avoid_collision(collision_entry) \
               and collision_entry.group1 == collision_entry.ALL and collision_entry.group2 == collision_entry.ALL

    def is_allow_all_collision(self, collision_entry: CollisionEntry) -> bool:
        """
        :type collision_entry: CollisionEntry
        :return: bool
        """
        return self.is_allow_collision(collision_entry) \
               and collision_entry.group1 == collision_entry.ALL and collision_entry.group2 == collision_entry.ALL

    def reset_cache(self):
        pass<|MERGE_RESOLUTION|>--- conflicted
+++ resolved
@@ -1,29 +1,17 @@
 from collections import defaultdict
-<<<<<<< HEAD
 from copy import deepcopy
-from itertools import combinations, product
-from time import time, sleep
-from typing import List, Tuple
-=======
 from itertools import product, combinations_with_replacement, combinations
 from time import time
 from typing import List, Dict, Tuple, Optional
->>>>>>> 2950e390
 
 import numpy as np
 from sortedcontainers import SortedKeyList
 
-<<<<<<< HEAD
-from giskardpy import RobotName, identifier
-from giskardpy.data_types import Collisions, JointStates, AABBCollision
-from giskardpy.exceptions import PhysicsWorldException, UnknownBodyException
-=======
 from giskard_msgs.msg import CollisionEntry
 from giskardpy import identifier
-from giskardpy.data_types import JointStates
+from giskardpy.data_types import JointStates, AABBCollision
 from giskardpy.exceptions import UnknownGroupException
 from giskardpy.god_map import GodMap
->>>>>>> 2950e390
 from giskardpy.model.world import SubWorldTree
 from giskardpy.model.world import WorldTree
 from giskardpy.my_types import my_string
@@ -308,19 +296,6 @@
 
         # find meaningless collisions
         for link_a, link_b in link_combinations:
-<<<<<<< HEAD
-            if group.are_static_linked(link_a, link_b, non_controlled) \
-                    or link_a == link_b \
-                    or link_a in self.ignored_pairs \
-                    or link_b in self.ignored_pairs \
-                    or (link_a, link_b) in self.ignored_pairs \
-                    or (link_b, link_a) in self.ignored_pairs:
-                always.add((link_a, link_b))
-        unknown = link_combinations.difference(always)
-        self.set_joint_state_to_zero(group)
-        always = self.check_collisions2(unknown, d)
-        unknown = unknown.difference(always)
-=======
             link_combination = group.sort_links(link_a, link_b)
             if link_combination in self.black_list:
                 continue
@@ -342,7 +317,6 @@
             link_combination = group.sort_links(link_a, link_b)
             self.add_black_list_entry(*link_combination)
         unknown = unknown.difference(self.black_list)
->>>>>>> 2950e390
 
         # Remove combinations which can never touch
         # by checking combinations which a single joint can influence
@@ -500,29 +474,6 @@
         """
         pass
 
-<<<<<<< HEAD
-    def are_entries_known(self, collision_goals):
-        robot_name = RobotName
-        robot_links = set(self.robot.link_names)
-        for collision_entry in collision_goals:
-            if collision_entry.body_b not in self.world.groups and not self.all_body_bs(collision_entry):
-                raise UnknownBodyException(u'body b \'{}\' unknown'.format(collision_entry.body_b))
-            if not self.all_robot_links(collision_entry):
-                for robot_link in collision_entry.robot_links:
-                    if robot_link not in robot_links:
-                        raise UnknownBodyException(u'robot link \'{}\' unknown'.format(robot_link))
-            if collision_entry.body_b == robot_name:
-                for robot_link in collision_entry.link_bs:
-                    if robot_link != CollisionEntry.ALL and robot_link not in robot_links:
-                        raise UnknownBodyException(
-                            u'link b \'{}\' of body \'{}\' unknown'.format(robot_link, collision_entry.body_b))
-            elif not self.all_body_bs(collision_entry) and not self.all_link_bs(collision_entry):
-                object_links = self.world.groups[collision_entry.body_b].link_names
-                for link_b in collision_entry.link_bs:
-                    if link_b not in object_links:
-                        raise UnknownBodyException(
-                            u'link b \'{}\' of body \'{}\' unknown'.format(link_b, collision_entry.body_b))
-
     def _cal_max_param(self, parameter_name):
         external_distances = self.god_map.get_data(identifier.external_collision_avoidance)
         self_distances = self.god_map.get_data(identifier.self_collision_avoidance)
@@ -653,12 +604,9 @@
                     return False
         return True
 
-    def collision_goals_to_collision_matrix(self, collision_goals, min_dist):
-=======
     def collision_goals_to_collision_matrix(self,
                                             collision_goals: List[CollisionEntry],
                                             min_dist: dict,):
->>>>>>> 2950e390
         """
         :param collision_goals: list of CollisionEntry
         :type collision_goals: list
