from multiprocessing import Lock

from py_trees import Status

import giskardpy.identifier as identifier
import giskardpy.utils.tfwrapper as tf
from giskardpy.tree.behaviors.plugin import GiskardBehavior
from giskardpy.utils.utils import raise_to_blackboard


class CollisionChecker(GiskardBehavior):
    @profile
    def __init__(self, name):
        super().__init__(name)
        self.map_frame = tf.get_tf_root()
        self.lock = Lock()
        self.object_js_subs = {}  # JointState subscribers for articulated world objects
        self.object_joint_states = {}  # JointStates messages for articulated world objects

<<<<<<< HEAD
    def _cal_max_param(self, parameter_name):
        external_distances = self.get_god_map().get_data(identifier.external_collision_avoidance)
        self_distances = self.get_god_map().get_data(identifier.self_collision_avoidance)
        default_distance = max(getattr(external_distances.default_factory(), parameter_name),
                               getattr(self_distances.default_factory(), parameter_name))
        for value in external_distances.values():
            default_distance = max(default_distance, getattr(value, parameter_name))
        for value in self_distances.values():
            default_distance = max(default_distance, getattr(value, parameter_name))
        return default_distance

=======
>>>>>>> 5b8c5d0b
    def add_added_checks(self, collision_matrix):
        try:
            added_checks = self.get_god_map().get_data(identifier.added_collision_checks)
            self.god_map.set_data(identifier.added_collision_checks, {})
        except KeyError:
            # no collision checks added
            added_checks = {}
        for (link1, link2), distance in added_checks.items():
            key = self.world.sort_links(link1, link2)
            if key in collision_matrix:
                collision_matrix[key] = max(distance, collision_matrix[key])
            else:
                collision_matrix[key] = distance
        return collision_matrix

    @profile
    def initialise(self):
        try:
            self.collision_matrix = self.god_map.get_data(identifier.collision_matrix)
            self.collision_matrix = self.add_added_checks(self.collision_matrix)
            self.collision_list_size = self.collision_scene._cal_max_param('number_of_repeller')
            self.collision_scene.sync()
            super().initialise()
        except Exception as e:
            raise_to_blackboard(e)

    @profile
    def update(self):
        """
        Computes closest point info for all robot links and safes it to the god map.
        """
        self.collision_scene.sync()
        collisions = self.collision_scene.check_collisions(self.collision_matrix, self.collision_list_size)
        self.god_map.set_data(identifier.closest_point, collisions)
        return Status.RUNNING<|MERGE_RESOLUTION|>--- conflicted
+++ resolved
@@ -17,20 +17,6 @@
         self.object_js_subs = {}  # JointState subscribers for articulated world objects
         self.object_joint_states = {}  # JointStates messages for articulated world objects
 
-<<<<<<< HEAD
-    def _cal_max_param(self, parameter_name):
-        external_distances = self.get_god_map().get_data(identifier.external_collision_avoidance)
-        self_distances = self.get_god_map().get_data(identifier.self_collision_avoidance)
-        default_distance = max(getattr(external_distances.default_factory(), parameter_name),
-                               getattr(self_distances.default_factory(), parameter_name))
-        for value in external_distances.values():
-            default_distance = max(default_distance, getattr(value, parameter_name))
-        for value in self_distances.values():
-            default_distance = max(default_distance, getattr(value, parameter_name))
-        return default_distance
-
-=======
->>>>>>> 5b8c5d0b
     def add_added_checks(self, collision_matrix):
         try:
             added_checks = self.get_god_map().get_data(identifier.added_collision_checks)
