--- conflicted
+++ resolved
@@ -1,13 +1,10 @@
 from __future__ import division
 
-<<<<<<< HEAD
 import numpy as np
 from geometry_msgs.msg import PointStamped, PoseStamped, QuaternionStamped, Vector3Stamped
-=======
 from copy import deepcopy
 
 from geometry_msgs.msg import PointStamped, PoseStamped, QuaternionStamped
->>>>>>> a018cd7d
 
 from giskardpy import casadi_wrapper as w
 from giskardpy.goals.goal import Goal, WEIGHT_ABOVE_CA, WEIGHT_BELOW_CA
@@ -17,14 +14,9 @@
 
 
 class CartesianPosition(Goal):
-<<<<<<< HEAD
-    def __init__(self, root_link: str, tip_link: str, goal_point: PointStamped, reference_velocity: float = None,
-                 max_velocity: float = 0.2, weight: float = WEIGHT_ABOVE_CA, root_link2: str = None, **kwargs):
-=======
     def __init__(self, root_link: str, tip_link: str, goal_point: PointStamped, root_group: str = None,
                  tip_group: str = None, reference_velocity: float = None, max_velocity: float = 0.2,
-                 weight: float = WEIGHT_ABOVE_CA, **kwargs):
->>>>>>> a018cd7d
+                 weight: float = WEIGHT_ABOVE_CA, root_link2: str = None, **kwargs):
         """
         This goal will use the kinematic chain between root and tip link to achieve a goal position for tip link.
         :param root_link: root link of kinematic chain
@@ -38,18 +30,12 @@
         self.root_link2 = root_link2
         if reference_velocity is None:
             reference_velocity = max_velocity
-<<<<<<< HEAD
-        self.root_link = root_link
-        self.tip_link = tip_link
+        self.root_link = self.get_link(root_link, root_group)
+        self.tip_link = self.get_link(tip_link, tip_group)
         if self.root_link2 is not None:
             self.goal_point = self.transform_msg(self.root_link2, goal_point)
         else:
             self.goal_point = self.transform_msg(self.root_link, goal_point)
-=======
-        self.root_link = self.get_link(root_link, root_group)
-        self.tip_link = self.get_link(tip_link, tip_group)
-        self.goal_point = self.transform_msg(self.root_link, goal_point)
->>>>>>> a018cd7d
         self.reference_velocity = reference_velocity
         self.max_velocity = max_velocity
         self.weight = weight
@@ -81,30 +67,19 @@
 
 
 class CartesianOrientation(Goal):
-<<<<<<< HEAD
-    def __init__(self, root_link, tip_link, goal_orientation, reference_velocity=None, max_velocity=0.5,
-                 weight=WEIGHT_ABOVE_CA, root_link2: str = None, **kwargs):
-        super().__init__(**kwargs)
-        self.root_link2 = root_link2
-        if reference_velocity is None:
-            reference_velocity = max_velocity
-        self.root_link = root_link
-        self.tip_link = tip_link
-        if self.root_link2 is not None:
-            self.goal_orientation = self.transform_msg(self.root_link2, goal_orientation)
-        else:
-            self.goal_orientation = self.transform_msg(self.root_link, goal_orientation)
-=======
     def __init__(self, root_link: str, tip_link: str, goal_orientation: QuaternionStamped, root_group: str = None,
                  tip_group: str = None, reference_velocity=None, max_velocity=0.5,
-                 weight=WEIGHT_ABOVE_CA, **kwargs):
-        super(CartesianOrientation, self).__init__(**kwargs)
+                 weight=WEIGHT_ABOVE_CA, root_link2: str = None, **kwargs):
+        super().__init__(**kwargs)
+        self.root_link2 = root_link2
         if reference_velocity is None:
             reference_velocity = max_velocity
         self.root_link = self.get_link(root_link, root_group)
         self.tip_link = self.get_link(tip_link, tip_group)
-        self.goal_orientation = self.transform_msg(self.root_link, goal_orientation)
->>>>>>> a018cd7d
+        if self.root_link2 is not None:
+            self.goal_orientation = self.transform_msg(self.root_link2, goal_orientation)
+        else:
+            self.goal_orientation = self.transform_msg(self.root_link, goal_orientation)
         self.reference_velocity = reference_velocity
         self.max_velocity = max_velocity
         self.weight = weight
@@ -140,30 +115,17 @@
 
 
 class CartesianPositionStraight(Goal):
-<<<<<<< HEAD
-    def __init__(self, root_link: str, tip_link: str, goal_point: PointStamped, reference_velocity: float = None,
-                 max_velocity: float = 0.2, weight: float = WEIGHT_ABOVE_CA, **kwargs):
-=======
-    def __init__(self,  root_link: str, tip_link: str, goal, root_group: str = None, tip_group: str = None,
-                 reference_velocity=None, max_velocity=0.2, weight=WEIGHT_ABOVE_CA, **kwargs):
->>>>>>> a018cd7d
+    def __init__(self,  root_link: str, tip_link: str, goal_point: PointStamped, root_group: str = None, tip_group: str = None,
+                 reference_velocity: float = None, max_velocity: float = 0.2, weight: float = WEIGHT_ABOVE_CA, **kwargs):
         super(CartesianPositionStraight, self).__init__(**kwargs)
         if reference_velocity is None:
             reference_velocity = max_velocity
         self.reference_velocity = reference_velocity
         self.max_velocity = max_velocity
         self.weight = weight
-<<<<<<< HEAD
-        self.root_link = root_link
-        self.tip_link = tip_link
-        self.goal_point = self.transform_msg(self.root_link, goal_point)
-=======
         self.root_link = self.get_link(root_link, root_group)
         self.tip_link = self.get_link(tip_link, tip_group)
-        self.goal_pose = self.transform_msg(self.root_link, goal)
-
-        self.start = self.world.compute_fk_pose(self.root_link, self.tip_link)
->>>>>>> a018cd7d
+        self.goal_point = self.transform_msg(self.root_link, goal_point)
 
     def make_constraints(self):
         root_P_goal = w.ros_msg_to_matrix(self.goal_point)
@@ -217,14 +179,9 @@
 
 
 class CartesianPose(Goal):
-<<<<<<< HEAD
-    def __init__(self, root_link: str, tip_link: str, goal_pose: PoseStamped, max_linear_velocity: float = 0.1,
-                 max_angular_velocity: float = 0.5, weight: float = WEIGHT_ABOVE_CA, root_link2: str = None, **kwargs):
-=======
     def __init__(self, root_link: str, tip_link: str, goal_pose: PoseStamped, root_group: str = None,
                  tip_group: str = None, max_linear_velocity: float = 0.1, max_angular_velocity: float = 0.5,
-                 weight=WEIGHT_ABOVE_CA, **kwargs):
->>>>>>> a018cd7d
+                 weight=WEIGHT_ABOVE_CA, root_link2: str = None, **kwargs):
         """
         This goal will use the kinematic chain between root and tip link to move tip link into the goal pose
         :param root_link: str, name of the root link of the kin chain
@@ -404,28 +361,18 @@
 
 
 class CartesianPoseStraight(Goal):
-<<<<<<< HEAD
-    def __init__(self, root_link: str, tip_link: str, goal_pose: PoseStamped, max_linear_velocity: float = 0.1,
+    def __init__(self, root_link: str, tip_link: str, goal_pose: PoseStamped, root_group: str = None, tip_group: str = None,
+                 max_linear_velocity: float = 0.1,
                  max_angular_velocity: float = 0.5, weight: float = WEIGHT_ABOVE_CA, **kwargs):
         super().__init__(**kwargs)
         goal_point = PointStamped()
         goal_point.header = goal_pose.header
         goal_point.point = goal_pose.pose.position
-=======
-    def __init__(self, root_link: str, tip_link: str, goal_pose, root_group: str = None, tip_group: str = None,
-                 max_linear_velocity: float = 0.1, max_angular_velocity: float = 0.5,
-                 weight=WEIGHT_ABOVE_CA, **kwargs):
-        super(CartesianPoseStraight, self).__init__(**kwargs)
->>>>>>> a018cd7d
         self.add_constraints_of_goal(CartesianPositionStraight(root_link=root_link,
                                                                root_group=root_group,
                                                                tip_link=tip_link,
-<<<<<<< HEAD
+                                                               tip_group=tip_group,
                                                                goal_point=goal_point,
-=======
-                                                               tip_group=tip_group,
-                                                               goal=goal_pose,
->>>>>>> a018cd7d
                                                                max_velocity=max_linear_velocity,
                                                                weight=weight,
                                                                **kwargs))
@@ -435,12 +382,8 @@
         self.add_constraints_of_goal(CartesianOrientation(root_link=root_link,
                                                           root_group=root_group,
                                                           tip_link=tip_link,
-<<<<<<< HEAD
+                                                          tip_group=tip_group,
                                                           goal_orientation=goal_orientation,
-=======
-                                                          tip_group=tip_group,
-                                                          goal_orientation=goal_pose,
->>>>>>> a018cd7d
                                                           max_velocity=max_angular_velocity,
                                                           weight=weight,
                                                           **kwargs))
@@ -505,10 +448,7 @@
 
         self.weight = weight
         self.max_velocity = max_velocity
-<<<<<<< HEAD
-        super().__init__(**kwargs)
-=======
->>>>>>> a018cd7d
+        super().__init__(**kwargs)
 
     def make_constraints(self):
         r_R_c = w.rotation_of(self.get_fk(self.root_link, self.tip_link))
