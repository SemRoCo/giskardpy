--- conflicted
+++ resolved
@@ -36,12 +36,12 @@
         'wrist_roll_joint': -0.4,
     }
 
-    hand = Hand(hand_tool_frame='hsrb/hand_tool_frame',
+    hand = Hand(hand_tool_frame='hsrb/hand_gripper_tool_frame',
                 palm_link='hsrb/hand_palm_link',
-                thumb=Finger(tip_tool_frame='hsrb/thumb_tool_frame',
+                thumb=Finger(tip_tool_frame='hsrb/hand_l_finger_tip_frame',
                              collision_links=['hsrb/hand_l_distal_link',
                                               'hsrb/hand_l_proximal_link']),
-                fingers=[Finger(tip_tool_frame='hsrb/finger_tool_frame',
+                fingers=[Finger(tip_tool_frame='hsrb/hand_r_finger_tip_frame',
                                 collision_links=['hsrb/hand_l_distal_link',
                                                  'hsrb/hand_l_proximal_link'])
                          ],
@@ -614,12 +614,7 @@
         zero_pose.add_box(name=box1_name,
                           size=(1, 1, 1),
                           pose=pose,
-<<<<<<< HEAD
                           parent_link='hand_palm_link')
-=======
-                          parent_link='hand_palm_link',
-                          parent_link_group='hsrb4s')
->>>>>>> a7cf9f0f
 
         zero_pose.set_joint_goal({'arm_flex_joint': -0.7})
         zero_pose.plan_and_execute()
@@ -635,7 +630,7 @@
         box_pose.pose.orientation.w = 1
         better_pose.add_box('box', (0.03, 0.2, 0.3), box_pose)
 
-        better_pose.set_json_goal('GraspBox',
+        better_pose.set_json_goal('GraspBoxMalte',
                                   hand=better_pose.hand,
                                   object_name='box',
                                   root_link='map',
