from __future__ import division

from typing import Dict, Optional, List

from geometry_msgs.msg import PoseStamped

from giskardpy import casadi_wrapper as w, identifier
from giskardpy.configs.default_giskard import ControlModes
from giskardpy.exceptions import ConstraintException, ConstraintInitalizationException
from giskardpy.goals.goal import Goal, WEIGHT_BELOW_CA, NonMotionGoal
from giskardpy.model.joints import OmniDrive, DiffDrive, OmniDrivePR2, OmniDrivePR22
from giskardpy.my_types import PrefixName
from giskardpy.utils.math import axis_angle_from_quaternion


class SetSeedConfiguration(NonMotionGoal):
    def __init__(self,
                 seed_configuration: Dict[str, float],
                 group_name: Optional[str] = None):
        """
        Overwrite the configuration of the world to allow starting the planning from a different state.
        Can only be used in plan only mode.
        :param seed_configuration: maps joint name to float
        :param group_name: if joint names are not unique, it will search in this group for matches.
        """
        self.seed_configuration = seed_configuration
        super().__init__()
        if group_name is not None:
            seed_configuration = {PrefixName(joint_name, group_name): v for joint_name, v in seed_configuration.items()}
        if self.god_map.get_data(identifier.execute) \
                and self.god_map.get_data(identifier.control_mode) != ControlModes.stand_alone:
            raise ConstraintInitalizationException(f'It is not allowed to combine {str(self)} with plan and execute.')
        for joint_name, initial_joint_value in seed_configuration.items():
            joint_name = self.world.search_for_joint_name(joint_name, group_name)
            if joint_name not in self.world.state:
                raise KeyError(f'World has no joint \'{joint_name}\'.')
            self.world.state[joint_name].position = initial_joint_value
        self.world.notify_state_change()

    def __str__(self) -> str:
        return f'{str(self.__class__.__name__)}/{list(self.seed_configuration.keys())}'


class SetOdometry(NonMotionGoal):
    def __init__(self, group_name: str, base_pose: PoseStamped):
        super().__init__()
        self.group_name = group_name
        if self.god_map.get_data(identifier.execute) \
                and self.god_map.get_data(identifier.control_mode) != ControlModes.stand_alone:
            raise ConstraintInitalizationException(f'It is not allowed to combine {str(self)} with plan and execute.')
<<<<<<< HEAD
        brumbrum_joint_name = self.world.groups[group_name].root_link.parent_joint_name
        brumbrum_joint = self.world._joints[brumbrum_joint_name]
        if not isinstance(brumbrum_joint, (OmniDrive, DiffDrive, OmniDrivePR2, OmniDrivePR22)):
=======
        brumbrum_joint_name = self.world.groups[group_name].root_link.child_joint_names[0]
        brumbrum_joint = self.world.joints[brumbrum_joint_name]
        if not isinstance(brumbrum_joint, (OmniDrive, DiffDrive)):
>>>>>>> 81306823
            raise ConstraintInitalizationException(f'Group {group_name} has no odometry joint.')
        base_pose = self.transform_msg(brumbrum_joint.parent_link_name, base_pose).pose
        self.world.state[brumbrum_joint.x_name].position = base_pose.position.x
        self.world.state[brumbrum_joint.y_name].position = base_pose.position.y
        axis, angle = axis_angle_from_quaternion(base_pose.orientation.x,
                                                 base_pose.orientation.y,
                                                 base_pose.orientation.z,
                                                 base_pose.orientation.w)
        if axis[-1] < 0:
            angle = -angle
        if isinstance(brumbrum_joint, OmniDrivePR22):
            self.world.state[brumbrum_joint.caster_yaw1_name].position = 0
            # self.world.state[brumbrum_joint.yaw2_name].position = angle
            self.world.state[brumbrum_joint.caster_yaw2_name].position = angle
        else:
            self.world.state[brumbrum_joint.yaw_name].position = angle
        self.world.notify_state_change()

    def __str__(self) -> str:
        return f'{str(self.__class__.__name__)}/{self.group_name}'


class JointPositionContinuous(Goal):

    def __init__(self,
                 joint_name: str,
                 goal: float,
                 group_name: str = None,
                 weight: float = WEIGHT_BELOW_CA,
                 max_velocity: float = 1,
                 hard: bool = False):
        """
        Use JointPosition or JointPositionList instead.
        This goal will move a continuous joint to a goal position.
        :param joint_name:
        :param goal: goal position
        :param group_name: if joint_name is not unique, search in this group for matches.
        :param weight:
        :param max_velocity: rad/s
        :param hard: turn this into a hard constraint.
        """
        self.joint_goal = goal
        self.weight = weight
        self.max_velocity = max_velocity
        self.hard = hard
        super().__init__()
        self.joint_name = self.world.search_for_joint_name(joint_name, group_name)
        if not self.world.is_joint_continuous(self.joint_name):
            raise ConstraintException(f'{self.__class__.__name__} called with non continuous joint {joint_name}')

    def make_constraints(self):
        current_joint = self.get_joint_position_symbol(self.joint_name)
        max_velocity = w.min(self.max_velocity,
                             self.world.get_joint_velocity_limits(self.joint_name)[1])

        error = w.shortest_angular_distance(current_joint, self.joint_goal)

        if self.hard:
            self.add_constraint(reference_velocity=max_velocity,
                                lower_error=error,
                                upper_error=error,
                                weight=self.weight,
                                task_expression=current_joint,
                                lower_slack_limit=0,
                                upper_slack_limit=0)
        else:
            self.add_constraint(reference_velocity=max_velocity,
                                lower_error=error,
                                upper_error=error,
                                weight=self.weight,
                                task_expression=current_joint)

    def __str__(self):
        s = super().__str__()
        return f'{s}/{self.joint_name}'


class JointPositionPrismatic(Goal):
    def __init__(self,
                 joint_name: str,
                 goal: float,
                 group_name: str = None,
                 weight: float = WEIGHT_BELOW_CA,
                 max_velocity: float = 1,
                 hard: bool = False):
        """
        Use JointPosition or JointPositionList instead.
        Moves a prismatic joint to a goal position.
        :param joint_name:
        :param goal:
        :param group_name: if joint_name is not unique, will search in this group for matches
        :param weight:
        :param max_velocity: m/s
        :param hard: turn this into a hard constraint
        """
        self.goal = goal
        self.weight = weight
        self.max_velocity = max_velocity
        self.hard = hard
        super().__init__()
        self.joint_name = self.world.search_for_joint_name(joint_name, group_name)
        if not self.world.is_joint_prismatic(self.joint_name):
            raise ConstraintException(f'{self.__class__.__name__} called with non prismatic joint {joint_name}')

    def make_constraints(self):
        current_joint = self.get_joint_position_symbol(self.joint_name)

        try:
            limit_expr = self.world.get_joint_velocity_limits(self.joint_name)[1]
            max_velocity = w.min(self.max_velocity,
                                 limit_expr)
        except IndexError:
            max_velocity = self.max_velocity

        error = self.goal - current_joint

        if self.hard:
            self.add_constraint(reference_velocity=max_velocity,
                                lower_error=error,
                                upper_error=error,
                                weight=self.weight,
                                task_expression=current_joint,
                                upper_slack_limit=0,
                                lower_slack_limit=0)
        else:
            self.add_constraint(reference_velocity=max_velocity,
                                lower_error=error,
                                upper_error=error,
                                weight=self.weight,
                                task_expression=current_joint)

    def __str__(self):
        s = super().__str__()
        return f'{s}/{self.joint_name}'


class JointVelocityRevolute(Goal):
    def __init__(self,
                 joint_name: str,
                 group_name: Optional[str] = None,
                 weight: float = WEIGHT_BELOW_CA,
                 max_velocity: float = 1,
                 hard: bool = False):
        """
        Limits the joint velocity of a revolute joint.
        :param joint_name:
        :param group_name: if joint_name is not unique, will search in this group for matches.
        :param weight:
        :param max_velocity: rad/s
        :param hard: turn this into a hard constraint.
        """
        self.weight = weight
        self.max_velocity = max_velocity
        self.hard = hard
        super().__init__()
        self.joint_name = self.world.search_for_joint_name(joint_name, group_name)
        if not self.world.is_joint_revolute(self.joint_name):
            raise ConstraintException(f'{self.__class__.__name__} called with non revolute joint {joint_name}')

    def make_constraints(self):
        current_joint = self.get_joint_position_symbol(self.joint_name)

        try:
            limit_expr = self.world.get_joint_velocity_limits(self.joint_name)[1]
            max_velocity = w.min(self.max_velocity,
                                 limit_expr)
        except IndexError:
            max_velocity = self.max_velocity

        if self.hard:
            self.add_velocity_constraint(lower_velocity_limit=-max_velocity,
                                         upper_velocity_limit=max_velocity,
                                         weight=self.weight,
                                         task_expression=current_joint,
                                         velocity_limit=max_velocity,
                                         lower_slack_limit=0,
                                         upper_slack_limit=0)
        else:
            self.add_velocity_constraint(lower_velocity_limit=-max_velocity,
                                         upper_velocity_limit=max_velocity,
                                         weight=self.weight,
                                         task_expression=current_joint,
                                         velocity_limit=max_velocity)

    def __str__(self):
        s = super().__str__()
        return f'{s}/{self.joint_name}'


class JointPositionRevolute(Goal):
    def __init__(self,
                 joint_name: str,
                 goal: float,
                 group_name: str = None,
                 weight: float = WEIGHT_BELOW_CA,
                 max_velocity: float = 1,
                 hard: bool = False):
        """
        Use JointPosition or JointPositionList instead.
        Moves a revolute joint to a goal pose.
        :param joint_name:
        :param goal:
        :param group_name: if joint_name is not unique, will search in this group for matches.
        :param weight:
        :param max_velocity: rad/s
        :param hard: turn this into a hard constraint.
        """
        self.goal = goal
        self.weight = weight
        self.max_velocity = max_velocity
        self.hard = hard
        super().__init__()
        self.joint_name = self.world.search_for_joint_name(joint_name, group_name)
        if not self.world.is_joint_revolute(self.joint_name):
            raise ConstraintException(f'{self.__class__.__name__} called with non revolute joint {joint_name}')

    @profile
    def make_constraints(self):
        current_joint = self.get_joint_position_symbol(self.joint_name)

        joint_goal = self.goal
        weight = self.weight

        max_velocity = w.min(self.max_velocity,
                             self.world.get_joint_velocity_limits(self.joint_name)[1])

        error = joint_goal - current_joint
        if self.hard:
            self.add_constraint(reference_velocity=max_velocity,
                                lower_error=error,
                                upper_error=error,
                                weight=weight,
                                task_expression=current_joint,
                                upper_slack_limit=0,
                                lower_slack_limit=0)
        else:
            self.add_constraint(reference_velocity=max_velocity,
                                lower_error=error,
                                upper_error=error,
                                weight=weight,
                                task_expression=current_joint)

    def __str__(self):
        s = super().__str__()
        return f'{s}/{self.joint_name}'


class ShakyJointPositionRevoluteOrPrismatic(Goal):
    def __init__(self, joint_name, goal, frequency, group_name: str = None, noise_amplitude=1.0, weight=WEIGHT_BELOW_CA,
                 max_velocity=1):
        """
        This goal will move a revolute or prismatic joint to the goal position and shake the joint with the given
        frequency.
        :param joint_name: str
        :param goal: float
        :param frequency: float
        :param noise_amplitude: float
        :param weight: float, default WEIGHT_BELOW_CA
        :param max_velocity: float, rad/s, default 3451, meaning the urdf/config limits are active
        """
        super().__init__()
        self.joint_name = self.world.search_for_joint_name(joint_name, group_name)
        if not self.world.is_joint_revolute(self.joint_name) and not self.world.is_joint_prismatic(joint_name):
            raise ConstraintException(
                f'{self.__class__.__name__} called with non revolute/prismatic joint {joint_name}')

        self.goal = goal
        self.frequency = frequency
        self.noise_amplitude = noise_amplitude
        self.weight = weight
        self.max_velocity = max_velocity

    def make_constraints(self):
        current_joint = self.get_joint_position_symbol(self.joint_name)
        frequency = self.frequency
        noise_amplitude = self.noise_amplitude
        joint_goal = self.goal
        weight = self.weight

        time = self.god_map.to_symbol(identifier.time)
        time_in_secs = self.sample_period * time

        max_velocity = w.min(self.max_velocity,
                             self.world.get_joint_velocity_limits(self.joint_name)[1])

        fun_params = frequency * 2.0 * w.pi * time_in_secs
        err = (joint_goal - current_joint) + noise_amplitude * max_velocity * w.sin(fun_params)
        capped_err = w.limit(err, -noise_amplitude * max_velocity, noise_amplitude * max_velocity)

        self.add_constraint(lower_error=capped_err,
                            upper_error=capped_err,
                            reference_velocity=max_velocity,
                            weight=weight,
                            task_expression=current_joint)

    def __str__(self):
        s = super(ShakyJointPositionRevoluteOrPrismatic, self).__str__()
        return f'{s}/{self.joint_name}'


class ShakyJointPositionContinuous(Goal):
    def __init__(self, joint_name, goal, frequency, group_name: str = None, noise_amplitude=10, weight=WEIGHT_BELOW_CA,
                 max_velocity=1):
        """
        This goal will move a continuous joint to the goal position and shake the joint with the given frequency.
        :param joint_name: str
        :param goal: float
        :param frequency: float
        :param noise_amplitude: float
        :param weight: float, default WEIGHT_BELOW_CA
        :param max_velocity: float, rad/s, default 3451, meaning the urdf/config limits are active
        """
        self.goal = goal
        self.frequency = frequency
        self.noise_amplitude = noise_amplitude
        self.weight = weight
        self.max_velocity = max_velocity
        super().__init__()
        self.joint_name = self.world.search_for_joint_name(joint_name, group_name)
        if not self.world.is_joint_continuous(self.joint_name):
            raise ConstraintException(f'{self.__class__.__name__} called with non continuous joint {joint_name}')

    def make_constraints(self):
        current_joint = self.get_joint_position_symbol(self.joint_name)
        frequency = self.frequency
        noise_amplitude = self.noise_amplitude
        joint_goal = self.goal
        weight = self.weight

        time = self.god_map.to_symbol(identifier.time)
        time_in_secs = self.sample_period * time

        max_velocity = w.min(self.max_velocity,
                             self.world.get_joint_velocity_limits(self.joint_name)[1])

        fun_params = frequency * 2.0 * w.pi * time_in_secs
        err = w.shortest_angular_distance(current_joint, joint_goal) + noise_amplitude * max_velocity * w.sin(
            fun_params)

        capped_err = w.limit(err, -noise_amplitude * max_velocity, noise_amplitude * max_velocity)

        self.add_constraint(lower_error=capped_err,
                            upper_error=capped_err,
                            reference_velocity=max_velocity,
                            weight=weight,
                            task_expression=current_joint)

    def __str__(self):
        s = super().__str__()
        return f'{s}/{self.joint_name}'


class AvoidSingleJointLimits(Goal):
    def __init__(self,
                 joint_name,
                 group_name: Optional[str] = None,
                 weight: float = 0.1,
                 max_linear_velocity: float = 100,
                 percentage: float = 5):
        """
        This goal will push revolute joints away from their position limits
        :param joint_name:
        :param group_name: if joint_name is not unique, will search in this group for matches.
        :param weight:
        :param max_linear_velocity: m/s for prismatic joints, rad/s for revolute joints
        :param percentage: default 15, if limits are 0-100, the constraint will push into the 15-85 range
        """
        self.weight = weight
        self.max_velocity = max_linear_velocity
        self.percentage = percentage
        super().__init__()
        self.joint_name = self.world.search_for_joint_name(joint_name, group_name)
        if not self.world.is_joint_revolute(self.joint_name) and not self.world.is_joint_prismatic(self.joint_name):
            raise ConstraintException(
                f'{self.__class__.__name__} called with non prismatic or revolute joint {joint_name}')

    def make_constraints(self):
        weight = self.weight
        joint_symbol = self.get_joint_position_symbol(self.joint_name)
        percentage = self.percentage / 100.
        lower_limit, upper_limit = self.world.get_joint_position_limits(self.joint_name)
        max_velocity = self.max_velocity
        max_velocity = w.min(max_velocity,
                             self.world.get_joint_velocity_limits(self.joint_name)[1])

        joint_range = upper_limit - lower_limit
        center = (upper_limit + lower_limit) / 2.

        max_error = joint_range / 2. * percentage

        upper_goal = center + joint_range / 2. * (1 - percentage)
        lower_goal = center - joint_range / 2. * (1 - percentage)

        upper_err = upper_goal - joint_symbol
        lower_err = lower_goal - joint_symbol

        error = w.max(w.abs(w.min(upper_err, 0)), w.abs(w.max(lower_err, 0)))
        weight = weight * (error / max_error)

        self.add_constraint(reference_velocity=max_velocity,
                            lower_error=lower_err,
                            upper_error=upper_err,
                            weight=weight,
                            task_expression=joint_symbol)

    def __str__(self):
        s = super().__str__()
        return f'{s}/{self.joint_name}'


class AvoidJointLimits(Goal):
    def __init__(self,
                 percentage: float = 15,
                 joint_list: Optional[List[str]] = None,
                 group_name: Optional[str] = None,
                 weight: float = WEIGHT_BELOW_CA):
        """
        Calls AvoidSingleJointLimits for each joint in joint_list
        :param percentage:
        :param joint_list: list of joints for which AvoidSingleJointLimits will be called
        :param weight:
        """
        self.joint_list = joint_list
        super().__init__()
        if joint_list is not None:
            for joint_name in joint_list:
                joint_name = self.world.search_for_joint_name(joint_name, group_name)
                if self.world.is_joint_prismatic(joint_name) or self.world.is_joint_revolute(joint_name):
                    self.add_constraints_of_goal(AvoidSingleJointLimits(joint_name=joint_name.short_name,
                                                                        group_name=None,
                                                                        percentage=percentage,
                                                                        weight=weight))
        else:
            if group_name is None:
                joint_list = self.world.controlled_joints
            else:
                joint_list = self.world.groups[group_name].controlled_joints
            for joint_name in joint_list:
                if self.world.is_joint_prismatic(joint_name) or self.world.is_joint_revolute(joint_name):
                    self.add_constraints_of_goal(AvoidSingleJointLimits(joint_name=joint_name.short_name,
                                                                        group_name=None,
                                                                        percentage=percentage,
                                                                        weight=weight))

    def make_constraints(self):
        pass

    def __str__(self) -> str:
        return f'{super().__str__()}/{self.joint_list}'


class JointPositionList(Goal):
    def __init__(self,
                 goal_state: Dict[str, float],
                 group_name: Optional[str] = None,
                 weight: Optional[float] = None,
                 max_velocity: Optional[float] = None,
                 hard: bool = False):
        """
        Calls JointPosition for a list of joints.
        :param goal_state: maps joint_name to goal position
        :param group_name: if joint_name is not unique, search in this group for matches.
        :param weight:
        :param max_velocity: will be applied to all joints, you should group joint types, e.g., prismatic joints
        :param hard: turns this into a hard constraint.
        """
        super().__init__()
        self.joint_names = list(goal_state.keys())
        if len(goal_state) == 0:
            raise ConstraintInitalizationException(f'Can\'t initialize {self} with no joints.')
        for joint_name, goal_position in goal_state.items():
            params = {'joint_name': joint_name,
                      'group_name': group_name,
                      'goal': goal_position}
            if weight is not None:
                params['weight'] = weight
            if max_velocity is not None:
                params['max_velocity'] = max_velocity
            params['hard'] = hard
            self.add_constraints_of_goal(JointPosition(**params))

    def make_constraints(self):
        pass

    def __str__(self):
        s = super().__str__()
        return f'{s}/{self.joint_names}'


class JointPosition(Goal):
    def __init__(self,
                 joint_name: str,
                 goal: float,
                 group_name: Optional[str] = None,
                 weight: float = WEIGHT_BELOW_CA,
                 max_velocity: float = 100,
                 hard: bool = False):
        """
        Moves joint_name to goal.
        :param joint_name:
        :param goal:
        :param group_name: if joint_name is not unique, search in this group for matches.
        :param weight:
        :param max_velocity: m/s for prismatic joints, rad/s for revolute or continuous joints, limited by urdf
        """
        super().__init__()
        self.joint_name = self.world.search_for_joint_name(joint_name, group_name)
        if self.world.is_joint_continuous(self.joint_name):
            C = JointPositionContinuous
        elif self.world.is_joint_revolute(self.joint_name):
            C = JointPositionRevolute
        elif self.world.is_joint_prismatic(self.joint_name):
            C = JointPositionPrismatic
        else:
            raise ConstraintInitalizationException(f'\'{joint_name}\' has to be continuous, revolute or prismatic')
        self.add_constraints_of_goal(C(joint_name=joint_name,
                                       group_name=group_name,
                                       goal=goal,
                                       weight=weight,
                                       max_velocity=max_velocity,
                                       hard=hard))

    def make_constraints(self):
        pass

    def __str__(self):
        s = super().__str__()
        return f'{s}/{self.joint_name}'


class JointPositionRange(Goal):
    def __init__(self,
                 joint_name: str,
                 upper_limit: float,
                 lower_limit: float,
                 group_name: Optional[str] = None,
                 hard: bool = False):
        """
        Sets artificial joint limits.
        :param joint_name:
        :param upper_limit:
        :param lower_limit:
        :param group_name: if joint_name is not unique, search in this group for matches.
        :param hard: turn this into a hard constraint
        """
        super().__init__()
        self.joint_name = self.world.search_for_joint_name(joint_name, group_name)
        if self.world.is_joint_continuous(self.joint_name):
            raise NotImplementedError(f'Can\'t limit range of continues joint \'{self.joint_name}\'.')
        self.upper_limit = upper_limit
        self.lower_limit = lower_limit
        self.hard = hard
        if self.hard:
            current_position = self.world.state[self.joint_name].position
            if current_position > self.upper_limit + 2e-3 or current_position < self.lower_limit - 2e-3:
                raise ConstraintInitalizationException(f'{self.joint_name} out of set limits. '
                                                       '{self.lower_limit} <= {current_position} <= {self.upper_limit} '
                                                       'is not true.')

    def make_constraints(self):
        joint_position = self.get_joint_position_symbol(self.joint_name)
        if self.hard:
            self.add_constraint(reference_velocity=self.world.get_joint_velocity_limits(self.joint_name)[1],
                                lower_error=self.lower_limit - joint_position,
                                upper_error=self.upper_limit - joint_position,
                                weight=WEIGHT_BELOW_CA,
                                task_expression=joint_position,
                                lower_slack_limit=0,
                                upper_slack_limit=0)
        else:
            self.add_constraint(reference_velocity=self.world.get_joint_velocity_limits(self.joint_name)[1],
                                lower_error=self.lower_limit - joint_position,
                                upper_error=self.upper_limit - joint_position,
                                weight=WEIGHT_BELOW_CA,
                                task_expression=joint_position)

    def __str__(self):
        s = super().__str__()
        return f'{s}/{self.joint_name}'<|MERGE_RESOLUTION|>--- conflicted
+++ resolved
@@ -48,15 +48,9 @@
         if self.god_map.get_data(identifier.execute) \
                 and self.god_map.get_data(identifier.control_mode) != ControlModes.stand_alone:
             raise ConstraintInitalizationException(f'It is not allowed to combine {str(self)} with plan and execute.')
-<<<<<<< HEAD
-        brumbrum_joint_name = self.world.groups[group_name].root_link.parent_joint_name
-        brumbrum_joint = self.world._joints[brumbrum_joint_name]
-        if not isinstance(brumbrum_joint, (OmniDrive, DiffDrive, OmniDrivePR2, OmniDrivePR22)):
-=======
         brumbrum_joint_name = self.world.groups[group_name].root_link.child_joint_names[0]
         brumbrum_joint = self.world.joints[brumbrum_joint_name]
-        if not isinstance(brumbrum_joint, (OmniDrive, DiffDrive)):
->>>>>>> 81306823
+        if not isinstance(brumbrum_joint, (OmniDrive, DiffDrive, OmniDrivePR2, OmniDrivePR22)):
             raise ConstraintInitalizationException(f'Group {group_name} has no odometry joint.')
         base_pose = self.transform_msg(brumbrum_joint.parent_link_name, base_pose).pose
         self.world.state[brumbrum_joint.x_name].position = base_pose.position.x
