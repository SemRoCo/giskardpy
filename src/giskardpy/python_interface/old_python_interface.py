--- conflicted
+++ resolved
@@ -843,13 +843,8 @@
         :return: WorldResult
         """
         return self.world.register_group(new_group_name=new_group_name,
-<<<<<<< HEAD
-                                   root_link_name=root_link_name,
-                                   root_link_group_name=root_link_group_name)
-=======
                                          root_link_name=root_link_name,
                                          root_link_group_name=root_link_group_name)
->>>>>>> f768bbb4
 
     def clear_world(self) -> WorldResult:
         """
