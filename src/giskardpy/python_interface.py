import json

import rospy
from actionlib import SimpleActionClient
from genpy import Message
from geometry_msgs.msg import PoseStamped, Point, Quaternion, Vector3Stamped, PointStamped
from giskard_msgs.msg import MoveAction, MoveGoal, WorldBody, CollisionEntry, MoveResult, Constraint, \
    MoveCmd, JointConstraint
from giskard_msgs.srv import UpdateWorld, UpdateWorldRequest, UpdateWorldResponse, GetObjectInfo, GetObjectNames, \
    UpdateRvizMarkers, GetAttachedObjects, GetAttachedObjectsResponse, GetObjectNamesResponse
from sensor_msgs.msg import JointState
from shape_msgs.msg import SolidPrimitive
from visualization_msgs.msg import MarkerArray

from giskardpy.goals.goal import WEIGHT_BELOW_CA, WEIGHT_ABOVE_CA
from giskardpy.model.urdf_object import URDFObject
from giskardpy.model.utils import make_world_body_box, make_world_body_cylinder
from giskardpy.utils.utils import position_dict_to_joint_states, convert_ros_message_to_dictionary


class GiskardWrapper(object):
    def __init__(self, node_name=u'giskard'):
        giskard_topic = u'{}/command'.format(node_name)
        if giskard_topic is not None:
            self._client = SimpleActionClient(giskard_topic, MoveAction)
            self._update_world_srv = rospy.ServiceProxy(u'{}/update_world'.format(node_name), UpdateWorld)
            self._get_object_names_srv = rospy.ServiceProxy(u'{}/get_object_names'.format(node_name), GetObjectNames)
            self._get_object_info_srv = rospy.ServiceProxy(u'{}/get_object_info'.format(node_name), GetObjectInfo)
            self._update_rviz_markers_srv = rospy.ServiceProxy(u'{}/update_rviz_markers'.format(node_name), UpdateRvizMarkers)
            self._get_attached_objects_srv = rospy.ServiceProxy(u'{}/get_attached_objects'.format(node_name), GetAttachedObjects)
            self._marker_pub = rospy.Publisher(u'visualization_marker_array', MarkerArray, queue_size=10)
            rospy.wait_for_service(u'{}/update_world'.format(node_name))
            self._client.wait_for_server()
        self.robot_urdf = URDFObject(rospy.get_param(u'robot_description'))
        self.collisions = []
        self.clear_cmds()
        self._object_js_topics = {}
        rospy.sleep(.3)

    def get_robot_name(self):
        """
        :rtype: str
        """
        return self.robot_urdf.get_name()

    def get_root(self):
        """
        Returns the name of the robot's root link
        :rtype: str
        """
        return self.robot_urdf.get_root()

    def set_cart_goal(self, goal_pose, tip_link, root_link, max_linear_velocity=None, max_angular_velocity=None, weight=None):
        """
        This goal will use the kinematic chain between root and tip link to move tip link into the goal pose
        :param root_link: name of the root link of the kin chain
        :type root_link: str
        :param tip_link: name of the tip link of the kin chain
        :type tip_link: str
        :param goal_pose: the goal pose
        :type goal_pose: PoseStamped
        :param max_linear_velocity: m/s, default 0.1
        :type max_linear_velocity: float
        :param max_angular_velocity: rad/s, default 0.5
        :type max_angular_velocity: float
        :param weight: default WEIGHT_ABOVE_CA
        :type weight: float
        """
        self.set_translation_goal(goal_pose, tip_link, root_link, weight=weight, max_velocity=max_linear_velocity)
        self.set_rotation_goal(goal_pose, tip_link, root_link, weight=weight, max_velocity=max_angular_velocity)

    def set_straight_cart_goal(self, goal_pose, tip_link, root_link, max_linear_velocity=None, max_angular_velocity=None, weight=None):
        """
        This goal will use the kinematic chain between root and tip link to move tip link on the straightest
        line into the goal pose
        :param root_link: name of the root link of the kin chain
        :type root_link: str
        :param tip_link: name of the tip link of the kin chain
        :type tip_link: str
        :param goal_pose: the goal pose
        :type goal_pose: PoseStamped
        :param max_linear_velocity: m/s, default 0.1
        :type max_linear_velocity: float
        :param max_angular_velocity: rad/s, default 0.5
        :type max_angular_velocity: float
        :param weight: default WEIGHT_ABOVE_CA
        :type weight: float
        """
        self.set_straight_translation_goal(goal_pose, tip_link, root_link, max_velocity=max_linear_velocity, weight=weight)
        self.set_rotation_goal(goal_pose, tip_link, root_link, max_velocity=max_angular_velocity, weight=weight)

    def set_translation_goal(self, goal_pose, tip_link, root_link, weight=None, max_velocity=None, **kwargs):
        """
        This goal will use the kinematic chain between root and tip link to move tip link into the goal position
        :param root_link: name of the root link of the kin chain
        :type root_link: str
        :param tip_link: name of the tip link of the kin chain
        :type tip_link: str
        :param goal_pose: the goal pose, orientation will be ignored
        :type goal_pose: PoseStamped
        :param max_velocity: m/s, default 0.1
        :type max_velocity: float
        :param weight: default WEIGHT_ABOVE_CA
        :type weight: float
        """
        constraint = Constraint()
        constraint.type = u'CartesianPosition'
        params = {}
        params[u'root_link'] = root_link
        params[u'tip_link'] = tip_link
        params[u'goal'] = convert_ros_message_to_dictionary(goal_pose)
        if max_velocity:
            params[u'max_velocity'] = max_velocity
        if weight:
            params[u'weight'] = weight
        params.update(kwargs)
        constraint.parameter_value_pair = json.dumps(params)
        self.cmd_seq[-1].constraints.append(constraint)

    def set_straight_translation_goal(self, goal_pose, tip_link, root_link, weight=None, max_velocity=None, **kwargs):
        """
        This goal will use the kinematic chain between root and tip link to move tip link on the straightest
        line into the goal position
        :param root_link: name of the root link of the kin chain
        :type root_link: str
        :param tip_link: name of the tip link of the kin chain
        :type tip_link: str
        :param goal_pose: the goal pose, orientation will be ignored
        :type goal_pose: PoseStamped
        :param max_velocity: m/s, default 0.1
        :type max_velocity: float
        :param weight: default WEIGHT_ABOVE_CA
        :type weight: float
        """
        constraint = Constraint()
        constraint.type = u'CartesianPositionStraight'
        params = {}
        params[u'root_link'] = root_link
        params[u'tip_link'] = tip_link
        params[u'goal'] = convert_ros_message_to_dictionary(goal_pose)
        if max_velocity:
            params[u'max_velocity'] = max_velocity
        if weight:
            params[u'weight'] = weight
        params.update(kwargs)
        constraint.parameter_value_pair = json.dumps(params)
        self.cmd_seq[-1].constraints.append(constraint)

    def set_rotation_goal(self, goal_pose, tip_link, root_link, weight=None, max_velocity=None, **kwargs):
        """
        This goal will use the kinematic chain between root and tip link to move tip link into the goal orientation
        :param root_link: name of the root link of the kin chain
        :type root_link: str
        :param tip_link: name of the tip link of the kin chain
        :type tip_link: str
        :param goal_pose: the goal pose, position will be ignored
        :type goal_pose: PoseStamped
        :param max_velocity: rad/s, default 0.5
        :type max_velocity: float
        :param weight: default WEIGHT_ABOVE_CA
        :type weight: float
        """
        constraint = Constraint()
        constraint.type = u'CartesianOrientation'
        params = {}
        params[u'root_link'] = root_link
        params[u'tip_link'] = tip_link
        params[u'goal'] = convert_ros_message_to_dictionary(goal_pose)
        if max_velocity:
            params[u'max_velocity'] = max_velocity
        if weight:
            params[u'weight'] = weight
        params.update(kwargs)
        constraint.parameter_value_pair = json.dumps(params)
        self.cmd_seq[-1].constraints.append(constraint)

    def set_joint_goal(self, goal_state, weight=None, max_velocity=None):
        """
        This goal will move the robots joint to the desired configuration.
        :param goal_state: Can either be a joint state messages or a dict mapping joint name to position. 
        :type goal_state: Union[JointState, dict]
        :param weight: default WEIGHT_BELOW_CA
        :type weight: float
        :param max_velocity: default is the default of the added joint goals
        :type max_velocity: float
        """
        constraint = Constraint()
        constraint.type = JointConstraint.JOINT
        if isinstance(goal_state, JointState):
            goal_state = goal_state
        else:
            goal_state2 = JointState()
            for joint_name, joint_position in goal_state.items():
                goal_state2.name.append(joint_name)
                goal_state2.position.append(joint_position)
            goal_state = goal_state2
        params = {}
        params[u'goal_state'] = convert_ros_message_to_dictionary(goal_state)
        if weight is not None:
            params[u'weight'] = weight
        if max_velocity is not None:
            params[u'max_velocity'] = max_velocity
        constraint.parameter_value_pair = json.dumps(params)
        self.cmd_seq[-1].constraints.append(constraint)

    def align_planes(self, tip_link, tip_normal, root_link=None, root_normal=None, max_angular_velocity=None,
                     weight=WEIGHT_ABOVE_CA):
        """
        This Goal will use the kinematic chain between tip and root normal to align both
        :param root_link: name of the root link for the kinematic chain, default robot root link
        :type root_link: str
        :param tip_link: name of the tip link for the kinematic chain
        :type tip_link: str
        :param tip_normal: normal at the tip of the kin chain, default is z axis of robot root link
        :type tip_normal: Vector3Stamped
        :param root_normal: normal at the root of the kin chain
        :type root_normal: Vector3Stamped
        :param max_angular_velocity: rad/s, default 0.5
        :type max_angular_velocity: float
        :type weight: float
        """
        if root_link is None:
            root_link = self.get_root()
        if root_normal is None:
            root_normal = Vector3Stamped()
            root_normal.header.frame_id = self.get_root()
            root_normal.vector.z = 1

        params = {u'tip_link': tip_link,
                  u'tip_normal': tip_normal,
                  u'root_link': root_link,
                  u'root_normal': root_normal}
        if weight is not None:
            params[u'weight'] = weight
        if max_angular_velocity is not None:
            params[u'max_angular_velocity'] = max_angular_velocity
        self.set_json_goal(u'AlignPlanes', **params)

    def avoid_joint_limits(self, percentage=15, weight=WEIGHT_BELOW_CA):
        """
        This goal will push joints away from their position limits
        :param percentage: default 15, if limits are 0-100, the constraint will push into the 15-85 range
        :type percentage: float
        :param weight: default WEIGHT_BELOW_CA
        :type weight: float
        """
        self.set_json_goal(u'AvoidJointLimits', percentage=percentage, weight=weight)

    def limit_cartesian_velocity(self, root_link, tip_link, weight=WEIGHT_ABOVE_CA, max_linear_velocity=0.1,
                                 max_angular_velocity=0.5, hard=True):
        """
        This goal will limit the cartesian velocity of the tip link relative to root link
        :param root_link: root link of the kin chain
        :type root_link: str
        :param tip_link: tip link of the kin chain
        :type tip_link: str
        :param weight: default WEIGHT_ABOVE_CA
        :type weight: float
        :param max_linear_velocity: m/s, default 0.1
        :type max_linear_velocity: float
        :param max_angular_velocity: rad/s, default 0.5
        :type max_angular_velocity: float
        :param hard: default True, will turn this into a hard constraint, that will always be satisfied, can could
                                make some goal combination infeasible
        :type hard: bool
        """
        self.set_json_goal(u'CartesianVelocityLimit',
                           root_link=root_link,
                           tip_link=tip_link,
                           weight=weight,
                           max_linear_velocity=max_linear_velocity,
                           max_angular_velocity=max_angular_velocity,
                           hard=hard)

    def grasp_bar(self, root_link, tip_link, tip_grasp_axis, bar_center, bar_axis, bar_length,
                  max_linear_velocity=0.1, max_angular_velocity=0.5, weight=WEIGHT_ABOVE_CA):
        """
        This goal can be used to grasp bars. It's like a cartesian goal with some freedom along one axis.
        :param root_link: root link of the kin chain
        :type root_link: str
        :param tip_link: tip link of the kin chain
        :type tip_link: str
        :param tip_grasp_axis: this axis of the tip will be aligned with bar_axis
        :type tip_grasp_axis: Vector3Stamped
        :param bar_center: center of the bar
        :type bar_center: PointStamped
        :param bar_axis: tip_grasp_axis will be aligned with this vector
        :type bar_axis: Vector3Stamped
        :param bar_length: length of the bar
        :type bar_length: float
        :param max_linear_velocity: m/s, default 0.1
        :type max_linear_velocity: float
        :param max_angular_velocity: rad/s, default 0.5
        :type max_angular_velocity: float
        :param weight: default WEIGHT_ABOVE_CA
        :type weight: float
        """
        self.set_json_goal(u'GraspBar',
                           root_link=root_link,
                           tip_link=tip_link,
                           tip_grasp_axis=tip_grasp_axis,
                           bar_center=bar_center,
                           bar_axis=bar_axis,
                           bar_length=bar_length,
                           max_linear_velocity=max_linear_velocity,
                           max_angular_velocity=max_angular_velocity,
                           weight=weight)

    def update_god_map(self, updates):
        """
        don't use, it's only for hacks :)
        """
        self.set_json_goal(u'UpdateGodMap', updates=updates)

    def pointing(self, tip_link, goal_point, root_link=None, pointing_axis=None, weight=None):
        """
        Uses the kinematic chain from root_link to tip_link to move the pointing axis, such that it points to the goal point.
        :param tip_link: name of the tip of the kin chain
        :type tip_link: str
        :param goal_point: where the pointing_axis will point towards
        :type goal_point: PointStamped
        :param root_link: name of the root of the kin chain
        :type root_link: str
        :param pointing_axis: default is z axis, this axis will point towards the goal_point
        :type pointing_axis: Vector3Stamped
        :param weight: default WEIGHT_BELOW_CA
        :type weight: float
        """
        kwargs = {u'tip_link': tip_link,
                  u'goal_point': goal_point}
        if root_link is not None:
            kwargs[u'root_link'] = root_link
        else:
            kwargs[u'root_link'] = self.get_root()
        if pointing_axis is not None:
            kwargs[u'pointing_axis'] = pointing_axis
        if weight is not None:
            kwargs[u'weight'] = weight
        kwargs[u'goal_point'] = goal_point
        self.set_json_goal(u'Pointing', **kwargs)

    def set_json_goal(self, constraint_type, **kwargs):
        """
        Set a goal for any of the goals defined in Constraints.py
        :param constraint_type: Name of the Goal
        :type constraint_type: str
<<<<<<< HEAD
        :param kwargs: maps constraint parameter names to values. Values should be float, str or ros messages
                       or a list containing values of the types mentioned.
        :type kwargs: dict
=======
        :param **kwargs: maps constraint parameter names to values. Values should be float, str or ros messages.
>>>>>>> 6b545310
        """
        constraint = Constraint()
        constraint.type = constraint_type
        for k, v in kwargs.items():
            if isinstance(v, list):
                kwargs[k] = []
                for i in v:
                    kwargs[k].append(convert_ros_message_to_dictionary(i))
            if isinstance(v, Message):
                kwargs[k] = convert_ros_message_to_dictionary(v)
        constraint.parameter_value_pair = json.dumps(kwargs)
        self.cmd_seq[-1].constraints.append(constraint)

    def set_collision_entries(self, collisions):
        """
        Adds collision entries to the current goal
        :param collisions: list of CollisionEntry
        :type collisions: list
        """
        self.cmd_seq[-1].collisions.extend(collisions)

    def allow_collision(self, robot_links=(CollisionEntry.ALL,), body_b=CollisionEntry.ALL,
                        link_bs=(CollisionEntry.ALL,)):
        """
        :param robot_links: list of robot link names as str, None or empty list means all
        :type robot_links: list
        :param body_b: name of the other body, use the robots name to modify self collision behavior, empty string means all bodies
        :type body_b: str
        :param link_bs: list of link name of body_b, None or empty list means all
        :type link_bs: list
        """
        collision_entry = CollisionEntry()
        collision_entry.type = CollisionEntry.ALLOW_COLLISION
        collision_entry.robot_links = [str(x) for x in robot_links]
        collision_entry.body_b = str(body_b)
        collision_entry.link_bs = [str(x) for x in link_bs]
        self.set_collision_entries([collision_entry])

    def avoid_collision(self, min_dist, robot_links=(CollisionEntry.ALL,), body_b=CollisionEntry.ALL,
                        link_bs=(CollisionEntry.ALL,)):
        """
        :param min_dist: the distance giskard is trying to keep between specified links
        :type min_dist: float
        :param robot_links: list of robot link names as str, None or empty list means all
        :type robot_links: list
        :param body_b: name of the other body, use the robots name to modify self collision behavior, empty string means all bodies
        :type body_b: str
        :param link_bs: list of link name of body_b, None or empty list means all
        :type link_bs: list
        """
        collision_entry = CollisionEntry()
        collision_entry.type = CollisionEntry.AVOID_COLLISION
        collision_entry.min_dist = min_dist
        collision_entry.robot_links = [str(x) for x in robot_links]
        collision_entry.body_b = str(body_b)
        collision_entry.link_bs = [str(x) for x in link_bs]
        self.set_collision_entries([collision_entry])

    def allow_all_collisions(self):
        """
        Allows all collisions for next goal.
        """
        collision_entry = CollisionEntry()
        collision_entry.type = CollisionEntry.ALLOW_COLLISION
        collision_entry.robot_links = [CollisionEntry.ALL]
        collision_entry.body_b = CollisionEntry.ALL
        collision_entry.link_bs = [CollisionEntry.ALL]
        self.set_collision_entries([collision_entry])

    def allow_self_collision(self):
        collision_entry = CollisionEntry()
        collision_entry.type = CollisionEntry.ALLOW_COLLISION
        collision_entry.robot_links = [CollisionEntry.ALL]
        collision_entry.body_b = self.get_robot_name()
        collision_entry.link_bs = [CollisionEntry.ALL]
        self.set_collision_entries([collision_entry])

    def avoid_self_collision(self):
        collision_entry = CollisionEntry()
        collision_entry.type = CollisionEntry.AVOID_COLLISION
        collision_entry.robot_links = [CollisionEntry.ALL]
        collision_entry.body_b = self.get_robot_name()
        collision_entry.link_bs = [CollisionEntry.ALL]
        self.set_collision_entries([collision_entry])

    def avoid_all_collisions(self, distance=0.05):
        """
        Avoids all collisions for next goal. The distance will override anything from the config file.
        If you don't want to override the distance, don't call this function. Avoid all is the default, if you don't
        add any collision entries.
        :param distance: the distance that giskard is trying to keep from all objects
        :type distance: float
        """
        collision_entry = CollisionEntry()
        collision_entry.type = CollisionEntry.AVOID_COLLISION
        collision_entry.robot_links = [CollisionEntry.ALL]
        collision_entry.body_b = CollisionEntry.ALL
        collision_entry.link_bs = [CollisionEntry.ALL]
        collision_entry.min_dist = distance
        self.set_collision_entries([collision_entry])

    def add_cmd(self):
        """
        Adds another command to the goal sequence. Any set goal calls will be added the this new goal.
        This is used, if you want Giskard to plan multiple goals in succession.
        """
        move_cmd = MoveCmd()
        self.cmd_seq.append(move_cmd)

    def clear_cmds(self):
        """
        Removes all move commands from the current goal, collision entries are left untouched.
        """
        self.cmd_seq = []
        self.add_cmd()

    def plan_and_execute(self, wait=True):
        """
        :param wait: this function block if wait=True
        :type wait: bool
        :return: result from giskard
        :rtype: MoveResult
        """
        return self.send_goal(MoveGoal.PLAN_AND_EXECUTE, wait)

    def check_reachability(self, wait=True):
        """
        Not implemented
        :param wait: this function block if wait=True
        :type wait: bool
        :return: result from giskard
        :rtype: MoveResult
        """
        return self.send_goal(MoveGoal.CHECK_REACHABILITY, wait)

    def plan(self, wait=True):
        """
        Plans, but doesn't execute the goal. Useful, if you just want to look at the planning ghost.
        :param wait: this function block if wait=True
        :type wait: bool
        :return: result from giskard
        :rtype: MoveResult
        """
        return self.send_goal(MoveGoal.PLAN_ONLY, wait)

    def send_goal(self, goal_type, wait=True):
        goal = self._get_goal()
        goal.type = goal_type
        if wait:
            self._client.send_goal_and_wait(goal)
            return self._client.get_result()
        else:
            self._client.send_goal(goal)

    def get_collision_entries(self):
        return self.cmd_seq

    def _get_goal(self):
        goal = MoveGoal()
        goal.cmd_seq = self.cmd_seq
        goal.type = MoveGoal.PLAN_AND_EXECUTE
        self.clear_cmds()
        return goal

    def interrupt(self):
        """
        Stops any goal that Giskard is processing.
        """
        self._client.cancel_goal()

    def get_result(self, timeout=rospy.Duration()):
        """
        Waits for giskardpy result and returns it. Only used when plan_and_execute was called with wait=False
        :type timeout: rospy.Duration
        :rtype: MoveResult
        """
        self._client.wait_for_result(timeout)
        return self._client.get_result()

    def clear_world(self):
        """
        Removes any objects and attached objects from Giskard's world and reverts the robots urdf to what it got from
        the parameter server.
        :rtype: UpdateWorldResponse
        """
        req = UpdateWorldRequest(UpdateWorldRequest.REMOVE_ALL, WorldBody(), False, PoseStamped())
        return self._update_world_srv.call(req)

    def remove_object(self, name):
        """
        :param name:
        :type name: str
        :return:
        :rtype: UpdateWorldResponse
        """
        object = WorldBody()
        object.name = str(name)
        req = UpdateWorldRequest(UpdateWorldRequest.REMOVE, object, False, PoseStamped())
        return self._update_world_srv.call(req)

    def add_box(self, name=u'box', size=(1, 1, 1), frame_id=u'map', position=(0, 0, 0), orientation=(0, 0, 0, 1),
                pose=None):
        """
        If pose is used, frame_id, position and orientation are ignored.
        :type name: str
        :param size: (x length, y length, z length) in m
        :type size: list
        :type frame_id: str
        :type position: list
        :type orientation: list
        :type pose: PoseStamped
        :rtype: UpdateWorldResponse
        """
        box = make_world_body_box(name, size[0], size[1], size[2])
        if pose is None:
            pose = PoseStamped()
            pose.header.stamp = rospy.Time.now()
            pose.header.frame_id = str(frame_id)
            pose.pose.position = Point(*position)
            pose.pose.orientation = Quaternion(*orientation)
        req = UpdateWorldRequest(UpdateWorldRequest.ADD, box, False, pose)
        return self._update_world_srv.call(req)

    def add_sphere(self, name=u'sphere', size=1, frame_id=u'map', position=(0, 0, 0), orientation=(0, 0, 0, 1),
                   pose=None):
        """
        If pose is used, frame_id, position and orientation are ignored.
        :type name: str
        :param size: radius in m
        :type size: list
        :type frame_id: str
        :type position: list
        :type orientation: list
        :type pose: PoseStamped
        :rtype: UpdateWorldResponse
        """
        object = WorldBody()
        object.type = WorldBody.PRIMITIVE_BODY
        object.name = str(name)
        if pose is None:
            pose = PoseStamped()
            pose.header.stamp = rospy.Time.now()
            pose.header.frame_id = str(frame_id)
            pose.pose.position = Point(*position)
            pose.pose.orientation = Quaternion(*orientation)
        object.shape.type = SolidPrimitive.SPHERE
        object.shape.dimensions.append(size)
        req = UpdateWorldRequest(UpdateWorldRequest.ADD, object, False, pose)
        return self._update_world_srv.call(req)

    def add_mesh(self, name=u'mesh', mesh=u'', frame_id=u'map', position=(0, 0, 0), orientation=(0, 0, 0, 1),
                 pose=None):
        """
        If pose is used, frame_id, position and orientation are ignored.
        :type name: str
        :param mesh: path to the meshes location. e.g. package://giskardpy/test/urdfs/meshes/bowl_21.obj
        :type frame_id: str
        :type position: list
        :type orientation: list
        :type pose: PoseStamped
        :rtype: UpdateWorldResponse
        """
        object = WorldBody()
        object.type = WorldBody.MESH_BODY
        object.name = str(name)
        if pose is None:
            pose = PoseStamped()
            pose.header.stamp = rospy.Time.now()
            pose.header.frame_id = str(frame_id)
            pose.pose.position = Point(*position)
            pose.pose.orientation = Quaternion(*orientation)
        object.mesh = mesh
        req = UpdateWorldRequest(UpdateWorldRequest.ADD, object, False, pose)
        return self._update_world_srv.call(req)

    def add_cylinder(self, name=u'cylinder', height=1, radius=1, frame_id=u'map', position=(0, 0, 0), orientation=(0, 0, 0, 1),
                     pose=None):
        """
        If pose is used, frame_id, position and orientation are ignored.
        :type name: str
        :param height: in m
        :type height: float
        :param radius: in m
        :type radius: float
        :type frame_id: str
        :type position: list
        :type orientation: list
        :type pose: PoseStamped
        :rtype: UpdateWorldResponse
        """
        object = WorldBody()
        object.type = WorldBody.PRIMITIVE_BODY
        object.name = str(name)
        if pose is None:
            pose = PoseStamped()
            pose.header.stamp = rospy.Time.now()
            pose.header.frame_id = str(frame_id)
            pose.pose.position = Point(*position)
            pose.pose.orientation = Quaternion(*orientation)
        object.shape.type = SolidPrimitive.CYLINDER
        object.shape.dimensions = [0,0]
        object.shape.dimensions[SolidPrimitive.CYLINDER_HEIGHT] = height
        object.shape.dimensions[SolidPrimitive.CYLINDER_RADIUS] = radius
        req = UpdateWorldRequest(UpdateWorldRequest.ADD, object, False, pose)
        return self._update_world_srv.call(req)

    def attach_box(self, name=u'box', size=None, frame_id=None, position=None, orientation=None, pose=None):
        """
        Add a box to the world and attach it to the robot at frame_id.
        If pose is used, frame_id, position and orientation are ignored.
        :type name: str
        :type size: list
        :type frame_id: str
        :type position: list
        :type orientation: list
        :rtype: UpdateWorldResponse
        """

        box = make_world_body_box(name, size[0], size[1], size[2])
        if pose is None:
            pose = PoseStamped()
            pose.header.stamp = rospy.Time.now()
            pose.header.frame_id = str(frame_id) if frame_id is not None else u'map'
            pose.pose.position = Point(*(position if position is not None else [0, 0, 0]))
            pose.pose.orientation = Quaternion(*(orientation if orientation is not None else [0, 0, 0, 1]))

        req = UpdateWorldRequest(UpdateWorldRequest.ADD, box, True, pose)
        return self._update_world_srv.call(req)

    def attach_cylinder(self, name=u'cylinder', height=1, radius=1, frame_id=None, position=None, orientation=None):
        """
        Add a cylinder to the world and attach it to the robot at frame_id.
        If pose is used, frame_id, position and orientation are ignored.
        :type name: str
        :type size: list
        :type frame_id: str
        :type position: list
        :type orientation: list
        :rtype: UpdateWorldResponse
        """
        cylinder = make_world_body_cylinder(name, height, radius)
        pose = PoseStamped()
        pose.header.stamp = rospy.Time.now()
        pose.header.frame_id = str(frame_id) if frame_id is not None else u'map'
        pose.pose.position = Point(*(position if position is not None else [0, 0, 0]))
        pose.pose.orientation = Quaternion(*(orientation if orientation is not None else [0, 0, 0, 1]))

        req = UpdateWorldRequest(UpdateWorldRequest.ADD, cylinder, True, pose)
        return self._update_world_srv.call(req)

    def attach_object(self, name, link_frame_id):
        """
        Attach an already existing object at link_frame_id of the robot.
        :type name: str
        :param link_frame_id: name of a robot link
        :type link_frame_id: str
        :return: UpdateWorldResponse
        """
        req = UpdateWorldRequest()
        req.rigidly_attached = True
        req.body.name = name
        req.pose.header.frame_id = link_frame_id
        req.operation = UpdateWorldRequest.ADD
        return self._update_world_srv.call(req)

    def detach_object(self, object_name):
        """
        Detach an object from the robot and add it back to the world.
        Careful though, you could amputate an arm be accident!
        :type object_name: str
        :return: UpdateWorldResponse
        """
        req = UpdateWorldRequest()
        req.body.name = object_name
        req.operation = req.DETACH
        return self._update_world_srv.call(req)

    def add_urdf(self, name, urdf, pose, js_topic=u'', set_js_topic=None):
        """
        Adds a urdf to the world
        :param name: name it will have in the world
        :type name: str
        :param urdf: urdf as string, no path
        :type urdf: str
        :type pose: PoseStamped
        :param js_topic: Giskard will listen on that topic for joint states and update the urdf accordingly
        :type js_topic: str
        :param set_js_topic: A topic that the python wrapper will use to set the urdf joint state.
                                If None, set_js_topic == js_topic
        :type set_js_topic: str
        :return: UpdateWorldResponse
        """
        if set_js_topic is None:
            set_js_topic = js_topic
        urdf_body = WorldBody()
        urdf_body.name = str(name)
        urdf_body.type = WorldBody.URDF_BODY
        urdf_body.urdf = str(urdf)
        urdf_body.joint_state_topic = str(js_topic)
        req = UpdateWorldRequest(UpdateWorldRequest.ADD, urdf_body, False, pose)
        if js_topic:
            # FIXME publisher has to be removed, when object gets deleted
            # FIXME there could be sync error, if objects get added/removed by something else
            self._object_js_topics[name] = rospy.Publisher(set_js_topic, JointState, queue_size=10)
        return self._update_world_srv.call(req)

    def set_object_joint_state(self, object_name, joint_states):
        """
        :type object_name: str
        :param joint_states: joint state message or a dict that maps joint name to position
        :type joint_states: Union[JointState, dict]
        :return: UpdateWorldResponse
        """
        if isinstance(joint_states, dict):
            joint_states = position_dict_to_joint_states(joint_states)
        self._object_js_topics[object_name].publish(joint_states)

    def get_object_names(self):
        """
        returns the names of every object in the world
        :rtype: GetObjectNamesResponse
        """
        return self._get_object_names_srv()

    def get_object_info(self, name):
        """
        returns the joint state, joint state topic and pose of the object with the given name
        :type name: str
        :rtype: GetObjectInfoResponse
        """
        return self._get_object_info_srv(name)

    def update_rviz_markers(self, object_names):
        """
        republishes visualization markers for rviz
        :type name: list
        :rtype: UpdateRvizMarkersResponse
        """
        return self._update_rviz_markers_srv(object_names)

    def get_attached_objects(self):
        """
        returns a list of all objects that are attached to the robot and the respective attachement points
        :rtype: GetAttachedObjectsResponse
        """
        return self._get_attached_objects_srv()<|MERGE_RESOLUTION|>--- conflicted
+++ resolved
@@ -344,13 +344,9 @@
         Set a goal for any of the goals defined in Constraints.py
         :param constraint_type: Name of the Goal
         :type constraint_type: str
-<<<<<<< HEAD
-        :param kwargs: maps constraint parameter names to values. Values should be float, str or ros messages
+        :param **kwargs: maps constraint parameter names to values. Values should be float, str or ros messages
                        or a list containing values of the types mentioned.
-        :type kwargs: dict
-=======
-        :param **kwargs: maps constraint parameter names to values. Values should be float, str or ros messages.
->>>>>>> 6b545310
+        :type **kwargs: dict
         """
         constraint = Constraint()
         constraint.type = constraint_type
