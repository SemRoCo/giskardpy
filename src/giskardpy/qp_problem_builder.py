--- conflicted
+++ resolved
@@ -212,12 +212,9 @@
         p_filtered = p_filtered[p_filtered.apply(lambda x: len(x)) > 0]
         if len(p_filtered) > 0:
             logging.logwarn(u'{} has the following nans:'.format(name))
-<<<<<<< HEAD
             self.print_pandas_array(p_filtered)
-=======
         else:
             logging.loginfo(u'no nans')
->>>>>>> c41ce815
 
     def check_for_big_numbers(self, name, p_array, big=1e5):
         # FIXME fails if condition is true on first entry
