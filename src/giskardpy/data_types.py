<<<<<<< HEAD
from collections import defaultdict, deque
=======
from collections import OrderedDict, defaultdict, deque, namedtuple
>>>>>>> 5b8c5d0b
from copy import deepcopy

from sensor_msgs.msg import JointState


class KeyDefaultDict(defaultdict):
    """
    A default dict where the key is passed as parameter to the factory function.
    """

    def __missing__(self, key):
        if self.default_factory is None:
            raise KeyError(key)
        else:
            ret = self[key] = self.default_factory(key)
            return ret


class FIFOSet(set):
    def __init__(self, data, max_length=None):
        if len(data) > max_length:
            raise ValueError('len(data) > max_length')
        super(FIFOSet, self).__init__(data)
        self.max_length = max_length
        self._data_queue = deque(data)

    def add(self, item):
        if len(self._data_queue) == self.max_length:
            to_delete = self._data_queue.popleft()
            super(FIFOSet, self).remove(to_delete)
            self._data_queue.append(item)
        super(FIFOSet, self).add(item)

    def remove(self, item):
        self.remove(item)
        self._data_queue.remove(item)


derivative_to_name = {
    0: 'position',
    1: 'velocity',
    2: 'acceleration',
    3: 'jerk',
    4: 'snap',
    5: 'crackle',
    6: 'pop',
}


class _JointState(object):
    def __init__(self, position=0, velocity=0, acceleration=0, jerk=0, snap=0, crackle=0, pop=0):
        self.position = position
        self.velocity = velocity
        self.acceleration = acceleration
        self.jerk = jerk
        self.snap = snap
        self.crackle = crackle
        self.pop = pop

    def set_derivative(self, d, item):
        setattr(self, derivative_to_name[d], item)

    def __str__(self):
        return '{}'.format(self.position)

    def __repr__(self):
        return str(self)

    def __deepcopy__(self, memodict={}):
        return _JointState(self.position, self.velocity, self.acceleration, self.jerk, self.snap, self.crackle,
                           self.pop)


class JointStates(defaultdict):
    def __init__(self, *args, **kwargs):
        super().__init__(_JointState, *args, **kwargs)

    @classmethod
    def from_msg(cls, msg, prefix=None):
        """
        :type msg: JointState
        :rtype: JointStates
        """
        self = cls()
        for i, joint_name in enumerate(msg.name):
            joint_name = PrefixName(joint_name, prefix)
            sjs = _JointState(position=msg.position[i],
                              # velocity=msg.velocity[i] if msg.velocity else 0,
                              velocity=0,
                              acceleration=0,
                              jerk=0,
                              snap=0,
                              crackle=0,
                              pop=0)
            self[joint_name] = sjs
        return self

    def __deepcopy__(self, memodict={}):
        new_js = JointStates()
        for joint_name, joint_state in self.items():
            new_js[joint_name] = deepcopy(joint_state)
        return new_js

    def to_position_dict(self):
        return {k: v.position for k, v in self.items()}


<<<<<<< HEAD
=======
CollisionAABB = namedtuple('CollisionAABB', 'link d u')


class CollisionObjects(object):

    def __init__(self):
        self.collision_objects = list()

    def update(self):
        raise Exception('not implemented')

    def add_collision(self, link_name):
        raise Exception('not implemented')

    def get_collision(self, link_name):
        raise Exception('not implemented')


class AABBCollision(CollisionObjects):

    def __init__(self):
        super(AABBCollision, self).__init__()

    def get_link_names(self):
        return list(map(lambda c: c.link, self.collision_objects))

    def add_collision(self, collision_object: CollisionAABB):
        link_names = self.get_link_names()
        if collision_object.link in link_names:
            i = link_names.index(collision_object.link)
            self.collision_objects.remove(link_names[i])
        self.collision_objects.append(collision_object)

    def get_points(self, collision_objects=None):
        if collision_objects is None:
            collision_objects = self.collision_objects
        return self._get_points(collision_objects)

    def _get_points(self, collision_objects):
        query = list()
        for collision_info in collision_objects:
            aabbs = self.aabb_to_3d_points(collision_info.d, collision_info.u)
            query.extend(aabbs)
        return query

    def aabb_to_3d_points(self, d, u):
        d_new = [d[0], d[1], u[2]]
        u_new = [u[0], u[1], d[2]]
        bottom_cube_face = self.aabb_to_2d_points(d, u_new)
        upper_cube_face = self.aabb_to_2d_points(d_new, u)
        res = []
        for p in bottom_cube_face:
            res.append([p[0], p[1], d[2]])
        for p in upper_cube_face:
            res.append([p[0], p[1], u[2]])
        return res

    def aabb_to_2d_points(self, d, u):
        d_l = [d[0], u[1], 0]
        u_r = [u[0], d[1], 0]
        return [d_l, d, u, u_r]


class Trajectory(object):
    def __init__(self):
        self.clear()

    def clear(self):
        self._points = OrderedDict()

    def get_exact(self, time):
        return self._points[time]

    def set(self, time, point):
        if len(self._points) > 0 and list(self._points.keys())[-1] > time:
            raise KeyError('Cannot append a trajectory point that is before the current end time of the trajectory.')
        self._points[time] = point

    def delete(self, time):
        del self._points[time]

    def delete_last(self):
        self.delete(list(self._points.keys())[-1])

    def get_last(self):
        return list(self._points.values())[-1]

    def items(self):
        return self._points.items()

    def keys(self):
        return self._points.keys()

    def values(self):
        return self._points.values()

    def to_msg(self, sample_period, controlled_joints, fill_velocity_values):
        """
        :type traj: giskardpy.data_types.Trajectory
        :return: JointTrajectory
        """
        trajectory_msg = JointTrajectory()
        trajectory_msg.header.stamp = rospy.get_rostime() + rospy.Duration(0.5)
        trajectory_msg.joint_names = controlled_joints
        for time, traj_point in self.items():
            p = JointTrajectoryPoint()
            p.time_from_start = rospy.Duration(time * sample_period)
            for joint_name in controlled_joints:
                if joint_name in traj_point:
                    p.positions.append(traj_point[joint_name].position)
                    if fill_velocity_values:
                        p.velocities.append(traj_point[joint_name].velocity)
                else:
                    raise NotImplementedError('generated traj does not contain all joints')
            trajectory_msg.points.append(p)
        return trajectory_msg


>>>>>>> 5b8c5d0b
class BiDict(dict):
    # TODO test me
    def __init__(self, *args, **kwargs):
        super().__init__(*args, **kwargs)
        self.inverse = {}
        for key, value in self.items():
            self.inverse[value] = key

    def __setitem__(self, key, value):
        if key in self:
            self.inverse[self[key]].remove(key)
        super().__setitem__(key, value)
        self.inverse[value] = key

    def __delitem__(self, key):
        self.inverse.setdefault(self[key], []).remove(key)
        if self[key] in self.inverse and not self.inverse[self[key]]:
            del self.inverse[self[key]]
        super().__delitem__(key)


class PrefixName(object):
    def __init__(self, name, prefix, separator='/'):
        self.short_name = name
        self.prefix = prefix
        self.separator = separator
        if prefix:
            self.long_name = '{}{}{}'.format(self.prefix, self.separator, self.short_name)
        else:
            self.long_name = name

    def __str__(self):
        return self.long_name.__str__()

    def __repr__(self):
        return self.long_name.__repr__()

    def __hash__(self):
        return self.long_name.__hash__()

    def __eq__(self, other):
        return self.long_name.__eq__(other.__str__())

    def __ne__(self, other):
        return self.long_name.__ne__(other.__str__())

    def __le__(self, other):
        return self.long_name.__le__(other.__str__())

    def __ge__(self, other):
        return self.long_name.__ge__(other.__str__())

    def __gt__(self, other):
        return self.long_name.__gt__(other.__str__())

    def __lt__(self, other):
        return self.long_name.__lt__(other.__str__())

    def __contains__(self, item):
        return self.long_name.__contains__(item.__str__())


order_map = BiDict({
    0: 'position',
    1: 'velocity',
    2: 'acceleration',
    3: 'jerk',
    4: 'snap',
    5: 'crackle',
    6: 'pop'
})<|MERGE_RESOLUTION|>--- conflicted
+++ resolved
@@ -1,8 +1,4 @@
-<<<<<<< HEAD
-from collections import defaultdict, deque
-=======
-from collections import OrderedDict, defaultdict, deque, namedtuple
->>>>>>> 5b8c5d0b
+from collections import defaultdict, deque, namedtuple
 from copy import deepcopy
 
 from sensor_msgs.msg import JointState
@@ -109,9 +105,6 @@
     def to_position_dict(self):
         return {k: v.position for k, v in self.items()}
 
-
-<<<<<<< HEAD
-=======
 CollisionAABB = namedtuple('CollisionAABB', 'link d u')
 
 
@@ -174,63 +167,6 @@
         u_r = [u[0], d[1], 0]
         return [d_l, d, u, u_r]
 
-
-class Trajectory(object):
-    def __init__(self):
-        self.clear()
-
-    def clear(self):
-        self._points = OrderedDict()
-
-    def get_exact(self, time):
-        return self._points[time]
-
-    def set(self, time, point):
-        if len(self._points) > 0 and list(self._points.keys())[-1] > time:
-            raise KeyError('Cannot append a trajectory point that is before the current end time of the trajectory.')
-        self._points[time] = point
-
-    def delete(self, time):
-        del self._points[time]
-
-    def delete_last(self):
-        self.delete(list(self._points.keys())[-1])
-
-    def get_last(self):
-        return list(self._points.values())[-1]
-
-    def items(self):
-        return self._points.items()
-
-    def keys(self):
-        return self._points.keys()
-
-    def values(self):
-        return self._points.values()
-
-    def to_msg(self, sample_period, controlled_joints, fill_velocity_values):
-        """
-        :type traj: giskardpy.data_types.Trajectory
-        :return: JointTrajectory
-        """
-        trajectory_msg = JointTrajectory()
-        trajectory_msg.header.stamp = rospy.get_rostime() + rospy.Duration(0.5)
-        trajectory_msg.joint_names = controlled_joints
-        for time, traj_point in self.items():
-            p = JointTrajectoryPoint()
-            p.time_from_start = rospy.Duration(time * sample_period)
-            for joint_name in controlled_joints:
-                if joint_name in traj_point:
-                    p.positions.append(traj_point[joint_name].position)
-                    if fill_velocity_values:
-                        p.velocities.append(traj_point[joint_name].velocity)
-                else:
-                    raise NotImplementedError('generated traj does not contain all joints')
-            trajectory_msg.points.append(p)
-        return trajectory_msg
-
-
->>>>>>> 5b8c5d0b
 class BiDict(dict):
     # TODO test me
     def __init__(self, *args, **kwargs):
