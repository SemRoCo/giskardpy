--- conflicted
+++ resolved
@@ -6,14 +6,9 @@
 import giskardpy.casadi_wrapper as w
 
 
-<<<<<<< HEAD
-goal_parameter = Union[str, float, bool, genpy.Message, dict]
+goal_parameter = Union[str, float, bool, genpy.Message, dict, list]
 my_string = Union[str, PrefixName]
 expr_symbol = Union[w.ca.SX, float]
 expr_matrix = w.ca.SX
 derivative_map = Dict[int, float]
-derivative_joint_map = Dict[int, Dict[my_string, float]]
-=======
-goal_parameter = Union[str, float, bool, genpy.Message, dict, list]
-my_string = Union[str, PrefixName]
->>>>>>> 5b8c5d0b
+derivative_joint_map = Dict[int, Dict[my_string, float]]