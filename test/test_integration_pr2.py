--- conflicted
+++ resolved
@@ -1,6 +1,5 @@
 from __future__ import division
 
-import re
 import itertools
 import re
 from copy import deepcopy
@@ -20,19 +19,10 @@
 from giskardpy import identifier
 from giskardpy.goals.goal import WEIGHT_ABOVE_CA, WEIGHT_BELOW_CA, WEIGHT_COLLISION_AVOIDANCE
 from giskardpy.identifier import fk_pose
-<<<<<<< HEAD
-from giskardpy.robot import Robot
-from giskardpy.tfwrapper import init as tf_init
-from giskardpy.utils import to_joint_state_position_dict, publish_marker_vector
-from rospy_message_converter.message_converter import convert_dictionary_to_ros_message
-from utils_for_tests import PR2, compare_poses
-from iai_naive_kinematics_sim.srv import UpdateTransform
-=======
 from giskardpy.python_interface import DEFAULT_WORLD_TIMEOUT
 from giskardpy.utils import logging
 from utils_for_tests import PR2, compare_poses, compare_points, compare_orientations, publish_marker_vector, \
     JointGoalChecker
->>>>>>> ff2f6feb
 
 # TODO roslaunch iai_pr2_sim ros_control_sim_with_base.launch
 # TODO roslaunch iai_kitchen upload_kitchen_obj.launch
@@ -454,11 +444,7 @@
         publish_marker_vector(start_pose.pose.position, map_T_goal_position.pose.position)
         zero_pose.allow_self_collision()
         zero_pose.set_straight_cart_goal(goal_position, zero_pose.l_tip)
-<<<<<<< HEAD
-        zero_pose.send_and_check_goal()
-=======
-        zero_pose.plan_and_execute()
->>>>>>> ff2f6feb
+        zero_pose.plan_and_execute()
 
     def test_CartesianVelocityLimit(self, zero_pose):
         """
@@ -468,12 +454,6 @@
         base_angular_velocity = 0.2
         zero_pose.limit_cartesian_velocity(
             root_link=zero_pose.default_root,
-<<<<<<< HEAD
-            tip_link=u'base_footprint',
-            max_linear_velocity=0.1,
-            max_angular_velocity=0.2
-        )
-=======
             tip_link='base_footprint',
             max_linear_velocity=base_linear_velocity,
             max_angular_velocity=base_angular_velocity,
@@ -481,21 +461,11 @@
         )
         eef_linear_velocity = 1
         eef_angular_velocity = 1
->>>>>>> ff2f6feb
         goal_position = PoseStamped()
         goal_position.header.frame_id = 'r_gripper_tool_frame'
         goal_position.pose.position.x = 1
         goal_position.pose.position.y = 0
         goal_position.pose.orientation = Quaternion(*quaternion_about_axis(np.pi / 4, [0, 0, 1]))
-<<<<<<< HEAD
-
-        zero_pose.set_and_check_cart_goal(goal_pose=goal_position,
-                                          tip_link=u'r_gripper_tool_frame',
-                                          linear_velocity=linear_velocity,
-                                          angular_velocity=angular_velocity,
-                                          weight=WEIGHT_BELOW_CA
-                                          )
-=======
         zero_pose.allow_all_collisions()
         zero_pose.set_cart_goal(goal_pose=goal_position,
                                 tip_link='r_gripper_tool_frame',
@@ -512,7 +482,6 @@
             assert key in state
             assert state[key].position <= base_linear_velocity + 2e3
             assert state[key].position >= -base_linear_velocity - 2e3
->>>>>>> ff2f6feb
 
     def test_AvoidJointLimits1(self, zero_pose):
         """
@@ -862,14 +831,7 @@
                                             x_gripper,
                                             root_normal=x_goal)
         # kitchen_setup.allow_all_collisions()
-<<<<<<< HEAD
-        kitchen_setup.set_json_goal(u'AvoidJointLimits', percentage=percentage)
-        kitchen_setup.limit_cartesian_velocity(u'odom_combined', u'base_footprint', max_linear_velocity=0.1,
-                                               max_angular_velocity=0.2)
-        kitchen_setup.send_and_check_goal()
-=======
-        kitchen_setup.plan_and_execute()
->>>>>>> ff2f6feb
+        kitchen_setup.plan_and_execute()
 
         kitchen_setup.set_json_goal('Open',
                                     tip_link=kitchen_setup.l_tip,
@@ -1327,11 +1289,7 @@
                                 bar_center=bar_center,
                                 bar_axis=bar_axis,
                                 bar_length=.3)
-<<<<<<< HEAD
-        kitchen_setup.allow_collision([], u'kitchen', [u'sink_area_dish_washer_door_handle'])
-=======
         kitchen_setup.allow_collision([], 'kitchen', ['sink_area_dish_washer_door_handle'])
->>>>>>> ff2f6feb
         # kitchen_setup.allow_all_collisions()
         kitchen_setup.plan_and_execute()
 
@@ -1635,114 +1593,6 @@
         zero_pose.allow_all_collisions()
         zero_pose.set_cart_goal(r_goal, zero_pose.r_tip, zero_pose.l_tip)
         zero_pose.plan_and_execute()
-
-    def test_wiggle_shaking_thresh(self, kitchen_setup):
-        sample_period = kitchen_setup.get_god_map().get_data(identifier.sample_period)
-        frequency_range = kitchen_setup.get_god_map().get_data(identifier.frequency_range)
-        max_detectable_freq = int(1 / (2 * sample_period))
-        min_wiggle_frequency = int(frequency_range * max_detectable_freq)
-        distance_between_frequencies = 5 if sample_period < 0.05 else 1
-        true_counter = 0
-        result = []
-        res = {}
-
-        for f in range(min_wiggle_frequency, max_detectable_freq, distance_between_frequencies):
-            for thresh in reversed(range(28, 70)):
-
-                updates = {
-                    u'rosparam': {
-                        u'plugins': {
-                            u'WiggleCancel': {
-                                u'amplitude_threshold': float(thresh / 100.0)
-                            }
-                        }
-                    }
-                }
-                kitchen_setup.update_god_map(updates)
-
-                target_freq = float(f)
-                kitchen_setup.set_json_goal(u'Shaking',
-                                            joint_name=u'odom_x_joint',
-                                            frequency=target_freq
-                                            )
-                r = kitchen_setup.send_goal(goal=None, goal_type=MoveGoal.PLAN_AND_EXECUTE)
-                if not len(r.error_codes) != 0:
-                    res[thresh] = u'no error'
-                    continue
-                error_code = r.error_codes[0]
-                if not error_code == MoveResult.SHAKING:
-                    res[thresh] = u'no shaking'
-                    continue
-                error_message = r.error_messages[0]
-                freqs_str = re.findall("[0-9]+\.[0-9]+ hertz", error_message)
-                res[thresh] = any(map(lambda f_str: float(f_str[:-6]) == target_freq, freqs_str))
-                if res[thresh] == True:
-                    true_counter += 1
-                    if true_counter == 4:
-                        break
-            result.append([f, res])
-            #assert any(map(lambda e: e == True, res))
-        rospy.logerr(result)
-
-    def test_wiggle_shaking_debug(self, kitchen_setup, thresh=0.6):
-        sample_period = kitchen_setup.get_god_map().get_data(identifier.sample_period)
-        frequency_range = kitchen_setup.get_god_map().get_data(identifier.frequency_range)
-        max_detectable_freq = int(1 / (2 * sample_period))
-        min_wiggle_frequency = int(frequency_range * max_detectable_freq)
-        distance_between_frequencies = 5 if sample_period < 0.05 else 1
-
-        updates = {
-            u'rosparam': {
-                u'plugins': {
-                    u'WiggleCancel': {
-                        u'amplitude_threshold': thresh
-                    }
-                }
-            }
-        }
-        kitchen_setup.update_god_map(updates)
-
-        res = {}
-
-        for f in range(min_wiggle_frequency, max_detectable_freq + 1, distance_between_frequencies):
-            target_freq = float(f)
-            kitchen_setup.set_json_goal(u'Shaking',
-                                        joint_name=u'odom_x_joint', #u'odom_x_joint',
-                                        frequency=target_freq
-                                        )
-            r = kitchen_setup.send_goal(goal=None, goal_type=MoveGoal.PLAN_AND_EXECUTE)
-            if not len(r.error_codes) != 0:
-                res[f] = u'no error'
-                continue
-            error_code = r.error_codes[0]
-            if not error_code == MoveResult.SHAKING:
-                res[f] = u'no shaking'
-            error_message = r.error_messages[0]
-            freqs_str = re.findall("[0-9]+\.[0-9]+ hertz", error_message)
-            res[f] = any(map(lambda f_str: float(f_str[:-6]) == target_freq, freqs_str))
-        rospy.logerr(res)
-        assert True
-
-    def test_wiggle_shaking(self, kitchen_setup):
-        sample_period = kitchen_setup.get_god_map().get_data(identifier.sample_period)
-        frequency_range = kitchen_setup.get_god_map().get_data(identifier.frequency_range)
-        max_detectable_freq = int(1 / (2 * sample_period))
-        min_wiggle_frequency = int(frequency_range * max_detectable_freq)
-        distance_between_frequencies = 5 if sample_period < 0.05 else 1
-
-        for f in range(min_wiggle_frequency, max_detectable_freq + 1, distance_between_frequencies):
-            target_freq = float(f)
-            kitchen_setup.set_json_goal(u'Shaking',
-                                        joint_name=u'odom_x_joint',
-                                        frequency=target_freq
-                                        )
-            r = kitchen_setup.send_goal(goal=None, goal_type=MoveGoal.PLAN_AND_EXECUTE)
-            assert len(r.error_codes) != 0
-            error_code = r.error_codes[0]
-            assert error_code == MoveResult.SHAKING
-            error_message = r.error_messages[0]
-            freqs_str = re.findall("[0-9]+\.[0-9]+ hertz", error_message)
-            assert any(map(lambda f_str: float(f_str[:-6]) == target_freq, freqs_str))
 
     def test_wiggle1(self, kitchen_setup):
         """
@@ -4798,14 +4648,9 @@
         pot_pose = PoseStamped()
         pot_pose.header.frame_id = 'lid'
         pot_pose.pose.position.z = -0.22
-<<<<<<< HEAD
-        pot_pose.pose.orientation = Quaternion(*quaternion_about_axis(np.pi / 2, [0, 0, 1]))
-        kitchen_setup.add_mesh(object_name, path=u'package://cad_models/kitchen/cooking-vessels/cookingpot.dae',
-=======
         # pot_pose.pose.orientation.w = 1
         pot_pose.pose.orientation = Quaternion(*quaternion_about_axis(np.pi / 2, [0, 0, 1]))
         kitchen_setup.add_mesh(object_name, path='package://cad_models/kitchen/cooking-vessels/cookingpot.dae',
->>>>>>> ff2f6feb
                                pose=pot_pose)
 
         base_pose = PoseStamped()
@@ -4827,8 +4672,6 @@
         kitchen_setup.set_cart_goal(hand_goal, 'r_gripper_tool_frame')
         kitchen_setup.send_goal()
 
-<<<<<<< HEAD
-=======
         hand_goal = PoseStamped()
         hand_goal.header.frame_id = 'r_gripper_tool_frame'
         hand_goal.pose.position.x = 0.15
@@ -4842,7 +4685,6 @@
         kitchen_setup.allow_all_collisions()
         kitchen_setup.send_goal()
 
->>>>>>> ff2f6feb
         # kitchen_setup.add_cylinder('pot', size=[0.2,0.2], pose=pot_pose)
 
     def test_ease_dishwasher(self, kitchen_setup):
