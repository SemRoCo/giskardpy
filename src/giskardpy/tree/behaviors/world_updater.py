--- conflicted
+++ resolved
@@ -2,23 +2,18 @@
 from itertools import product
 from queue import Queue
 from xml.etree.ElementTree import ParseError
-import giskardpy.casadi_wrapper as w
+
 import rospy
 from py_trees import Status
 from py_trees.meta import running_is_success
 from tf2_py import TransformException
 from visualization_msgs.msg import MarkerArray, Marker
 
+import giskardpy.casadi_wrapper as w
 import giskardpy.identifier as identifier
-<<<<<<< HEAD
-from giskard_msgs.srv import UpdateWorld, UpdateWorldResponse, UpdateWorldRequest, GetGroupNames, GetGroupInfo, \
-    GetGroupNamesResponse, GetGroupNamesRequest, RegisterGroup, RegisterGroupRequest, RegisterGroupResponse, \
-    GetGroupInfoResponse, GetGroupInfoRequest
-=======
-from giskard_msgs.srv import UpdateWorld, UpdateWorldResponse, UpdateWorldRequest, GetObjectNames, \
-    GetObjectNamesResponse, GetObjectInfo, GetObjectInfoResponse, GetAttachedObjects, GetAttachedObjectsResponse, \
-    DyeGroup, DyeGroupResponse
->>>>>>> 05262a7a
+from giskard_msgs.srv import UpdateWorld, UpdateWorldResponse, UpdateWorldRequest, GetGroupNamesResponse, \
+    GetGroupNamesRequest, RegisterGroupRequest, RegisterGroupResponse, \
+    GetGroupInfoResponse, GetGroupInfoRequest, DyeGroupResponse, GetGroupNames, GetGroupInfo, RegisterGroup, DyeGroup
 from giskardpy.data_types import PrefixName
 from giskardpy.exceptions import CorruptShapeException, UnknownGroupException, \
     UnsupportedOptionException, DuplicateNameException, UnknownLinkException
@@ -85,22 +80,9 @@
     def setup(self, timeout: float = 5.0):
         self.marker_publisher = rospy.Publisher('~visualization_marker_array', MarkerArray, queue_size=1)
         self.srv_update_world = rospy.Service('~update_world', UpdateWorld, self.update_world_cb)
-<<<<<<< HEAD
         self.get_group_names = rospy.Service('~get_group_names', GetGroupNames, self.get_group_names_cb)
         self.get_group_info = rospy.Service('~get_group_info', GetGroupInfo, self.get_group_info_cb)
         self.register_groups = rospy.Service('~register_groups', RegisterGroup, self.register_groups_cb)
-        return super(WorldUpdater, self).setup(timeout)
-
-    def register_groups_cb(self, req: RegisterGroupRequest) -> RegisterGroupResponse:
-        link_name = self.world.groups[req.parent_group_name].get_link_short_name_match(req.root_link_name)
-        self.world.register_group(req.group_name, link_name)
-        res = RegisterGroupResponse()
-        res.error_codes = res.SUCCESS
-=======
-        self.get_object_names = rospy.Service('~get_object_names', GetObjectNames, self.get_object_names)
-        self.get_object_info = rospy.Service('~get_object_info', GetObjectInfo, self.get_object_info_cb)
-        self.get_attached_objects = rospy.Service('~get_attached_objects', GetAttachedObjects,
-                                                  self.get_attached_objects)
         self.dye_group = rospy.Service('~dye_group', DyeGroup, self.dye_group)
         # self.dump_state_srv = rospy.Service('~dump_state', Trigger, self.dump_state_cb)
         return super(WorldUpdater, self).setup(timeout)
@@ -116,11 +98,11 @@
             res.error_codes = DyeGroupResponse.GROUP_NOT_FOUND_ERROR
         return res
 
-    def get_object_names(self, req):
-        object_names = self.world.group_names
-        res = GetObjectNamesResponse()
-        res.object_names = object_names
->>>>>>> 05262a7a
+    def register_groups_cb(self, req: RegisterGroupRequest) -> RegisterGroupResponse:
+        link_name = self.world.groups[req.parent_group_name].get_link_short_name_match(req.root_link_name)
+        self.world.register_group(req.group_name, link_name)
+        res = RegisterGroupResponse()
+        res.error_codes = res.SUCCESS
         return res
 
     def get_group_names_cb(self, req: GetGroupNamesRequest) -> GetGroupNamesResponse:
