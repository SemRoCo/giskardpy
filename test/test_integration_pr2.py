from __future__ import division

import itertools
import re
from copy import deepcopy

import numpy as np
import pytest
import rospy
from geometry_msgs.msg import PoseStamped, Point, Quaternion, Vector3Stamped, PointStamped
from numpy import pi
from sensor_msgs.msg import JointState
from shape_msgs.msg import SolidPrimitive
from tf.transformations import quaternion_from_matrix, quaternion_about_axis, quaternion_from_euler

import giskardpy.utils.tfwrapper as tf
from giskard_msgs.msg import CollisionEntry, MoveResult, WorldBody, MoveGoal
from giskard_msgs.srv import UpdateWorldResponse, UpdateWorldRequest
from giskardpy import identifier, RobotName
from giskardpy.goals.goal import WEIGHT_ABOVE_CA, WEIGHT_BELOW_CA, WEIGHT_COLLISION_AVOIDANCE
from giskardpy.identifier import fk_pose
from utils_for_tests import PR2, compare_poses, compare_points, compare_orientations, publish_marker_vector, \
    JointGoalChecker

# TODO roslaunch iai_pr2_sim ros_control_sim_with_base.launch
# TODO roslaunch iai_kitchen upload_kitchen_obj.launch

# scopes = ['module', 'class', 'function']
pocky_pose = {'r_elbow_flex_joint': -1.29610152504,
              'r_forearm_roll_joint': -0.0301682323805,
              'r_shoulder_lift_joint': 1.20324921318,
              'r_shoulder_pan_joint': -0.73456435706,
              'r_upper_arm_roll_joint': -0.70790051778,
              'r_wrist_flex_joint': -0.10001,
              'r_wrist_roll_joint': 0.258268529825,

              'l_elbow_flex_joint': -1.29610152504,
              'l_forearm_roll_joint': 0.0301682323805,
              'l_shoulder_lift_joint': 1.20324921318,
              'l_shoulder_pan_joint': 0.73456435706,
              'l_upper_arm_roll_joint': 0.70790051778,
              'l_wrist_flex_joint': -0.1001,
              'l_wrist_roll_joint': -0.258268529825,

              'torso_lift_joint': 0.2,
              'head_pan_joint': 0,
              'head_tilt_joint': 0,
              }

pick_up_pose = {
    'head_pan_joint': -2.46056758502e-16,
    'head_tilt_joint': -1.97371778181e-16,
    'l_elbow_flex_joint': -0.962150355946,
    'l_forearm_roll_joint': 1.44894622393,
    'l_shoulder_lift_joint': -0.273579583084,
    'l_shoulder_pan_joint': 0.0695426768038,
    'l_upper_arm_roll_joint': 1.3591238067,
    'l_wrist_flex_joint': -1.9004529902,
    'l_wrist_roll_joint': 2.23732576003,
    'r_elbow_flex_joint': -2.1207193579,
    'r_forearm_roll_joint': 1.76628402882,
    'r_shoulder_lift_joint': -0.256729037039,
    'r_shoulder_pan_joint': -1.71258744959,
    'r_upper_arm_roll_joint': -1.46335011257,
    'r_wrist_flex_joint': -0.100010762609,
    'r_wrist_roll_joint': 0.0509923457388,
    'torso_lift_joint': 0.261791330751,
}

oven_area_cereal = {
    'odom_x_joint': 0.5940842695605993,
    'odom_y_joint': 0.5646523972590731,
    'odom_z_joint': 1.2424133925817196,
    'fl_caster_rotation_joint': 0.0,
    'fr_caster_rotation_joint': 0.0,
    'bl_caster_rotation_joint': 0.0,
    'br_caster_rotation_joint': 0.0,
    'torso_lift_joint': 0.22617875616830663,
    'torso_lift_motor_screw_joint': 0.0,
    'fl_caster_l_wheel_joint': 0.0,
    'fl_caster_r_wheel_joint': 0.0,
    'fr_caster_l_wheel_joint': 0.0,
    'fr_caster_r_wheel_joint': 0.0,
    'bl_caster_l_wheel_joint': 0.0,
    'bl_caster_r_wheel_joint': 0.0,
    'br_caster_l_wheel_joint': 0.0,
    'br_caster_r_wheel_joint': 0.0,
    'head_pan_joint': 0.0,
    'laser_tilt_mount_joint': 0.0,
    'r_shoulder_pan_joint': -0.24293873201958266,
    'l_shoulder_pan_joint': 1.561020003858116,
    'head_tilt_joint': 0.0,
    'r_shoulder_lift_joint': -0.013819636563032563,
    'r_upper_arm_roll_joint': -1.4108187392665519,
    'r_elbow_flex_joint': -0.5344932623724951,
    'r_forearm_roll_joint': -0.29683611261924375,
    'r_wrist_flex_joint': -0.4680856109600189,
    'r_wrist_roll_joint': 1.7792377315663064,
    'r_gripper_motor_slider_joint': 0.0,
    'r_gripper_l_finger_joint': 0.54,
    'r_gripper_r_finger_joint': 0.54,
    'r_gripper_motor_screw_joint': 0.0,
    'r_gripper_l_finger_tip_joint': 0.54,
    'r_gripper_r_finger_tip_joint': 0.54,
    'r_gripper_joint': 2.220446049250313e-16,
    'l_shoulder_lift_joint': 0.015148469507495575,
    'l_upper_arm_roll_joint': 1.3837000000005018,
    'l_elbow_flex_joint': -1.681037408201828,
    'l_forearm_roll_joint': -1.8595559215384385,
    'l_wrist_flex_joint': -0.5217665869722147,
    'l_wrist_roll_joint': 0.0,
    'l_gripper_motor_slider_joint': 0.0,
    'l_gripper_l_finger_joint': 0.54,
    'l_gripper_r_finger_joint': 0.54,
    'l_gripper_motor_screw_joint': 0.0,
    'l_gripper_l_finger_tip_joint': 0.54,
    'l_gripper_r_finger_tip_joint': 0.54,
    'l_gripper_joint': 2.220446049250313e-16
}


folder_name = 'tmp_data/'


@pytest.fixture(scope='module')
def giskard(request, ros):
    c = PR2()
    request.addfinalizer(c.tear_down)
    return c


@pytest.fixture()
def pocky_pose_setup(resetted_giskard: PR2) -> PR2:
    resetted_giskard.set_joint_goal(pocky_pose)
    resetted_giskard.allow_all_collisions()
    resetted_giskard.plan_and_execute()
    return resetted_giskard


@pytest.fixture()
def box_setup(pocky_pose_setup: PR2) -> PR2:
    p = PoseStamped()
    p.header.frame_id = 'map'
    p.pose.position.x = 1.2
    p.pose.position.y = 0
    p.pose.position.z = 0.5
    p.pose.orientation.w = 1
    pocky_pose_setup.add_box(name='box', size=(1, 1, 1), pose=p)
    return pocky_pose_setup


@pytest.fixture()
def fake_table_setup(pocky_pose_setup: PR2) -> PR2:
    p = PoseStamped()
    p.header.frame_id = 'map'
    p.pose.position.x = 1.2
    p.pose.position.y = 0
    p.pose.position.z = 0.3
    p.pose.orientation.w = 1
    pocky_pose_setup.add_box(name='box', size=(1, 1, 1), pose=p)
    return pocky_pose_setup

@pytest.fixture()
def kitchen_setup_avoid_collisions(resetted_giskard):
    """
    :type resetted_giskard: GiskardTestWrapper
    :return:
    """
    resetted_giskard.avoid_all_collisions(distance=0.0)
    resetted_giskard.set_joint_goal(gaya_pose)
    resetted_giskard.plan_and_execute()
    object_name = u'kitchen'
    resetted_giskard.add_urdf(object_name, rospy.get_param(u'kitchen_description'),
                              tf.lookup_pose(u'map', u'iai_kitchen/world'), u'/kitchen/joint_states',
                              set_js_topic=u'/kitchen/cram_joint_states')
    js = {str(k): 0.0 for k in resetted_giskard.world.groups[object_name].movable_joints}
    resetted_giskard.set_kitchen_js(js)
    return resetted_giskard


def decrease_external_collision_avoidance(kitchen_setup_avoid_collisions):
    eca = kitchen_setup_avoid_collisions.god_map.get_data(identifier.external_collision_avoidance)
    n_eca = deepcopy(eca)
    for joint_name, _ in eca.items():
        if eca[joint_name] == eca.default_factory():
            n_eca.pop(joint_name)
        else:
            n_eca[joint_name]['soft_threshold'] /= 10
    default = deepcopy(eca.default_factory())
    default['soft_threshold'] /= 10
    n_eca.default_factory = lambda: default
    kitchen_setup_avoid_collisions.god_map.set_data(identifier.external_collision_avoidance, n_eca)


def increase_external_collision_avoidance(kitchen_setup_avoid_collisions):
    eca = kitchen_setup_avoid_collisions.god_map.get_data(identifier.external_collision_avoidance)
    n_eca = deepcopy(eca)
    for joint_name, _ in eca.items():
        if eca[joint_name] == eca.default_factory():
            n_eca.pop(joint_name)
        else:
            n_eca[joint_name]['soft_threshold'] *= 10
    default = deepcopy(eca.default_factory())
    default['soft_threshold'] *= 10
    n_eca.default_factory = lambda: default
    kitchen_setup_avoid_collisions.god_map.set_data(identifier.external_collision_avoidance, n_eca)


class TestFk(object):
    def test_fk(self, zero_pose: PR2):
        for root, tip in itertools.product(zero_pose.robot.link_names, repeat=2):
            fk1 = zero_pose.god_map.get_data(fk_pose + [(root, tip)])
            fk2 = tf.lookup_pose(str(root), str(tip))
            compare_poses(fk1.pose, fk2.pose)

    def test_fk_attached(self, zero_pose: PR2):
        pocky = 'box'
        p = PoseStamped()
        p.header.frame_id = zero_pose.r_tip
        p.pose.position.x = 0.05
        p.pose.orientation.x = 1
        zero_pose.add_box(pocky, size=(0.1, 0.02, 0.02), parent_link=zero_pose.r_tip, pose=p)
        for root, tip in itertools.product(zero_pose.robot.link_names, [pocky]):
            fk1 = zero_pose.god_map.get_data(fk_pose + [(root, tip)])
            fk2 = tf.lookup_pose(str(root), str(tip))
            compare_poses(fk1.pose, fk2.pose)


class TestJointGoals(object):

    #@pytest.mark.repeat(3)
    def test_joint_movement1(self, zero_pose: PR2):
        zero_pose.allow_all_collisions()
        zero_pose.set_joint_goal(pocky_pose)
        zero_pose.plan_and_execute()

    def test_partial_joint_state_goal1(self, zero_pose: PR2):
        zero_pose.allow_self_collision()
        js = dict(list(pocky_pose.items())[:3])
        zero_pose.set_joint_goal(js)
        zero_pose.plan_and_execute()

    def test_continuous_joint1(self, zero_pose: PR2):
        zero_pose.allow_self_collision()
        # zero_pose.set_json_goal('SetPredictionHorizon', prediction_horizon=1)
        js = {'r_wrist_roll_joint': -pi,
              'l_wrist_roll_joint': -2.1 * pi, }
        zero_pose.set_joint_goal(js)
        zero_pose.plan_and_execute()

    def test_prismatic_joint1(self, zero_pose: PR2):
        zero_pose.allow_self_collision()
        js = {'torso_lift_joint': 0.1}
        zero_pose.set_joint_goal(js)
        zero_pose.plan_and_execute()

    def test_hard_joint_limits(self, zero_pose: PR2):
        zero_pose.allow_self_collision()
        r_elbow_flex_joint_limits = zero_pose.robot.get_joint_position_limits('r_elbow_flex_joint')
        torso_lift_joint_limits = zero_pose.robot.get_joint_position_limits('torso_lift_joint')
        head_pan_joint_limits = zero_pose.robot.get_joint_position_limits('head_pan_joint')

        goal_js = {'r_elbow_flex_joint': r_elbow_flex_joint_limits[0] - 0.2,
                   'torso_lift_joint': torso_lift_joint_limits[0] - 0.2,
                   'head_pan_joint': head_pan_joint_limits[0] - 0.2}
        zero_pose.set_joint_goal(goal_js, check=False)
        zero_pose.plan_and_execute()
        js = {u'torso_lift_joint': 0.32}
        zero_pose.send_and_check_joint_goal(js)

        goal_js = {'r_elbow_flex_joint': r_elbow_flex_joint_limits[1] + 0.2,
                   'torso_lift_joint': torso_lift_joint_limits[1] + 0.2,
                   'head_pan_joint': head_pan_joint_limits[1] + 0.2}

        zero_pose.set_joint_goal(goal_js, check=False)
        zero_pose.plan_and_execute()

    # TODO test goal for unknown joint


class TestConstraints(object):
    # TODO write buggy constraints that test sanity checks

    def test_SetPredictionHorizon(self, zero_pose: PR2):
        zero_pose.set_json_goal('SetPredictionHorizon', prediction_horizon=1)
        zero_pose.set_joint_goal(zero_pose.better_pose)
        zero_pose.plan_and_execute()
        zero_pose.set_joint_goal(zero_pose.default_pose)
        zero_pose.plan_and_execute()

    def test_JointPositionRange(self, zero_pose: PR2):
        # FIXME needs to be implemented like other position limits, or override limits
        joint_name = 'head_pan_joint'
        lower_limit, upper_limit = zero_pose.robot.joints[joint_name].position_limits
        lower_limit *= 0.5
        upper_limit *= 0.5
        zero_pose.set_joint_goal({
            joint_name: 2
        }, check=False)
        zero_pose.allow_all_collisions()
        zero_pose.plan_and_execute()
        zero_pose.set_json_goal('JointPositionRange',
                                joint_name=joint_name,
                                upper_limit=upper_limit,
                                lower_limit=lower_limit)
        zero_pose.allow_all_collisions()
        zero_pose.plan_and_execute()
        assert zero_pose.robot.state[joint_name].position <= upper_limit + 3e-3
        assert zero_pose.robot.state[joint_name].position >= lower_limit - 3e-3

        zero_pose.set_json_goal('JointPositionRange',
                                joint_name=joint_name,
                                upper_limit=upper_limit,
                                lower_limit=lower_limit)
        zero_pose.set_joint_goal({
            joint_name: -0.5
        }, check=False)
        zero_pose.allow_all_collisions()
        zero_pose.plan_and_execute()
        assert zero_pose.robot.state[joint_name].position <= upper_limit
        assert zero_pose.robot.state[joint_name].position >= lower_limit

        # zero_pose.set_json_goal('JointPositionRange',
        #                         joint_name=joint_name,
        #                         upper_limit=10,
        #                         lower_limit=9,
        #                         hard=True)
        # zero_pose.set_joint_goal({
        #     joint_name: 0
        # }, check=False)
        # zero_pose.allow_all_collisions()
        # zero_pose.plan_and_execute(expected_error_codes=[MoveResult.CONSTRAINT_INITIALIZATION_ERROR])

    def test_CollisionAvoidanceHint(self, kitchen_setup: PR2):
        # FIXME bouncy
        tip = 'base_footprint'
        base_pose = PoseStamped()
        base_pose.header.frame_id = 'map'
        base_pose.pose.position.x = 0
        base_pose.pose.position.y = 1.5
        base_pose.pose.orientation = Quaternion(*quaternion_about_axis(np.pi, [0, 0, 1]))
        kitchen_setup.teleport_base(base_pose)
        base_pose = PoseStamped()
        base_pose.header.frame_id = tip
        base_pose.pose.position.x = 2.3
        base_pose.pose.orientation = Quaternion(*quaternion_about_axis(0, [0, 0, 1]))

        avoidance_hint = Vector3Stamped()
        avoidance_hint.header.frame_id = 'map'
        avoidance_hint.vector.y = -1
        kitchen_setup.avoid_all_collisions(0.1)
        kitchen_setup.set_json_goal('CollisionAvoidanceHint',
                                    tip_link='base_link',
                                    max_threshold=0.4,
                                    spring_threshold=0.5,
                                    # max_linear_velocity=1,
                                    object_link_name='kitchen_island',
                                    weight=WEIGHT_COLLISION_AVOIDANCE,
                                    avoidance_hint=avoidance_hint)
        kitchen_setup.set_joint_goal(kitchen_setup.better_pose)

        kitchen_setup.set_cart_goal(base_pose, tip, weight=WEIGHT_BELOW_CA, linear_velocity=0.5)
        # kitchen_setup.allow_all_collisions()
        kitchen_setup.plan_and_execute()

    def test_CartesianPosition(self, zero_pose: PR2):
        tip = zero_pose.r_tip
        p = PointStamped()
        p.header.stamp = rospy.get_rostime()
        p.header.frame_id = tip
        p.point = Point(-0.4, -0.2, -0.3)

        expected = tf.transform_point('map', p)

        zero_pose.allow_all_collisions()
        zero_pose.set_json_goal('CartesianPosition',
                                root_link=zero_pose.default_root,
                                tip_link=tip,
                                goal_point=p)
        zero_pose.plan_and_execute()
        new_pose = tf.lookup_pose('map', tip)
        compare_points(expected.point, new_pose.pose.position)

    def test_CartesianPose(self, zero_pose: PR2):
        tip = zero_pose.r_tip
        p = PoseStamped()
        p.header.stamp = rospy.get_rostime()
        p.header.frame_id = tip
        p.pose.position = Point(-0.4, -0.2, -0.3)
        p.pose.orientation = Quaternion(0, 0, 1, 0)

        expected = tf.transform_pose('map', p)

        zero_pose.allow_all_collisions()
        zero_pose.set_json_goal('CartesianPose',
                                root_link=zero_pose.default_root,
                                tip_link=tip,
                                goal_pose=p)
        zero_pose.plan_and_execute()
        new_pose = tf.lookup_pose('map', tip)
        compare_points(expected.pose.position, new_pose.pose.position)

    def test_JointPositionRevolute(self, zero_pose: PR2):
        joint = 'r_shoulder_lift_joint'
        joint_goal = 1
        zero_pose.allow_all_collisions()
        zero_pose.set_json_goal('JointPositionRevolute',
                                joint_name=joint,
                                goal=joint_goal,
                                max_velocity=0.5)
        zero_pose.plan_and_execute()
        np.testing.assert_almost_equal(zero_pose.robot.state[joint].position, joint_goal, decimal=3)

    def test_JointPositionContinuous(self, zero_pose: PR2):
        joint = 'odom_z_joint'
        joint_goal = 4
        zero_pose.allow_all_collisions()
        zero_pose.set_json_goal('JointPositionContinuous',
                                joint_name=joint,
                                goal=joint_goal,
                                max_velocity=1)
        zero_pose.plan_and_execute()
        np.testing.assert_almost_equal(zero_pose.robot.state[joint].position, -2.283, decimal=2)

    def test_JointPosition_kitchen(self, kitchen_setup: PR2):
        joint_name1 = 'iai_fridge_door_joint'
        joint_name2 = 'sink_area_left_upper_drawer_main_joint'
        joint_goal = 0.4
        kitchen_setup.allow_all_collisions()
        kitchen_setup.set_json_goal('JointPosition',
                                    joint_name=joint_name1,
                                    goal=joint_goal,
                                    max_velocity=1)
        kitchen_setup.set_json_goal('JointPosition',
                                    joint_name=joint_name2,
                                    goal=joint_goal,
                                    max_velocity=1)
        kitchen_setup.plan_and_execute()
        np.testing.assert_almost_equal(
            kitchen_setup.god_map.get_data(identifier.trajectory).get_last()[joint_name1].position,
            joint_goal, decimal=2)
        np.testing.assert_almost_equal(
            kitchen_setup.god_map.get_data(identifier.trajectory).get_last()[joint_name2].position,
            joint_goal, decimal=2)

    def test_CartesianOrientation(self, zero_pose: PR2):
        tip = 'base_footprint'
        root = 'odom_combined'
        p = PoseStamped()
        p.header.stamp = rospy.get_rostime()
        p.header.frame_id = tip
        p.pose.orientation = Quaternion(*quaternion_about_axis(4, [0, 0, 1]))

        expected = tf.transform_pose('map', p)

        zero_pose.allow_all_collisions()
        zero_pose.set_json_goal('CartesianOrientation',
                                root_link=root,
                                tip_link=tip,
                                goal_orientation=p,
                                max_velocity=0.15
                                )
        zero_pose.plan_and_execute()
        new_pose = tf.lookup_pose('map', tip)
        compare_orientations(expected.pose.orientation, new_pose.pose.orientation)

    def test_CartesianPoseStraight(self, zero_pose: PR2):
        zero_pose.close_l_gripper()
        goal_position = PoseStamped()
        goal_position.header.frame_id = 'base_link'
        goal_position.pose.position.x = 0.3
        goal_position.pose.position.y = 0.5
        goal_position.pose.position.z = 1
        goal_position.pose.orientation.w = 1

        start_pose = tf.lookup_pose('map', zero_pose.l_tip)
        map_T_goal_position = tf.transform_pose('map', goal_position)

        object_pose = PoseStamped()
        object_pose.header.frame_id = 'map'
        object_pose.pose.position.x = (start_pose.pose.position.x + map_T_goal_position.pose.position.x) / 2.
        object_pose.pose.position.y = (start_pose.pose.position.y + map_T_goal_position.pose.position.y) / 2.
        object_pose.pose.position.z = (start_pose.pose.position.z + map_T_goal_position.pose.position.z) / 2.
        object_pose.pose.position.z += 0.08
        object_pose.pose.orientation.w = 1

        zero_pose.add_sphere('sphere', 0.05, pose=object_pose)

        publish_marker_vector(start_pose.pose.position, map_T_goal_position.pose.position)
        zero_pose.allow_self_collision()
        zero_pose.set_straight_cart_goal(goal_position, zero_pose.l_tip)
        zero_pose.plan_and_execute()

    def test_CartesianVelocityLimit(self, zero_pose: PR2):
        base_linear_velocity = 0.1
        base_angular_velocity = 0.2
        zero_pose.set_limit_cartesian_velocity_goal(
            root_link=zero_pose.default_root,
            tip_link='base_footprint',
            max_linear_velocity=base_linear_velocity,
            max_angular_velocity=base_angular_velocity,
            hard=True,
        )
        eef_linear_velocity = 1
        eef_angular_velocity = 1
        goal_position = PoseStamped()
        goal_position.header.frame_id = 'r_gripper_tool_frame'
        goal_position.pose.position.x = 1
        goal_position.pose.position.y = 0
        goal_position.pose.orientation = Quaternion(*quaternion_about_axis(np.pi / 4, [0, 0, 1]))
        zero_pose.allow_all_collisions()
        zero_pose.set_cart_goal(goal_pose=goal_position,
                                tip_link='r_gripper_tool_frame',
                                linear_velocity=eef_linear_velocity,
                                angular_velocity=eef_angular_velocity,
                                weight=WEIGHT_BELOW_CA)
        zero_pose.plan_and_execute()

        for time, state in zero_pose.god_map.get_data(identifier.debug_trajectory).items():
            key = '{}/{}/{}/{}/trans_error'.format('CartesianVelocityLimit',
                                                   'TranslationVelocityLimit',
                                                   zero_pose.default_root,
                                                   'base_footprint')
            assert key in state
            assert state[key].position <= base_linear_velocity + 2e3
            assert state[key].position >= -base_linear_velocity - 2e3

    def test_AvoidJointLimits1(self, zero_pose: PR2):
        percentage = 10
        zero_pose.allow_all_collisions()
        zero_pose.avoid_joint_limits(percentage=percentage)
        zero_pose.plan_and_execute()

        joint_non_continuous = [j for j in zero_pose.robot.controlled_joints if
                                not zero_pose.robot.is_joint_continuous(j)]

        current_joint_state = zero_pose.robot.state.to_position_dict()
        percentage *= 0.99  # if will not reach the exact percentager, because the weight is so low
        for joint in joint_non_continuous:
            position = current_joint_state[joint]
            lower_limit, upper_limit = zero_pose.robot.get_joint_position_limits(joint)
            joint_range = upper_limit - lower_limit
            center = (upper_limit + lower_limit) / 2.
            upper_limit2 = center + joint_range / 2. * (1 - percentage / 100.)
            lower_limit2 = center - joint_range / 2. * (1 - percentage / 100.)
            assert upper_limit2 >= position >= lower_limit2

    def test_AvoidJointLimits2(self, zero_pose: PR2):
        percentage = 10
        joints = [j for j in zero_pose.robot.controlled_joints if
                  not zero_pose.robot.is_joint_continuous(j)]
        goal_state = {j: zero_pose.robot.get_joint_position_limits(j)[1] for j in joints}
        del goal_state['odom_x_joint']
        del goal_state['odom_y_joint']
        zero_pose.set_json_goal('AvoidJointLimits',
                                percentage=percentage)
        zero_pose.set_joint_goal(goal_state, check=False)
        zero_pose.allow_self_collision()
        zero_pose.plan_and_execute()

        zero_pose.set_json_goal('AvoidJointLimits',
                                percentage=percentage)
        zero_pose.allow_self_collision()
        zero_pose.plan_and_execute()

        joint_non_continuous = [j for j in zero_pose.robot.controlled_joints if
                                not zero_pose.robot.is_joint_continuous(j)]

        current_joint_state = zero_pose.robot.state.to_position_dict()
        percentage *= 0.9  # if will not reach the exact percentage, because the weight is so low
        for joint in joint_non_continuous:
            position = current_joint_state[joint]
            lower_limit, upper_limit = zero_pose.robot.get_joint_position_limits(joint)
            joint_range = upper_limit - lower_limit
            center = (upper_limit + lower_limit) / 2.
            upper_limit2 = center + joint_range / 2. * (1 - percentage / 100.)
            lower_limit2 = center - joint_range / 2. * (1 - percentage / 100.)
            assert upper_limit2 >= position >= lower_limit2

    def test_OverwriteWeights1(self, pocky_pose_setup: PR2):
        # joint_velocity_weight = identifier.joint_weights + ['velocity', 'override']
        # old_torso_value = pocky_pose_setup.world.joints['torso_lift_joint'].free_variable.quadratic_weights
        # old_odom_x_value = pocky_pose_setup.world.joints['odom_x_joint'].free_variable.quadratic_weights

        r_goal = PoseStamped()
        r_goal.header.frame_id = pocky_pose_setup.r_tip
        r_goal.pose.orientation.w = 1
        r_goal.pose.position.x += 0.1
        updates = {
            1: {
                'odom_x_joint': 1000000,
                'odom_y_joint': 1000000,
                'odom_z_joint': 1000000
            },
        }

        old_pose = tf.lookup_pose('map', 'base_footprint')

        pocky_pose_setup.set_overwrite_joint_weights_goal(updates)
        pocky_pose_setup.set_cart_goal(r_goal, pocky_pose_setup.r_tip, check=False)
        pocky_pose_setup.plan_and_execute()

        new_pose = tf.lookup_pose('map', 'base_footprint')
        compare_poses(new_pose.pose, old_pose.pose)

        assert pocky_pose_setup.world.joints['odom_x_joint'].free_variable.quadratic_weights[1] == 1000000
        assert not isinstance(pocky_pose_setup.world.joints['torso_lift_joint'].free_variable.quadratic_weights[1], int)

        updates = {
            1: {
                'odom_x_joint': 0.0001,
                'odom_y_joint': 0.0001,
                'odom_z_joint': 0.0001,
            },
        }
        # old_pose = tf.lookup_pose('map', 'base_footprint')
        # old_pose.pose.position.x += 0.1
        pocky_pose_setup.set_overwrite_joint_weights_goal(updates)
        pocky_pose_setup.set_cart_goal(r_goal, pocky_pose_setup.r_tip)
        pocky_pose_setup.plan_and_execute()

        new_pose = tf.lookup_pose('map', 'base_footprint')

        # compare_poses(old_pose.pose, new_pose.pose)
        assert new_pose.pose.position.x >= 0.03
        assert pocky_pose_setup.world.joints['odom_x_joint'].free_variable.quadratic_weights[1] == 0.0001
        assert not isinstance(pocky_pose_setup.world.joints['torso_lift_joint'].free_variable.quadratic_weights[1],
                              float)
        pocky_pose_setup.plan_and_execute()
        assert not isinstance(pocky_pose_setup.world.joints['odom_x_joint'].free_variable.quadratic_weights[1],
                              float)
        assert not isinstance(pocky_pose_setup.world.joints['torso_lift_joint'].free_variable.quadratic_weights[1],
                              float)

    def test_pointing(self, kitchen_setup: PR2):
        base_goal = PoseStamped()
        base_goal.header.frame_id = 'base_footprint'
        base_goal.pose.position.y = -1
        base_goal.pose.orientation.w = 1
        kitchen_setup.teleport_base(base_goal)

        tip = 'head_mount_kinect_rgb_link'
        goal_point = tf.lookup_point('map', 'iai_kitchen/iai_fridge_door_handle')
        goal_point.header.stamp = rospy.Time()
        pointing_axis = Vector3Stamped()
        pointing_axis.header.frame_id = tip
        pointing_axis.vector.x = 1
        kitchen_setup.set_pointing_goal(tip, goal_point, pointing_axis=pointing_axis)
        kitchen_setup.plan_and_execute()

        base_goal = PoseStamped()
        base_goal.header.frame_id = 'base_footprint'
        base_goal.pose.position.y = 2
        base_goal.pose.orientation = Quaternion(*quaternion_about_axis(1, [0, 0, 1]))
        kitchen_setup.set_pointing_goal(tip, goal_point, pointing_axis=pointing_axis)
        gaya_pose2 = deepcopy(kitchen_setup.better_pose)
        del gaya_pose2['head_pan_joint']
        del gaya_pose2['head_tilt_joint']
        kitchen_setup.set_joint_goal(gaya_pose2)
        kitchen_setup.move_base(base_goal)

        current_x = Vector3Stamped()
        current_x.header.frame_id = tip
        current_x.vector.x = 1

        expected_x = tf.transform_point(tip, goal_point)
        np.testing.assert_almost_equal(expected_x.point.y, 0, 1)
        np.testing.assert_almost_equal(expected_x.point.z, 0, 1)

        rospy.loginfo("Starting looking")
        tip = 'head_mount_kinect_rgb_link'
        goal_point = tf.lookup_point('map', kitchen_setup.r_tip)
        goal_point.header.stamp = rospy.Time()
        pointing_axis = Vector3Stamped()
        pointing_axis.header.frame_id = tip
        pointing_axis.vector.x = 1
        kitchen_setup.set_pointing_goal(tip, goal_point, pointing_axis=pointing_axis, root_link=kitchen_setup.r_tip)
        dgaya_pose = deepcopy(gaya_pose)
        del dgaya_pose[u'head_pan_joint']
        del dgaya_pose[u'head_tilt_joint']
        kitchen_setup.set_joint_goal(dgaya_pose)
        kitchen_setup.plan_and_execute()

        rospy.loginfo("Starting pointing")
        r_goal = PoseStamped()
        r_goal.header.frame_id = kitchen_setup.r_tip
        r_goal.pose.position.x -= 0.3
        r_goal.pose.position.z += 0.6
        r_goal.pose.orientation.w = 1
        r_goal = tf.transform_pose(kitchen_setup.default_root, r_goal)
        r_goal.pose.orientation = Quaternion(*quaternion_from_matrix([[0, 0, -1, 0],
                                                                      [0, 1, 0, 0],
                                                                      [1, 0, 0, 0],
                                                                      [0, 0, 0, 1]]))

        kitchen_setup.set_cart_goal(r_goal, kitchen_setup.r_tip, 'base_footprint', weight=WEIGHT_BELOW_CA)
        kitchen_setup.plan_and_execute()

    def test_open_fridge(self, kitchen_setup: PR2):
        handle_frame_id = 'iai_kitchen/iai_fridge_door_handle'
        handle_name = 'iai_fridge_door_handle'

        base_goal = PoseStamped()
        base_goal.header.frame_id = 'map'
        base_goal.pose.position = Point(0.3, -0.5, 0)
        base_goal.pose.orientation.w = 1
        kitchen_setup.teleport_base(base_goal)

        bar_axis = Vector3Stamped()
        bar_axis.header.frame_id = handle_frame_id
        bar_axis.vector.z = 1

        bar_center = PointStamped()
        bar_center.header.frame_id = handle_frame_id

        tip_grasp_axis = Vector3Stamped()
        tip_grasp_axis.header.frame_id = kitchen_setup.r_tip
        tip_grasp_axis.vector.z = 1

        kitchen_setup.set_json_goal('GraspBar',
                                    root_link=kitchen_setup.default_root,
                                    tip_link=kitchen_setup.r_tip,
                                    tip_grasp_axis=tip_grasp_axis,
                                    bar_center=bar_center,
                                    bar_axis=bar_axis,
                                    bar_length=.4)
        x_gripper = Vector3Stamped()
        x_gripper.header.frame_id = kitchen_setup.r_tip
        x_gripper.vector.x = 1

        x_goal = Vector3Stamped()
        x_goal.header.frame_id = handle_frame_id
        x_goal.vector.x = -1
        kitchen_setup.set_align_planes_goal(kitchen_setup.r_tip, x_gripper, root_normal=x_goal)
        kitchen_setup.allow_all_collisions()
        # kitchen_setup.add_json_goal('AvoidJointLimits', percentage=10)
        kitchen_setup.plan_and_execute()

        kitchen_setup.set_json_goal('Open',
                                    tip_link=kitchen_setup.r_tip,
                                    environment_link=handle_name,
                                    goal_joint_state=1.5)
        kitchen_setup.set_json_goal('AvoidJointLimits', percentage=40)
        kitchen_setup.allow_all_collisions()
        # kitchen_setup.add_json_goal('AvoidJointLimits')
        kitchen_setup.plan_and_execute()
        kitchen_setup.set_kitchen_js({'iai_fridge_door_joint': 1.5})

        kitchen_setup.set_json_goal('Open',
                                    tip_link=kitchen_setup.r_tip,
                                    environment_link=handle_name,
                                    goal_joint_state=0)
        kitchen_setup.allow_all_collisions()
        kitchen_setup.set_json_goal('AvoidJointLimits', percentage=40)
        kitchen_setup.plan_and_execute()
        kitchen_setup.set_kitchen_js({'iai_fridge_door_joint': 0})

        kitchen_setup.plan_and_execute()

        kitchen_setup.set_joint_goal(kitchen_setup.better_pose)
        kitchen_setup.plan_and_execute()

    def test_open_drawer(self, kitchen_setup: PR2):
        handle_frame_id = 'iai_kitchen/sink_area_left_middle_drawer_handle'
        handle_name = 'sink_area_left_middle_drawer_handle'
        bar_axis = Vector3Stamped()
        bar_axis.header.frame_id = handle_frame_id
        bar_axis.vector.y = 1

        bar_center = PointStamped()
        bar_center.header.frame_id = handle_frame_id

        tip_grasp_axis = Vector3Stamped()
        tip_grasp_axis.header.frame_id = kitchen_setup.l_tip
        tip_grasp_axis.vector.z = 1

        kitchen_setup.set_json_goal('GraspBar',
                                    root_link=kitchen_setup.default_root,
                                    tip_link=kitchen_setup.l_tip,
                                    tip_grasp_axis=tip_grasp_axis,
                                    bar_center=bar_center,
                                    bar_axis=bar_axis,
                                    bar_length=0.4)  # TODO: check for real length
        x_gripper = Vector3Stamped()
        x_gripper.header.frame_id = kitchen_setup.l_tip
        x_gripper.vector.x = 1

        x_goal = Vector3Stamped()
        x_goal.header.frame_id = handle_frame_id
        x_goal.vector.x = -1

        kitchen_setup.set_align_planes_goal(kitchen_setup.l_tip,
                                            x_gripper,
                                            root_normal=x_goal)
        # kitchen_setup.allow_all_collisions()
        kitchen_setup.plan_and_execute()

        kitchen_setup.set_json_goal('Open',
                                    tip_link=kitchen_setup.l_tip,
                                    environment_link=handle_name)
        kitchen_setup.allow_all_collisions()  # makes execution faster
        kitchen_setup.plan_and_execute()  # send goal to Giskard
        # Update kitchen object
        kitchen_setup.set_kitchen_js({'sink_area_left_middle_drawer_main_joint': 0.48})

        # Close drawer partially
        kitchen_setup.set_json_goal('Open',
                                    tip_link=kitchen_setup.l_tip,
                                    environment_link=handle_name,
                                    goal_joint_state=0.2)
        kitchen_setup.allow_all_collisions()  # makes execution faster
        kitchen_setup.plan_and_execute()  # send goal to Giskard
        # Update kitchen object
        kitchen_setup.set_kitchen_js({'sink_area_left_middle_drawer_main_joint': 0.2})

        kitchen_setup.set_json_goal('Close',
                                    tip_link=kitchen_setup.l_tip,
                                    environment_link=handle_name)
        kitchen_setup.allow_all_collisions()  # makes execution faster
        kitchen_setup.plan_and_execute()  # send goal to Giskard
        # Update kitchen object
        kitchen_setup.set_kitchen_js({'sink_area_left_middle_drawer_main_joint': 0.0})

        # TODO: calculate real and desired value and compare
        pass

    def test_open_close_dishwasher(self, kitchen_setup: PR2):
        p = PoseStamped()
        p.header.frame_id = 'map'
        p.pose.orientation.w = 1
        p.pose.position.x = 0.5
        p.pose.position.y = 0.2
        kitchen_setup.teleport_base(p)

        hand = kitchen_setup.r_tip

        goal_angle = np.pi / 4
        handle_frame_id = 'iai_kitchen/sink_area_dish_washer_door_handle'
        handle_name = 'sink_area_dish_washer_door_handle'
        bar_axis = Vector3Stamped()
        bar_axis.header.frame_id = handle_frame_id
        bar_axis.vector.y = 1

        bar_center = PointStamped()
        bar_center.header.frame_id = handle_frame_id

        tip_grasp_axis = Vector3Stamped()
        tip_grasp_axis.header.frame_id = hand
        tip_grasp_axis.vector.z = 1

        kitchen_setup.set_json_goal('GraspBar',
                                    root_link=kitchen_setup.default_root,
                                    tip_link=hand,
                                    tip_grasp_axis=tip_grasp_axis,
                                    bar_center=bar_center,
                                    bar_axis=bar_axis,
                                    bar_length=.3)
        # kitchen_setup.allow_collision([], 'kitchen', [handle_name])
        # kitchen_setup.allow_all_collisions()

        x_gripper = Vector3Stamped()
        x_gripper.header.frame_id = hand
        x_gripper.vector.x = 1

        x_goal = Vector3Stamped()
        x_goal.header.frame_id = handle_frame_id
        x_goal.vector.x = -1
        kitchen_setup.set_align_planes_goal(hand, x_gripper, root_normal=x_goal)
        # kitchen_setup.allow_all_collisions()

        kitchen_setup.plan_and_execute()

        kitchen_setup.set_json_goal('Open',
                                    tip_link=hand,
                                    environment_link=handle_name,
                                    goal_joint_state=goal_angle,
                                    )
        # kitchen_setup.allow_all_collisions()
        kitchen_setup.plan_and_execute()
        kitchen_setup.set_kitchen_js({'sink_area_dish_washer_door_joint': goal_angle})

        kitchen_setup.set_json_goal('Open',
                                    tip_link=hand,
                                    environment_link=handle_name,
                                    goal_joint_state=0)
        kitchen_setup.allow_all_collisions()
        kitchen_setup.plan_and_execute()
        kitchen_setup.set_kitchen_js({'sink_area_dish_washer_door_joint': 0})

    # def test_open_close_dishwasher_palm(self, kitchen_setup: PR2):
    #     # FIXME
    #     handle_frame_id = 'iai_kitchen/sink_area_dish_washer_door_handle'
    #     handle_name = 'sink_area_dish_washer_door_handle'
    #     hand = kitchen_setup.r_tip
    #     goal_angle = np.pi / 3.5
    #
    #     p = PoseStamped()
    #     p.header.frame_id = 'map'
    #     p.pose.orientation.w = 1
    #     p.pose.position.x = 0.5
    #     p.pose.position.y = 0.2
    #     kitchen_setup.teleport_base(p)
    #
    #     kitchen_setup.set_kitchen_js({'sink_area_dish_washer_door_joint': 0.})
    #
    #     hand_goal = PoseStamped()
    #     hand_goal.header.frame_id = handle_frame_id
    #     hand_goal.pose.position.x -= 0.03
    #     hand_goal.pose.position.z = 0.03
    #     hand_goal.pose.orientation = Quaternion(*quaternion_from_matrix([[0, 0, 1, 0],
    #                                                                      [0, -1, 0, 0],
    #                                                                      [1, 0, 0, 0],
    #                                                                      [0, 0, 0, 1]]))
    #     # kitchen_setup.allow_all_collisions()
    #     kitchen_setup.set_json_goal('CartesianVelocityLimit',
    #                                 root_link='odom_combined',
    #                                 tip_link='base_footprint',
    #                                 max_linear_velocity=0.05,
    #                                 max_angular_velocity=0.08,
    #                                 )
    #     kitchen_setup.set_cart_goal(hand_goal, hand)
    #     kitchen_setup.send_goal(goal_type=MoveGoal.PLAN_AND_EXECUTE_AND_CUT_OFF_SHAKING)
    #
    #     kitchen_setup.set_json_goal('Open',
    #                                 tip_link=hand,
    #                                 object_name='kitchen',
    #                                 handle_link=handle_name,
    #                                 goal_joint_state=goal_angle,
    #                                 )
    #
    #     kitchen_setup.set_json_goal('CartesianVelocityLimit',
    #                                 root_link='odom_combined',
    #                                 tip_link='base_footprint',
    #                                 max_linear_velocity=0.05,
    #                                 max_angular_velocity=0.1,
    #                                 )
    #
    #     kitchen_setup.set_json_goal('CartesianVelocityLimit',
    #                                 root_link='odom_combined',
    #                                 tip_link='r_forearm_link',
    #                                 max_linear_velocity=0.1,
    #                                 max_angular_velocity=0.5,
    #                                 )
    #
    #     # kitchen_setup.allow_all_collisions()
    #     kitchen_setup.plan_and_execute()
    #     kitchen_setup.set_kitchen_js({'sink_area_dish_washer_door_joint': goal_angle})
    #
    #     kitchen_setup.set_json_goal('Open',
    #                                 tip_link=hand,
    #                                 object_name='kitchen',
    #                                 handle_link=handle_name,
    #                                 goal_joint_state=0,
    #                                 )
    #
    #     kitchen_setup.set_json_goal('CartesianVelocityLimit',
    #                                 root_link='odom_combined',
    #                                 tip_link='base_footprint',
    #                                 max_linear_velocity=0.05,
    #                                 max_angular_velocity=0.1,
    #                                 )
    #
    #     kitchen_setup.set_json_goal('CartesianVelocityLimit',
    #                                 root_link='odom_combined',
    #                                 tip_link='r_forearm_link',
    #                                 max_linear_velocity=0.05,
    #                                 max_angular_velocity=0.1,
    #                                 )
    #
    #     # kitchen_setup.allow_all_collisions()
    #     kitchen_setup.plan_and_execute()
    #     kitchen_setup.set_kitchen_js({'sink_area_dish_washer_door_joint': 0})
    #
    #     kitchen_setup.set_joint_goal(kitchen_setup.better_pose)
    #     kitchen_setup.plan_and_execute()

    def test_align_planes1(self, zero_pose: PR2):
        x_gripper = Vector3Stamped()
        x_gripper.header.frame_id = zero_pose.r_tip
        x_gripper.vector.x = 1
        y_gripper = Vector3Stamped()
        y_gripper.header.frame_id = zero_pose.r_tip
        y_gripper.vector.y = 1

        x_goal = Vector3Stamped()
        x_goal.header.frame_id = 'map'
        x_goal.vector.x = 1
        y_goal = Vector3Stamped()
        y_goal.header.frame_id = 'map'
        y_goal.vector.z = 1
        zero_pose.set_align_planes_goal(zero_pose.r_tip, x_gripper, root_normal=x_goal)
        zero_pose.set_align_planes_goal(zero_pose.r_tip, y_gripper, root_normal=y_goal)
        zero_pose.allow_all_collisions()
        zero_pose.plan_and_execute()

    def test_wrong_constraint_type(self, zero_pose: PR2):
        goal_state = JointState()
        goal_state.name = ['r_elbow_flex_joint']
        goal_state.position = [-1.0]
        kwargs = {'goal_state': goal_state}
        zero_pose.set_json_goal('jointpos', **kwargs)
        zero_pose.plan_and_execute(expected_error_codes=[MoveResult.UNKNOWN_CONSTRAINT])

    def test_python_code_in_constraint_type(self, zero_pose: PR2):
        goal_state = JointState()
        goal_state.name = ['r_elbow_flex_joint']
        goal_state.position = [-1.0]
        kwargs = {'goal_state': goal_state}
        zero_pose.set_json_goal('print("asd")', **kwargs)
        zero_pose.plan_and_execute(expected_error_codes=[MoveResult.UNKNOWN_CONSTRAINT])

    def test_wrong_params1(self, zero_pose: PR2):
        goal_state = JointState()
        goal_state.name = 'r_elbow_flex_joint'
        goal_state.position = [-1.0]
        kwargs = {'goal_state': goal_state}
        zero_pose.set_json_goal('JointPositionList', **kwargs)
        zero_pose.plan_and_execute(expected_error_codes=[MoveResult.CONSTRAINT_INITIALIZATION_ERROR])

    def test_wrong_params2(self, zero_pose: PR2):
        goal_state = JointState()
        goal_state.name = [5432]
        goal_state.position = 'test'
        kwargs = {'goal_state': goal_state}
        zero_pose.set_json_goal('JointPositionList', **kwargs)
        zero_pose.plan_and_execute(expected_error_codes=[MoveResult.CONSTRAINT_INITIALIZATION_ERROR])

    def test_align_planes2(self, zero_pose: PR2):
        x_gripper = Vector3Stamped()
        x_gripper.header.frame_id = zero_pose.r_tip
        x_gripper.vector.y = 1

        x_goal = Vector3Stamped()
        x_goal.header.frame_id = 'map'
        x_goal.vector.y = -1
        x_goal.vector = tf.normalize(x_goal.vector)
        zero_pose.set_align_planes_goal(zero_pose.r_tip, x_gripper, root_normal=x_goal)
        zero_pose.allow_all_collisions()
        zero_pose.plan_and_execute()

    def test_align_planes3(self, zero_pose: PR2):
        eef_vector = Vector3Stamped()
        eef_vector.header.frame_id = 'base_footprint'
        eef_vector.vector.y = 1

        goal_vector = Vector3Stamped()
        goal_vector.header.frame_id = 'map'
        goal_vector.vector.y = -1
        goal_vector.vector = tf.normalize(goal_vector.vector)
        zero_pose.set_align_planes_goal('base_footprint', eef_vector, root_normal=goal_vector)
        zero_pose.allow_all_collisions()
        zero_pose.plan_and_execute()

    def test_align_planes4(self, kitchen_setup: PR2):
        elbow = 'r_elbow_flex_link'
        handle_frame_id = 'iai_kitchen/iai_fridge_door_handle'

        tip_axis = Vector3Stamped()
        tip_axis.header.frame_id = elbow
        tip_axis.vector.x = 1

        env_axis = Vector3Stamped()
        env_axis.header.frame_id = handle_frame_id
        env_axis.vector.z = 1
        kitchen_setup.set_align_planes_goal(elbow, tip_axis, root_normal=env_axis, weight=WEIGHT_ABOVE_CA)
        kitchen_setup.allow_all_collisions()
        kitchen_setup.plan_and_execute()

    def test_grasp_fridge_handle(self, kitchen_setup: PR2):
        handle_name = 'iai_kitchen/iai_fridge_door_handle'
        bar_axis = Vector3Stamped()
        bar_axis.header.frame_id = handle_name
        bar_axis.vector.z = 1

        bar_center = PointStamped()
        bar_center.header.frame_id = handle_name

        tip_grasp_axis = Vector3Stamped()
        tip_grasp_axis.header.frame_id = kitchen_setup.r_tip
        tip_grasp_axis.vector.z = 1

        kitchen_setup.set_json_goal('GraspBar',
                                    root_link=kitchen_setup.default_root,
                                    tip_link=kitchen_setup.r_tip,
                                    tip_grasp_axis=tip_grasp_axis,
                                    bar_center=bar_center,
                                    bar_axis=bar_axis,
                                    bar_length=.4)
        #
        x_gripper = Vector3Stamped()
        x_gripper.header.frame_id = kitchen_setup.r_tip
        x_gripper.vector.x = 1

        x_goal = Vector3Stamped()
        x_goal.header.frame_id = 'iai_kitchen/iai_fridge_door_handle'
        x_goal.vector.x = -1
        kitchen_setup.set_align_planes_goal(kitchen_setup.r_tip, x_gripper, root_normal=x_goal)
        # kitchen_setup.allow_all_collisions()
        kitchen_setup.plan_and_execute()

    def test_close_fridge_with_elbow(self, kitchen_setup: PR2):
        base_pose = PoseStamped()
        base_pose.header.frame_id = 'map'
        base_pose.pose.position.y = -1.5
        base_pose.pose.orientation.w = 1
        kitchen_setup.teleport_base(base_pose)

        handle_frame_id = 'iai_kitchen/iai_fridge_door_handle'
        handle_name = 'iai_fridge_door_handle'

        kitchen_setup.set_kitchen_js({'iai_fridge_door_joint': np.pi / 2})

        elbow = 'r_elbow_flex_link'

        tip_axis = Vector3Stamped()
        tip_axis.header.frame_id = elbow
        tip_axis.vector.x = 1

        env_axis = Vector3Stamped()
        env_axis.header.frame_id = handle_frame_id
        env_axis.vector.z = 1
        kitchen_setup.set_align_planes_goal(elbow, tip_axis, root_normal=env_axis, weight=WEIGHT_ABOVE_CA)
        kitchen_setup.allow_all_collisions()
        kitchen_setup.plan_and_execute()
        elbow_point = PointStamped()
        elbow_point.header.frame_id = handle_frame_id
        elbow_point.point.x += 0.1
        kitchen_setup.set_translation_goal(elbow_point, elbow)
        kitchen_setup.set_align_planes_goal(elbow, tip_axis, root_normal=env_axis, weight=WEIGHT_ABOVE_CA)
        kitchen_setup.allow_all_collisions()
        kitchen_setup.plan_and_execute()

        kitchen_setup.set_json_goal('Close',
                                    tip_link=elbow,
                                    environment_link=handle_name)
        kitchen_setup.allow_all_collisions()
        kitchen_setup.plan_and_execute()
        kitchen_setup.set_kitchen_js({'iai_fridge_door_joint': 0})

    def test_open_close_oven(self, kitchen_setup: PR2):
        goal_angle = 0.5
        handle_frame_id = 'iai_kitchen/oven_area_oven_door_handle'
        handle_name = 'oven_area_oven_door_handle'
        bar_axis = Vector3Stamped()
        bar_axis.header.frame_id = handle_frame_id
        bar_axis.vector.y = 1

        bar_center = PointStamped()
        bar_center.header.frame_id = handle_frame_id

        tip_grasp_axis = Vector3Stamped()
        tip_grasp_axis.header.frame_id = kitchen_setup.l_tip
        tip_grasp_axis.vector.z = 1

        kitchen_setup.set_json_goal('GraspBar',
                                    root_link=kitchen_setup.default_root,
                                    tip_link=kitchen_setup.l_tip,
                                    tip_grasp_axis=tip_grasp_axis,
                                    bar_center=bar_center,
                                    bar_axis=bar_axis,
                                    bar_length=.3)
        # kitchen_setup.allow_collision([], 'kitchen', [handle_name])
        kitchen_setup.allow_all_collisions()

        x_gripper = Vector3Stamped()
        x_gripper.header.frame_id = kitchen_setup.l_tip
        x_gripper.vector.x = 1

        x_goal = Vector3Stamped()
        x_goal.header.frame_id = handle_frame_id
        x_goal.vector.x = -1
        kitchen_setup.set_align_planes_goal(kitchen_setup.l_tip, x_gripper, root_normal=x_goal)
        # kitchen_setup.allow_all_collisions()

        kitchen_setup.plan_and_execute()

        kitchen_setup.set_json_goal('Open',
                                    tip_link=kitchen_setup.l_tip,
                                    environment_link=handle_name,
                                    goal_joint_state=goal_angle)
        kitchen_setup.allow_all_collisions()
        kitchen_setup.plan_and_execute()
        kitchen_setup.set_kitchen_js({'oven_area_oven_door_joint': goal_angle})

        kitchen_setup.set_json_goal('Close',
                                    tip_link=kitchen_setup.l_tip,
                                    environment_link=handle_name)
        kitchen_setup.allow_all_collisions()
        kitchen_setup.plan_and_execute()
        kitchen_setup.set_kitchen_js({'oven_area_oven_door_joint': 0})

    def test_grasp_dishwasher_handle(self, kitchen_setup: PR2):
        handle_name = 'iai_kitchen/sink_area_dish_washer_door_handle'
        bar_axis = Vector3Stamped()
        bar_axis.header.frame_id = handle_name
        bar_axis.vector.y = 1

        bar_center = PointStamped()
        bar_center.header.frame_id = handle_name

        tip_grasp_axis = Vector3Stamped()
        tip_grasp_axis.header.frame_id = kitchen_setup.r_tip
        tip_grasp_axis.vector.z = 1

        kitchen_setup.set_grasp_bar_goal(root_link=kitchen_setup.default_root,
                                         tip_link=kitchen_setup.r_tip,
                                         tip_grasp_axis=tip_grasp_axis,
                                         bar_center=bar_center,
                                         bar_axis=bar_axis,
                                         bar_length=.3)
        kitchen_setup.register_group('handle', 'kitchen', 'sink_area_dish_washer_door_handle')
        kitchen_setup.allow_collision(kitchen_setup.get_robot_name(), 'handle')
        kitchen_setup.plan_and_execute()

    def test_open_all_drawers(self, kitchen_setup):
        """"
        :type kitchen_setup: PR2
        """
        handle_name = [
            # u'oven_area_area_middle_upper_drawer_handle',
            # u'oven_area_area_middle_lower_drawer_handle',
            #u'sink_area_left_upper_drawer_handle',
            # u'sink_area_left_middle_drawer_handle',
            # u'sink_area_left_bottom_drawer_handle',
            #u'sink_area_trash_drawer_handle',
            #u'fridge_area_lower_drawer_handle',
            # u'kitchen_island_left_upper_drawer_handle',
            # u'kitchen_island_left_lower_drawer_handle',
            # u'kitchen_island_middle_upper_drawer_handle',
            # u'kitchen_island_middle_lower_drawer_handle',
            # u'kitchen_island_right_upper_drawer_handle',
            #u'kitchen_island_right_lower_drawer_handle',
            u'oven_area_area_right_drawer_handle',
            # u'oven_area_area_right_drawer_handle'
        ]

        handle_frame_id = [u'iai_kitchen/' + item for item in handle_name]
        joint_name = [item.replace(u'handle', u'main_joint') for item in handle_name]

        for i_handle_id, i_handle_name, i_joint_name in zip(handle_frame_id, handle_name, joint_name):
            logging.loginfo('=== Opening drawer: {} ==='.format(i_handle_name.replace(u'_handle', u'')))
            bar_axis = Vector3Stamped()
            bar_axis.header.frame_id = i_handle_id
            bar_axis.vector.y = 1

            bar_center = PointStamped()
            bar_center.header.frame_id = i_handle_id

            tip_grasp_axis = Vector3Stamped()
            tip_grasp_axis.header.frame_id = kitchen_setup.l_tip
            tip_grasp_axis.vector.z = 1

            kitchen_setup.set_json_goal(u'GraspBar',
                                        root_link=kitchen_setup.default_root,
                                        tip_link=kitchen_setup.l_tip,
                                        tip_grasp_axis=tip_grasp_axis,
                                        bar_center=bar_center,
                                        bar_axis=bar_axis,
                                        bar_length=0.4)  # TODO: check for real length
            x_gripper = Vector3Stamped()
            x_gripper.header.frame_id = kitchen_setup.l_tip
            x_gripper.vector.x = 1

            x_goal = Vector3Stamped()
            x_goal.header.frame_id = i_handle_id
            x_goal.vector.x = -1

            kitchen_setup.set_align_planes_goal(kitchen_setup.l_tip,
                                                x_gripper,
                                                root_normal=x_goal)
            kitchen_setup.allow_all_collisions()
            kitchen_setup.avoid_self_collision()
            kitchen_setup.plan_and_execute()

            kitchen_setup.set_json_goal(u'Open',
                                        tip_link=kitchen_setup.l_tip,
                                        environment_link=i_handle_name)
            kitchen_setup.allow_all_collisions()  # makes execution faster
            kitchen_setup.avoid_self_collision()
            kitchen_setup.plan_and_execute()  # send goal to Giskard
            # Update kitchen object
            kitchen_setup.set_kitchen_js({i_joint_name: 0.48})  # TODO: get real value from URDF

            # Close drawer partially
            kitchen_setup.set_json_goal(u'Open',
                                        tip_link=kitchen_setup.l_tip,
                                        environment_link=i_handle_name,
                                        goal_joint_state=0.2)
            kitchen_setup.allow_all_collisions()  # makes execution faster
            kitchen_setup.avoid_self_collision()
            kitchen_setup.plan_and_execute()  # send goal to Giskard
            # Update kitchen object
            kitchen_setup.set_kitchen_js({i_joint_name: 0.2})

            kitchen_setup.set_json_goal(u'Close',
                                        tip_link=kitchen_setup.l_tip,
                                        object_name=u'kitchen',
                                        object_link_name=i_handle_name)
            kitchen_setup.allow_all_collisions()  # makes execution faster
            kitchen_setup.avoid_self_collision()
            kitchen_setup.plan_and_execute()  # send goal to Giskard
            # Update kitchen object
            kitchen_setup.set_kitchen_js({i_joint_name: 0.0})


class TestCartGoals(object):
    def test_move_base_1(self, zero_pose: PR2):
        map_T_odom = PoseStamped()
        map_T_odom.pose.position.x = 1
        map_T_odom.pose.position.y = 1
        map_T_odom.pose.orientation = Quaternion(*quaternion_about_axis(np.pi / 3, [0, 0, 1]))
        zero_pose.set_localization(map_T_odom)

        base_goal = PoseStamped()
        base_goal.header.frame_id = 'map'
        base_goal.pose.position.x = 1
        base_goal.pose.orientation = Quaternion(*quaternion_about_axis(pi, [0, 0, 1]))
        zero_pose.set_cart_goal(base_goal, 'base_footprint')
        zero_pose.allow_all_collisions()
        zero_pose.plan_and_execute()

    def test_move_base_2(self, kitchen_setup: PR2):
        map_T_odom = PoseStamped()
        map_T_odom.header.frame_id = 'map'
        map_T_odom.pose.position.x = 0
        map_T_odom.pose.position.y = 1
        map_T_odom.pose.orientation = Quaternion(*quaternion_about_axis(np.pi / 3, [0, 0, 1]))
        kitchen_setup.move_base(map_T_odom)

        base_goal = PoseStamped()
        base_goal.header.frame_id = 'map'
        base_goal.pose.position.x = -2
        base_goal.pose.orientation = Quaternion(*quaternion_about_axis(pi, [0, 0, 1]))
        kitchen_setup.set_cart_goal(base_goal, 'base_footprint')
        kitchen_setup.plan_and_execute()

    def test_rotate_gripper(self, zero_pose: PR2):
        r_goal = PoseStamped()
        r_goal.header.frame_id = zero_pose.r_tip
        r_goal.pose.orientation = Quaternion(*quaternion_about_axis(pi, [1, 0, 0]))
        zero_pose.set_cart_goal(r_goal, zero_pose.r_tip)
        zero_pose.plan_and_execute()

    def test_shaky_grippers(self, zero_pose):
        """
        :type zero_pose: PR2
        """
        f = 0.5
        amp = 1.0

        zero_pose.set_json_goal(u'ShakyCartesianPosition',
                                root_link=zero_pose.default_root,
                                tip_link=zero_pose.r_tip,
                                frequency=f,
                                noise_amplitude=amp)
        zero_pose.set_json_goal(u'ShakyCartesianPosition',
                                root_link=zero_pose.default_root,
                                tip_link=zero_pose.l_tip,
                                frequency=f,
                                noise_amplitude=amp)

        r_gripper_vec = Vector3Stamped()
        r_gripper_vec.header.frame_id = zero_pose.r_tip
        r_gripper_vec.vector.z = 1
        l_gripper_vec = Vector3Stamped()
        l_gripper_vec.header.frame_id = zero_pose.l_tip
        l_gripper_vec.vector.z = 1

        gripper_goal_vec = Vector3Stamped()
        gripper_goal_vec.header.frame_id = u'map'
        gripper_goal_vec.vector.z = 1
        #zero_pose.set_align_planes_goal(zero_pose.r_tip, r_gripper_vec, root_normal=gripper_goal_vec)
        #zero_pose.set_align_planes_goal(zero_pose.l_tip, l_gripper_vec, root_normal=gripper_goal_vec)
        zero_pose.plan_and_execute()


    def test_keep_position1(self, zero_pose: PR2):
        zero_pose.allow_self_collision()
        r_goal = PoseStamped()
        r_goal.header.frame_id = zero_pose.r_tip
        r_goal.pose.position.x = -.1
        r_goal.pose.orientation.w = 1
        zero_pose.set_cart_goal(r_goal, zero_pose.r_tip, 'torso_lift_link')
        zero_pose.plan_and_execute()

        js = {'torso_lift_joint': 0.1}
        r_goal = PoseStamped()
        r_goal.header.frame_id = zero_pose.r_tip
        r_goal.pose.orientation.w = 1
        zero_pose.set_cart_goal(r_goal, zero_pose.r_tip, 'torso_lift_link')
        zero_pose.set_joint_goal(js)
        zero_pose.allow_self_collision()
        zero_pose.plan_and_execute()

    def test_keep_position2(self, zero_pose: PR2):
        zero_pose.allow_self_collision()
        r_goal = PoseStamped()
        r_goal.header.frame_id = zero_pose.r_tip
        r_goal.pose.position.x = -.1
        r_goal.pose.orientation.w = 1
        zero_pose.set_cart_goal(r_goal, zero_pose.r_tip, 'torso_lift_link')
        zero_pose.plan_and_execute()

        zero_pose.allow_self_collision()
        js = {'torso_lift_joint': 0.1}
        r_goal = PoseStamped()
        r_goal.header.frame_id = zero_pose.r_tip
        r_goal.pose.orientation.w = 1
        expected_pose = tf.lookup_pose(zero_pose.default_root, zero_pose.r_tip)
        expected_pose.header.stamp = rospy.Time()
        zero_pose.set_cart_goal(r_goal, zero_pose.r_tip, zero_pose.default_root)
        zero_pose.set_joint_goal(js)
        zero_pose.plan_and_execute()

    def test_keep_position3(self, zero_pose: PR2):
        js = {
            'r_elbow_flex_joint': -1.58118094489,
            'r_forearm_roll_joint': -0.904933033043,
            'r_shoulder_lift_joint': 0.822412440711,
            'r_shoulder_pan_joint': -1.07866800992,
            'r_upper_arm_roll_joint': -1.34905471854,
            'r_wrist_flex_joint': -1.20182042644,
            'r_wrist_roll_joint': 0.190433188769,
        }
        zero_pose.set_joint_goal(js)
        zero_pose.allow_all_collisions()
        zero_pose.plan_and_execute()

        r_goal = PoseStamped()
        r_goal.header.frame_id = zero_pose.r_tip
        r_goal.pose.position.x = 0.3
        r_goal.pose.orientation = Quaternion(*quaternion_from_matrix([[-1, 0, 0, 0],
                                                                      [0, 1, 0, 0],
                                                                      [0, 0, -1, 0],
                                                                      [0, 0, 0, 1]]))
        zero_pose.set_cart_goal(r_goal, zero_pose.l_tip, 'torso_lift_link')
        zero_pose.allow_all_collisions()
        zero_pose.plan_and_execute()

        r_goal = PoseStamped()
        r_goal.header.frame_id = zero_pose.r_tip
        r_goal.pose.orientation.w = 1
        zero_pose.set_cart_goal(r_goal, zero_pose.r_tip, zero_pose.l_tip)

        l_goal = PoseStamped()
        l_goal.header.frame_id = zero_pose.r_tip
        l_goal.pose.position.y = -.1
        l_goal.pose.orientation.w = 1
        zero_pose.set_cart_goal(l_goal, zero_pose.r_tip, zero_pose.default_root)
        zero_pose.allow_all_collisions()
        zero_pose.plan_and_execute()

    def test_cart_goal_1eef(self, zero_pose: PR2):
        p = PoseStamped()
        p.header.stamp = rospy.get_rostime()
        p.header.frame_id = zero_pose.r_tip
        p.pose.position = Point(-0.1, 0, 0)
        p.pose.orientation = Quaternion(0, 0, 0, 1)
        zero_pose.allow_self_collision()
        zero_pose.set_cart_goal(p, zero_pose.r_tip, 'base_footprint')
        zero_pose.plan_and_execute()

    def test_cart_goal_1eef2(self, zero_pose: PR2):
        # zero_pose.set_json_goal('SetPredictionHorizon', prediction_horizon=1)
        p = PoseStamped()
        p.header.stamp = rospy.get_rostime()
        p.header.frame_id = 'base_footprint'
        p.pose.position = Point(0.599, -0.009, 0.983)
        p.pose.orientation = Quaternion(0.524, -0.495, 0.487, -0.494)
        zero_pose.allow_all_collisions()
        zero_pose.set_cart_goal(p, zero_pose.l_tip, 'torso_lift_link')
        zero_pose.plan_and_execute()

    def test_cart_goal_1eef3(self, zero_pose: PR2):
        self.test_cart_goal_1eef(zero_pose)
        self.test_cart_goal_1eef2(zero_pose)

    def test_cart_goal_1eef4(self, zero_pose: PR2):
        p = PoseStamped()
        p.header.stamp = rospy.get_rostime()
        p.header.frame_id = 'map'
        p.pose.position = Point(2., 0, 1.)
        p.pose.orientation = Quaternion(0, 0, 0, 1)
        zero_pose.allow_all_collisions()
        zero_pose.set_cart_goal(p, zero_pose.r_tip, zero_pose.default_root)
        zero_pose.plan_and_execute()

    def test_cart_goal_orientation_singularity(self, zero_pose: PR2):
        root = 'base_link'
        r_goal = PoseStamped()
        r_goal.header.frame_id = zero_pose.r_tip
        r_goal.header.stamp = rospy.get_rostime()
        r_goal.pose.position = Point(-0.1, 0, 0)
        r_goal.pose.orientation = Quaternion(0, 0, 0, 1)
        zero_pose.set_cart_goal(r_goal, zero_pose.r_tip, root)
        l_goal = PoseStamped()
        l_goal.header.frame_id = zero_pose.l_tip
        l_goal.header.stamp = rospy.get_rostime()
        l_goal.pose.position = Point(-0.05, 0, 0)
        l_goal.pose.orientation = Quaternion(0, 0, 0, 1)
        zero_pose.set_cart_goal(l_goal, zero_pose.l_tip, root)
        zero_pose.allow_all_collisions()
        zero_pose.plan_and_execute()

    def test_CartesianPoseChanging(self, zero_pose):
        """
        :type zero_pose: PR2
        """
        root = u'base_link'
        r_goal_a = PoseStamped()
        r_goal_a.header.frame_id = zero_pose.r_tip
        r_goal_a.header.stamp = rospy.get_rostime()
        r_goal_a.pose.position = Point(-0.1, 0, 0.6)
        r_goal_a.pose.orientation = Quaternion(0, 0, 0, 1)
        r_goal_b = PoseStamped()
        r_goal_b.header.frame_id = zero_pose.r_tip
        r_goal_b.header.stamp = rospy.get_rostime()
        r_goal_b.pose.position = Point(0, 0, 0.1)
        r_goal_b.pose.orientation = Quaternion(0, 0, 0, 1)
        zero_pose.set_json_goal(u'CartesianPoseChanging',
                                root_link=root,
                                tip_link=zero_pose.r_tip,
                                goal_a=r_goal_a,
                                goal_b=r_goal_b
                                )
        #l_goal = PoseStamped()
        #l_goal.header.frame_id = zero_pose.l_tip
        #l_goal.header.stamp = rospy.get_rostime()
        #l_goal.pose.position = Point(0, 0, -0.1)
        #l_goal.pose.orientation = Quaternion(0, 0, 0, 1)
        #zero_pose.set_json_goal(u'CartesianPoseChanging',
        #                        root_link=root,
        #                        tip_link=zero_pose.l_tip,
        #                        goal=l_goal
        #                        )
        zero_pose.allow_self_collision()
        zero_pose.send_goal()
        #zero_pose.check_cart_goal(zero_pose.r_tip, r_goal)
        #zero_pose.check_cart_goal(zero_pose.l_tip, l_goal)

    def test_pathAroundKitchenIsland(self, kitchen_setup):
        """
        :type kitchen_setup: PR2
        """
        tip_link = u'base_footprint'

        base_pose = PoseStamped()
        base_pose.header.frame_id = tip_link
        base_pose.pose.position.x = 0
        base_pose.pose.position.y = 2.0
        base_pose.pose.orientation = Quaternion(*quaternion_about_axis(0, [0, 0, 1]))
        kitchen_setup.teleport_base(base_pose)

        base_pose = PoseStamped()
        base_pose.header.frame_id = tip_link
        base_pose.pose.position.x = 0
        base_pose.pose.position.y = -2.0
        base_pose.pose.orientation = Quaternion(*quaternion_about_axis(np.pi, [0, 0, 1]))
        goal_a = base_pose

        base_pose = PoseStamped()
        base_pose.header.frame_id = tip_link
        base_pose.pose.position.x = -1.75
        base_pose.pose.position.y = -2.25
        base_pose.pose.orientation = Quaternion(*quaternion_about_axis(np.pi, [0, 0, 1]))
        goal_b = base_pose

        base_pose = PoseStamped()
        base_pose.header.frame_id = tip_link
        base_pose.pose.position.x = -1.75
        base_pose.pose.position.y = 0
        base_pose.pose.orientation = Quaternion(*quaternion_about_axis(0, [0, 0, 1]))
        goal_c = base_pose

        base_pose = PoseStamped()
        base_pose.header.frame_id = tip_link
        base_pose.pose.position.x = -2.5
        base_pose.pose.position.y = 0
        base_pose.pose.orientation = Quaternion(*quaternion_about_axis(np.pi, [0, 0, 1]))
        goal_d = base_pose

        kitchen_setup.set_json_goal(u'CartesianPath',
                                    tip_link=tip_link,
                                    root_link=kitchen_setup.default_root,
                                    goals=[goal_a, goal_b, goal_c, goal_d]
                                    )

        kitchen_setup.plan_and_execute()
        #kitchen_setup.send_goal()
        #kitchen_setup.check_cart_goal(tip_link, goal_a)
        #zero_pose.check_cart_goal(zero_pose.l_tip, l_goal)

    def test_cart_goal_2eef2(self, zero_pose: PR2):
        root = 'odom_combined'

        r_goal = PoseStamped()
        r_goal.header.frame_id = zero_pose.r_tip
        r_goal.header.stamp = rospy.get_rostime()
        r_goal.pose.position = Point(0, -0.1, 0)
        r_goal.pose.orientation = Quaternion(0, 0, 0, 1)
        zero_pose.set_cart_goal(r_goal, zero_pose.r_tip, root)
        l_goal = PoseStamped()
        l_goal.header.frame_id = zero_pose.l_tip
        l_goal.header.stamp = rospy.get_rostime()
        l_goal.pose.position = Point(-0.05, 0, 0)
        l_goal.pose.orientation = Quaternion(0, 0, 0, 1)
        zero_pose.set_cart_goal(l_goal, zero_pose.l_tip, root)
        zero_pose.allow_self_collision()
        zero_pose.plan_and_execute()

    def test_cart_goal_left_right_chain(self, zero_pose: PR2):
        r_goal = tf.lookup_pose(zero_pose.l_tip, zero_pose.r_tip)
        r_goal.pose.position.x -= 0.1
        zero_pose.allow_all_collisions()
        zero_pose.set_cart_goal(r_goal, zero_pose.r_tip, zero_pose.l_tip)
        zero_pose.plan_and_execute()

    def test_wiggle1(self, kitchen_setup: PR2):
        tray_pose = PoseStamped()
        tray_pose.header.frame_id = 'iai_kitchen/sink_area_surface'
        tray_pose.pose.position = Point(0.1, -0.4, 0.07)
        tray_pose.pose.orientation.w = 1

        l_goal = deepcopy(tray_pose)
        l_goal.pose.position.y -= 0.18
        l_goal.pose.position.z += 0.05
        l_goal.pose.orientation = Quaternion(*quaternion_from_matrix([[0, -1, 0, 0],
                                                                      [1, 0, 0, 0],
                                                                      [0, 0, 1, 0],
                                                                      [0, 0, 0, 1]]))

        r_goal = deepcopy(tray_pose)
        r_goal.pose.position.y += 0.18
        r_goal.pose.position.z += 0.05
        r_goal.pose.orientation = Quaternion(*quaternion_from_matrix([[0, 1, 0, 0],
                                                                      [-1, 0, 0, 0],
                                                                      [0, 0, 1, 0],
                                                                      [0, 0, 0, 1]]))

        kitchen_setup.set_cart_goal(l_goal, kitchen_setup.l_tip, weight=WEIGHT_BELOW_CA)
        kitchen_setup.set_cart_goal(r_goal, kitchen_setup.r_tip, weight=WEIGHT_BELOW_CA)
        # kitchen_setup.allow_collision([], tray_name, [])
        # kitchen_setup.allow_all_collisions()
        kitchen_setup.set_json_goal('CartesianVelocityLimit',
                                    root_link=kitchen_setup.default_root,
                                    tip_link='base_footprint',
                                    max_linear_velocity=0.1,
                                    max_angular_velocity=0.2
                                    )
        kitchen_setup.plan_and_execute()

    def test_wiggle2(self, zero_pose: PR2):
        goal_js = {
            'l_upper_arm_roll_joint': 1.63487737202,
            'l_shoulder_pan_joint': 1.36222920328,
            'l_shoulder_lift_joint': 0.229120778526,
            'l_forearm_roll_joint': 13.7578920265,
            'l_elbow_flex_joint': -1.48141189643,
            'l_wrist_flex_joint': -1.22662876066,
            'l_wrist_roll_joint': -53.6150824007,
        }
        zero_pose.allow_all_collisions()
        zero_pose.set_joint_goal(goal_js)
        zero_pose.plan_and_execute()

        p = PoseStamped()
        p.header.frame_id = zero_pose.l_tip
        p.header.stamp = rospy.get_rostime()
        p.pose.position.x = -0.1
        p.pose.orientation.w = 1
        # zero_pose.allow_all_collisions()
        zero_pose.set_cart_goal(p, zero_pose.l_tip, zero_pose.default_root)
        zero_pose.plan_and_execute()

        p = PoseStamped()
        p.header.frame_id = zero_pose.l_tip
        p.header.stamp = rospy.get_rostime()
        p.pose.position.x = 0.2
        p.pose.orientation.w = 1
        # zero_pose.allow_all_collisions()
        zero_pose.set_cart_goal(p, zero_pose.l_tip, zero_pose.default_root)
        zero_pose.plan_and_execute()

    def test_wiggle3(self, zero_pose: PR2):
        goal_js = {
            'r_upper_arm_roll_joint': -0.0812729778068,
            'r_shoulder_pan_joint': -1.20939684714,
            'r_shoulder_lift_joint': 0.135095147908,
            'r_forearm_roll_joint': -1.50201448056,
            'r_elbow_flex_joint': -0.404527363115,
            'r_wrist_flex_joint': -1.11738043795,
            'r_wrist_roll_joint': 8.0946050982,
        }
        zero_pose.allow_all_collisions()
        zero_pose.set_joint_goal(goal_js)
        zero_pose.plan_and_execute()

        p = PoseStamped()
        p.header.frame_id = zero_pose.r_tip
        p.header.stamp = rospy.get_rostime()
        p.pose.position.x = 0.5
        p.pose.orientation.w = 1
        zero_pose.set_cart_goal(p, zero_pose.r_tip, zero_pose.default_root)
        zero_pose.plan_and_execute()

    def test_root_link_not_equal_chain_root(self, zero_pose: PR2):
        p = PoseStamped()
        p.header.stamp = rospy.get_rostime()
        p.header.frame_id = 'base_footprint'
        p.pose.position.x = 0.8
        p.pose.position.y = -0.5
        p.pose.position.z = 1
        p.pose.orientation.w = 1
        zero_pose.allow_self_collision()
        zero_pose.set_cart_goal(p, zero_pose.r_tip, 'torso_lift_link')
        zero_pose.plan_and_execute()


class TestActionServerEvents(object):
    def test_interrupt1(self, zero_pose: PR2):
        p = PoseStamped()
        p.header.frame_id = 'base_footprint'
        p.pose.position = Point(2, 0, 0)
        p.pose.orientation = Quaternion(0, 0, 0, 1)
        zero_pose.set_cart_goal(p, 'base_footprint')
        zero_pose.allow_all_collisions()
        zero_pose.plan_and_execute(expected_error_codes=[MoveResult.PREEMPTED], stop_after=1)

    def test_interrupt2(self, zero_pose: PR2):
        p = PoseStamped()
        p.header.frame_id = 'base_footprint'
        p.pose.position = Point(2, 0, 0)
        p.pose.orientation = Quaternion(0, 0, 0, 1)
        zero_pose.set_cart_goal(p, 'base_footprint')
        zero_pose.allow_all_collisions()
        zero_pose.plan_and_execute(expected_error_codes=[MoveResult.PREEMPTED], stop_after=6)

    def test_undefined_type(self, zero_pose: PR2):
        zero_pose.allow_all_collisions()
        zero_pose.send_goal(goal_type=MoveGoal.UNDEFINED,
                            expected_error_codes=[MoveResult.INVALID_GOAL])

    def test_empty_goal(self, zero_pose: PR2):
        zero_pose.cmd_seq = []
        zero_pose.plan_and_execute(expected_error_codes=[MoveResult.INVALID_GOAL])

    def test_plan_only(self, zero_pose: PR2):
        zero_pose.allow_self_collision()
        zero_pose.set_joint_goal(pocky_pose, check=False)
        zero_pose.add_goal_check(JointGoalChecker(zero_pose.god_map, zero_pose.default_pose))
        zero_pose.send_goal(goal_type=MoveGoal.PLAN_ONLY)


class TestWayPoints(object):
    def test_interrupt_way_points1(self, zero_pose: PR2):
        p = PoseStamped()
        p.header.frame_id = 'base_footprint'
        p.pose.position = Point(0, 0, 0)
        p.pose.orientation = Quaternion(0, 0, 0, 1)
        zero_pose.set_cart_goal(deepcopy(p), 'base_footprint')
        zero_pose.add_cmd()
        p.pose.position.x += 1
        zero_pose.set_cart_goal(deepcopy(p), 'base_footprint')
        zero_pose.add_cmd()
        p.pose.position.x += 1
        zero_pose.set_cart_goal(p, 'base_footprint')
        zero_pose.plan_and_execute(expected_error_codes=[MoveResult.SUCCESS,
                                                         MoveResult.PREEMPTED,
                                                         MoveResult.PREEMPTED],
                                   stop_after=5)

        p = PoseStamped()
        p.header.frame_id = zero_pose.r_tip
        p.header.stamp = rospy.get_rostime()
        p.pose.position = Point(-0.1, 0, 0)
        p.pose.orientation = Quaternion(0, 0, 0, 1)
        zero_pose.set_cart_goal(p, zero_pose.r_tip, zero_pose.default_root)

        zero_pose.add_cmd()
        p = PoseStamped()
        p.header.frame_id = zero_pose.r_tip
        p.header.stamp = rospy.get_rostime()
        p.pose.position = Point(0.0, -0.1, -0.1)
        p.pose.orientation = Quaternion(0, 0, 0, 1)
        zero_pose.set_cart_goal(p, zero_pose.r_tip, zero_pose.default_root)

        zero_pose.add_cmd()
        p = PoseStamped()
        p.header.frame_id = zero_pose.r_tip
        p.header.stamp = rospy.get_rostime()
        p.pose.position = Point(0.1, 0.1, 0.1)
        p.pose.orientation = Quaternion(0, 0, 0, 1)
        zero_pose.set_cart_goal(p, zero_pose.r_tip, zero_pose.default_root)

        zero_pose.plan_and_execute()

    def test_waypoints2(self, zero_pose: PR2):
        zero_pose.set_joint_goal(pocky_pose, check=False)
        zero_pose.allow_all_collisions()
        zero_pose.add_cmd()
        zero_pose.set_joint_goal(pick_up_pose, check=False)
        zero_pose.allow_all_collisions()
        zero_pose.add_cmd()
        zero_pose.set_joint_goal(zero_pose.better_pose, check=False)
        zero_pose.allow_all_collisions()

        traj = zero_pose.plan_and_execute()
        for i, p in enumerate(traj.points):
            js = {joint_name: position for joint_name, position in zip(traj.joint_names, p.positions)}
            try:
                zero_pose.compare_joint_state(js, pocky_pose)
                break
            except AssertionError:
                pass
        else:  # if no break
            assert False, 'pocky pose not in trajectory'

        traj.points = traj.points[i:]
        for i, p in enumerate(traj.points):
            js = {joint_name: position for joint_name, position in zip(traj.joint_names, p.positions)}
            try:
                zero_pose.compare_joint_state(js, pick_up_pose)
                break
            except AssertionError:
                pass
        else:  # if no break
            assert False, 'pick_up_pose not in trajectory'

        traj.points = traj.points[i:]
        for i, p in enumerate(traj.points):
            js = {joint_name: position for joint_name, position in zip(traj.joint_names, p.positions)}
            try:
                zero_pose.compare_joint_state(js, zero_pose.better_pose)
                break
            except AssertionError:
                pass
        else:  # if no break
            assert False, 'gaya_pose not in trajectory'

        pass

    def test_waypoints_with_fail(self, zero_pose: PR2):
        zero_pose.set_joint_goal(pocky_pose)
        zero_pose.add_cmd()
        zero_pose.set_json_goal('muh')
        zero_pose.add_cmd()
        zero_pose.set_joint_goal(zero_pose.better_pose)

        traj = zero_pose.send_goal(expected_error_codes=[MoveResult.SUCCESS,
                                                         MoveResult.UNKNOWN_CONSTRAINT,
                                                         MoveResult.SUCCESS],
                                   goal_type=MoveGoal.PLAN_AND_EXECUTE_AND_SKIP_FAILURES)

        for i, p in enumerate(traj.points):
            js = {joint_name: position for joint_name, position in zip(traj.joint_names, p.positions)}
            try:
                zero_pose.compare_joint_state(js, pocky_pose)
                break
            except AssertionError:
                pass
        else:  # if no break
            assert False, 'pocky pose not in trajectory'

        traj.points = traj.points[i:]
        for i, p in enumerate(traj.points):
            js = {joint_name: position for joint_name, position in zip(traj.joint_names, p.positions)}
            try:
                zero_pose.compare_joint_state(js, zero_pose.better_pose)
                break
            except AssertionError:
                pass
        else:  # if no break
            assert False, 'gaya_pose not in trajectory'

    def test_waypoints_with_fail1(self, zero_pose: PR2):
        zero_pose.set_json_goal('muh')
        zero_pose.add_cmd()
        zero_pose.set_joint_goal(pocky_pose)
        zero_pose.add_cmd()
        zero_pose.set_joint_goal(zero_pose.better_pose)

        traj = zero_pose.send_goal(expected_error_codes=[MoveResult.UNKNOWN_CONSTRAINT,
                                                         MoveResult.SUCCESS,
                                                         MoveResult.SUCCESS],
                                   goal_type=MoveGoal.PLAN_AND_EXECUTE_AND_SKIP_FAILURES)

        for i, p in enumerate(traj.points):
            js = {joint_name: position for joint_name, position in zip(traj.joint_names, p.positions)}
            try:
                zero_pose.compare_joint_state(js, pocky_pose)
                break
            except AssertionError:
                pass
        else:  # if no break
            assert False, 'pocky pose not in trajectory'

        traj.points = traj.points[i:]
        for i, p in enumerate(traj.points):
            js = {joint_name: position for joint_name, position in zip(traj.joint_names, p.positions)}
            try:
                zero_pose.compare_joint_state(js, zero_pose.better_pose)
                break
            except AssertionError:
                pass
        else:  # if no break
            assert False, 'gaya_pose not in trajectory'

    def test_waypoints_with_fail2(self, zero_pose: PR2):
        zero_pose.set_joint_goal(pocky_pose)
        zero_pose.add_cmd()
        zero_pose.set_joint_goal(zero_pose.better_pose)
        zero_pose.add_cmd()
        zero_pose.set_json_goal('muh')

        traj = zero_pose.send_goal(expected_error_codes=[MoveResult.SUCCESS,
                                                         MoveResult.SUCCESS,
                                                         MoveResult.UNKNOWN_CONSTRAINT, ],
                                   goal_type=MoveGoal.PLAN_AND_EXECUTE_AND_SKIP_FAILURES)

        for i, p in enumerate(traj.points):
            js = {joint_name: position for joint_name, position in zip(traj.joint_names, p.positions)}
            try:
                zero_pose.compare_joint_state(js, pocky_pose)
                break
            except AssertionError:
                pass
        else:  # if no break
            assert False, 'pocky pose not in trajectory'

        traj.points = traj.points[i:]
        for i, p in enumerate(traj.points):
            js = {joint_name: position for joint_name, position in zip(traj.joint_names, p.positions)}
            try:
                zero_pose.compare_joint_state(js, zero_pose.better_pose)
                break
            except AssertionError:
                pass
        else:  # if no break
            assert False, 'gaya_pose not in trajectory'

    def test_waypoints_with_fail3(self, zero_pose: PR2):
        zero_pose.set_joint_goal(pocky_pose)
        zero_pose.add_cmd()
        zero_pose.set_json_goal('muh')
        zero_pose.add_cmd()
        zero_pose.set_joint_goal(zero_pose.better_pose)

        traj = zero_pose.send_goal(expected_error_codes=[MoveResult.SUCCESS,
                                                         MoveResult.UNKNOWN_CONSTRAINT,
                                                         MoveResult.ERROR],
                                   goal_type=MoveGoal.PLAN_AND_EXECUTE)

        for i, p in enumerate(traj.points):
            js = {joint_name: position for joint_name, position in zip(traj.joint_names, p.positions)}
            try:
                zero_pose.compare_joint_state(js, zero_pose.default_pose)
                break
            except AssertionError:
                pass
        else:  # if no break
            assert False, 'pocky pose not in trajectory'

    def test_skip_failures1(self, zero_pose: PR2):
        zero_pose.set_json_goal('muh')
        zero_pose.send_goal(expected_error_codes=[MoveResult.UNKNOWN_CONSTRAINT, ],
                            goal_type=MoveGoal.PLAN_AND_EXECUTE_AND_SKIP_FAILURES)

    def test_skip_failures2(self, zero_pose: PR2):
        zero_pose.set_joint_goal(pocky_pose)
        traj = zero_pose.send_goal(expected_error_codes=[MoveResult.SUCCESS, ],
                                   goal_type=MoveGoal.PLAN_AND_EXECUTE_AND_SKIP_FAILURES)

        for i, p in enumerate(traj.points):
            js = {joint_name: position for joint_name, position in zip(traj.joint_names, p.positions)}
            try:
                zero_pose.compare_joint_state(js, pocky_pose)
                break
            except AssertionError:
                pass
        else:  # if no break
            assert False, 'pocky pose not in trajectory'

    # TODO test translation and orientation goal in different frame


class TestCartesianPath(object):

    def test_pathAroundKitchenIsland_without_global_planner(self, kitchen_setup_avoid_collisions):
        # kernprof -lv py.test -s test/test_integration_pr2.py::TestCartGoals::test_pathAroundKitchenIsland_with_global_planner
        """
        :type kitchen_setup_avoid_collisions: PR2
        """
        tip_link = u'base_footprint'

        base_pose = PoseStamped()
        base_pose.header.frame_id = tip_link
        base_pose.pose.position.x = 0
        base_pose.pose.position.y = 2.0
        base_pose.pose.orientation = Quaternion(*quaternion_about_axis(0, [0, 0, 1]))
        kitchen_setup_avoid_collisions.teleport_base(base_pose)

        base_pose = PoseStamped()
        base_pose.header.frame_id = tip_link
        base_pose.pose.position.x = -1.2
        base_pose.pose.position.y = -2.0
        base_pose.pose.orientation = Quaternion(*quaternion_about_axis(0, [0, 0, 1]))
        goal_c = base_pose

        kitchen_setup_avoid_collisions.set_json_goal(u'CartesianPose',
                                                     tip_link=tip_link,
                                                     root_link=kitchen_setup_avoid_collisions.default_root,
                                                     goal=goal_c
                                                     )

        kitchen_setup_avoid_collisions.plan_and_execute()
                #kitchen_setup_avoid_collisions.send_goal()
        #kitchen_setup_avoid_collisions.check_cart_goal(tip_link, goal_c)
        #zero_pose.check_cart_goal(zero_pose.l_tip, l_goal)

    @pytest.mark.repeat(1)
    def test_pathAroundKitchenIsland_with_global_planner(self, kitchen_setup_avoid_collisions):
        # kernprof -lv py.test -s test/test_integration_pr2.py::TestCartesianPath::test_pathAroundKitchenIsland_with_global_planner
        """
        :type kitchen_setup_avoid_collisions: PR2
        """
        tip_link = u'base_footprint'

        base_pose = PoseStamped()
        base_pose.header.frame_id = tip_link
        base_pose.pose.position.x = 0
        base_pose.pose.position.y = 2.0
        base_pose.pose.orientation = Quaternion(*quaternion_about_axis(0, [0, 0, 1]))
        kitchen_setup_avoid_collisions.teleport_base(base_pose)

        base_pose = PoseStamped()
        base_pose.header.frame_id = tip_link
        base_pose.pose.position.x = -2
        base_pose.pose.position.y = 0
        base_pose.pose.orientation = Quaternion(*quaternion_about_axis(0, [0, 0, 1]))
        goal_c = base_pose

        #kitchen_setup_avoid_collisions.set_json_goal(u'SetPredictionHorizon', prediction_horizon=1)
        kitchen_setup_avoid_collisions.set_json_goal(u'CartesianPose',
                                                     tip_link=tip_link,
                                                     root_link=kitchen_setup_avoid_collisions.default_root,
                                                     goal=goal_c
                                                     )

        kitchen_setup_avoid_collisions.plan_and_execute()
        #kitchen_setup_avoid_collisions.send_goal()
        #kitchen_setup_avoid_collisions.check_cart_goal(tip_link, goal_c)
        #zero_pose.check_cart_goal(zero_pose.l_tip, l_goal)

    def test_pathAroundKitchenIslandChangedOrientation_with_global_planner1(self, kitchen_setup_avoid_collisions):
        # kernprof -lv py.test -s test/test_integration_pr2.py::TestCartGoals::test_pathAroundKitchenIsland_with_global_planner
        """
        :type kitchen_setup_avoid_collisions: PR2
        """
        tip_link = u'base_footprint'

        base_pose = PoseStamped()
        base_pose.header.frame_id = tip_link
        base_pose.pose.position.x = 0
        base_pose.pose.position.y = 2.0
        base_pose.pose.orientation = Quaternion(*quaternion_about_axis(pi, [0, 0, 1]))
        kitchen_setup_avoid_collisions.teleport_base(base_pose)

        base_pose = PoseStamped()
        base_pose.header.frame_id = tip_link
        base_pose.pose.position.x = 2.1
        base_pose.pose.position.y = 0
        base_pose.pose.orientation = Quaternion(*quaternion_about_axis(pi, [0, 0, 1]))
        goal_c = base_pose

        kitchen_setup_avoid_collisions.set_json_goal(u'CartesianPose',
                                                     tip_link=tip_link,
                                                     root_link=kitchen_setup_avoid_collisions.default_root,
                                                     goal=goal_c
                                                     )

        kitchen_setup_avoid_collisions.plan_and_execute()
        #kitchen_setup_avoid_collisions.send_goal()
        #kitchen_setup_avoid_collisions.check_cart_goal(tip_link, goal_c)
        #zero_pose.check_cart_goal(zero_pose.l_tip, l_goal)

    def test_pathAroundKitchenIslandChangedOrientation_with_global_planner2(self, kitchen_setup_avoid_collisions):
        # kernprof -lv py.test -s test/test_integration_pr2.py::TestCartGoals::test_pathAroundKitchenIsland_with_global_planner
        """
        :type kitchen_setup_avoid_collisions: PR2
        """
        table_navigation_link = 'iai_kitchen/dining_area_footprint'
        # spawn milk
        table_navigation_goal = PoseStamped()
        table_navigation_goal.header.frame_id = table_navigation_link
        table_navigation_goal.pose.position = Point(-0.24, -0.80, 0.0)
        table_navigation_goal.pose.orientation = Quaternion(*quaternion_from_euler(0, 0, np.pi/2.))

        tip_link = u'base_footprint'

        base_pose = PoseStamped()
        base_pose.header.frame_id = tip_link
        base_pose.pose.position.x = 0
        base_pose.pose.position.y = 0
        base_pose.pose.orientation = Quaternion(*quaternion_about_axis(pi, [0, 0, 1]))
        kitchen_setup_avoid_collisions.teleport_base(base_pose)

        kitchen_setup_avoid_collisions.set_json_goal(u'CartesianPose',
                                                     tip_link=tip_link,
                                                     root_link=kitchen_setup_avoid_collisions.default_root,
                                                     goal=table_navigation_goal
                                                     )

        kitchen_setup_avoid_collisions.plan_and_execute()
        #kitchen_setup_avoid_collisions.send_goal()
        #kitchen_setup_avoid_collisions.check_cart_goal(tip_link, goal_c)
        #zero_pose.check_cart_goal(zero_pose.l_tip, l_goal)

    def test_pathAroundKitchenIslandChangedOrientation_with_global_planner_align_planes1(self, kitchen_setup_avoid_collisions):
        """
        :type zero_pose: PR2
        """
        tip_link = u'base_footprint'

        base_pose = PoseStamped()
        base_pose.header.frame_id = tip_link
        base_pose.pose.position.x = 0
        base_pose.pose.position.y = 2.0
        base_pose.pose.orientation = Quaternion(*quaternion_about_axis(pi, [0, 0, 1]))
        kitchen_setup_avoid_collisions.teleport_base(base_pose)

        base_pose = PoseStamped()
        base_pose.header.frame_id = tip_link
        base_pose.pose.position.x = 2.1
        base_pose.pose.position.y = 0
        base_pose.pose.orientation = Quaternion(*quaternion_about_axis(pi, [0, 0, 1]))
        goal_c = base_pose

        kitchen_setup_avoid_collisions.set_json_goal(u'CartesianPose',
                                                     tip_link=tip_link,
                                                     root_link=kitchen_setup_avoid_collisions.default_root,
                                                     goal=goal_c
                                                     )

        r_gripper_vec = Vector3Stamped()
        r_gripper_vec.header.frame_id = kitchen_setup_avoid_collisions.r_tip
        r_gripper_vec.vector.z = 1
        l_gripper_vec = Vector3Stamped()
        l_gripper_vec.header.frame_id = kitchen_setup_avoid_collisions.l_tip
        l_gripper_vec.vector.z = 1

        gripper_goal_vec = Vector3Stamped()
        gripper_goal_vec.header.frame_id = u'map'
        gripper_goal_vec.vector.z = 1
        kitchen_setup_avoid_collisions.set_align_planes_goal(kitchen_setup_avoid_collisions.r_tip, r_gripper_vec, root_normal=gripper_goal_vec)
        kitchen_setup_avoid_collisions.set_align_planes_goal(kitchen_setup_avoid_collisions.l_tip, l_gripper_vec, root_normal=gripper_goal_vec)
        kitchen_setup_avoid_collisions.plan_and_execute()

    def test_pathAroundKitchenIslandChangedOrientation_with_global_planner_align_planes2(self, kitchen_setup_avoid_collisions):
        """
        :type zero_pose: PR2
        """
        tip_link = u'base_footprint'

        base_pose = PoseStamped()
        base_pose.header.frame_id = tip_link
        base_pose.pose.position.x = 0
        base_pose.pose.position.y = 2.0
        base_pose.pose.orientation = Quaternion(*quaternion_about_axis(pi, [0, 0, 1]))
        kitchen_setup_avoid_collisions.teleport_base(base_pose)

        base_pose = PoseStamped()
        base_pose.header.frame_id = tip_link
        base_pose.pose.position.x = 2.1
        base_pose.pose.position.y = 0
        base_pose.pose.orientation = Quaternion(*quaternion_about_axis(pi, [0, 0, 1]))
        goal_c = base_pose

        kitchen_setup_avoid_collisions.set_json_goal(u'CartesianPose',
                                                     tip_link=tip_link,
                                                     root_link=kitchen_setup_avoid_collisions.default_root,
                                                     goal=goal_c
                                                     )

        r_gripper_vec = Vector3Stamped()
        r_gripper_vec.header.frame_id = kitchen_setup_avoid_collisions.r_tip
        r_gripper_vec.vector.z = -1
        l_gripper_vec = Vector3Stamped()
        l_gripper_vec.header.frame_id = kitchen_setup_avoid_collisions.l_tip
        l_gripper_vec.vector.z = 1

        gripper_goal_vec = Vector3Stamped()
        gripper_goal_vec.header.frame_id = u'map'
        gripper_goal_vec.vector.z = 1
        kitchen_setup_avoid_collisions.set_align_planes_goal(kitchen_setup_avoid_collisions.r_tip, r_gripper_vec, root_normal=gripper_goal_vec)
        kitchen_setup_avoid_collisions.set_align_planes_goal(kitchen_setup_avoid_collisions.l_tip, l_gripper_vec, root_normal=gripper_goal_vec)
        kitchen_setup_avoid_collisions.plan_and_execute()

    def test_pathAroundKitchenIslandChangedOrientation_with_global_planner_shaky_grippers(self,
                                                                                         kitchen_setup_avoid_collisions):
        """
        :type zero_pose: PR2
        """
        tip_link = u'base_footprint'

        base_pose = PoseStamped()
        base_pose.header.frame_id = tip_link
        base_pose.pose.position.x = 0
        base_pose.pose.position.y = 2.0
        base_pose.pose.orientation = Quaternion(*quaternion_about_axis(pi, [0, 0, 1]))
        kitchen_setup_avoid_collisions.teleport_base(base_pose)

        base_pose = PoseStamped()
        base_pose.header.frame_id = tip_link
        base_pose.pose.position.x = 2.1
        base_pose.pose.position.y = 0
        base_pose.pose.orientation = Quaternion(*quaternion_about_axis(pi, [0, 0, 1]))
        goal_c = base_pose

        kitchen_setup_avoid_collisions.set_json_goal(u'CartesianPose',
                                                     tip_link=tip_link,
                                                     root_link=kitchen_setup_avoid_collisions.default_root,
                                                     goal=goal_c)

        f = 0.5
        amp = 1.0
        axis = 'z'

        kitchen_setup_avoid_collisions.set_json_goal(u'ShakyCartesianPosition',
                                                     root_link=kitchen_setup_avoid_collisions.default_root,
                                                     tip_link=kitchen_setup_avoid_collisions.r_tip,
                                                     frequency=f,
                                                     noise_amplitude=amp,
                                                     shaking_axis=axis)
        kitchen_setup_avoid_collisions.set_json_goal(u'ShakyCartesianPosition',
                                                     root_link=kitchen_setup_avoid_collisions.default_root,
                                                     tip_link=kitchen_setup_avoid_collisions.l_tip,
                                                     frequency=f,
                                                     noise_amplitude=amp,
                                                     shaking_axis=axis)

        kitchen_setup_avoid_collisions.plan_and_execute()

    @pytest.mark.repeat(1)
    def test_pathAroundKitchenIsland_with_global_planner_and_box(self, kitchen_setup_avoid_collisions):
        # kernprof -lv py.test -s test/test_integration_pr2.py::TestCartGoals::test_pathAroundKitchenIsland_with_global_planner
        """
        :type kitchen_setup_avoid_collisions: PR2
        """
        tip_link = u'base_footprint'

        box_pose = PoseStamped()
        box_pose.header.frame_id = tip_link
        box_pose.pose.position.x = -0.5
        box_pose.pose.position.y = 0
        box_pose.pose.position.z = 0
        box_pose.pose.orientation = Quaternion(*quaternion_about_axis(0, [0, 0, 1]))
        kitchen_setup_avoid_collisions.add_box('box', [0.5, 0.5, 1], pose=box_pose)

        base_pose = PoseStamped()
        base_pose.header.frame_id = tip_link
        base_pose.pose.position.x = 0
        base_pose.pose.position.y = 2.0
        base_pose.pose.orientation = Quaternion(*quaternion_about_axis(0, [0, 0, 1]))
        kitchen_setup_avoid_collisions.teleport_base(base_pose)

        base_pose = PoseStamped()
        base_pose.header.frame_id = tip_link
        base_pose.pose.position.x = -2
        base_pose.pose.position.y = 0
        base_pose.pose.orientation = Quaternion(*quaternion_about_axis(0, [0, 0, 1]))
        goal_c = base_pose

        try:
            kitchen_setup_avoid_collisions.set_json_goal(u'CartesianPose',
                                                         tip_link=tip_link,
                                                         root_link=kitchen_setup_avoid_collisions.default_root,
                                                         goal=goal_c
                                                         )
            kitchen_setup_avoid_collisions.plan_and_execute()
        except Exception:
            pass
        #kitchen_setup_avoid_collisions.send_goal()
        #kitchen_setup_avoid_collisions.check_cart_goal(tip_link, goal_c)
        #zero_pose.check_cart_goal(zero_pose.l_tip, l_goal)

    @pytest.mark.repeat(1)
    def test_pathAroundKitchenIsland_with_open_stuff(self, kitchen_setup_avoid_collisions):
        # kernprof -lv py.test -s test/test_integration_pr2.py::TestCartGoals::test_pathAroundKitchenIsland_with_global_planner
        """
        :type kitchen_setup_avoid_collisions: PR2
        """
        tip_link = u'base_footprint'
        kitchen_setup_avoid_collisions.set_kitchen_js({'kitchen_island_left_upper_drawer_main_joint': 0.48})
        kitchen_setup_avoid_collisions.set_kitchen_js({u'oven_area_area_right_drawer_main_joint': 0.28})

        base_pose = PoseStamped()
        base_pose.header.frame_id = tip_link
        base_pose.pose.position.x = 0.5
        base_pose.pose.position.y = 2.1
        base_pose.pose.orientation = Quaternion(*quaternion_about_axis(np.pi/2, [0, 0, 1]))
        kitchen_setup_avoid_collisions.teleport_base(base_pose)

        base_pose = PoseStamped()
        base_pose.header.frame_id = 'map'
        base_pose.pose.position.x = -2.5
        base_pose.pose.position.y = 1
        base_pose.pose.orientation = Quaternion(*quaternion_about_axis(np.pi, [0, 0, 1]))
        goal_c = base_pose

        try:
            kitchen_setup_avoid_collisions.set_json_goal(u'CartesianPose',
                                                         tip_link=tip_link,
                                                         root_link=kitchen_setup_avoid_collisions.default_root,
                                                         goal=goal_c)
            kitchen_setup_avoid_collisions.plan_and_execute()
        except Exception:
            pass
        #kitchen_setup_avoid_collisions.send_goal()
        #kitchen_setup_avoid_collisions.check_cart_goal(tip_link, goal_c)
        #zero_pose.check_cart_goal(zero_pose.l_tip, l_goal)

    @pytest.mark.repeat(1)
    def test_pathAroundKitchenIsland_with_open_stuff_and_box(self, kitchen_setup_avoid_collisions):
        # kernprof -lv py.test -s test/test_integration_pr2.py::TestCartGoals::test_pathAroundKitchenIsland_with_global_planner
        """
        :type kitchen_setup_avoid_collisions: PR2
        """
        tip_link = u'base_footprint'
        kitchen_setup_avoid_collisions.set_kitchen_js({'kitchen_island_left_upper_drawer_main_joint': 0.48})
        kitchen_setup_avoid_collisions.set_kitchen_js({u'oven_area_area_right_drawer_main_joint': 0.28})

        box_pose = PoseStamped()
        box_pose.header.frame_id = tip_link
        box_pose.pose.position.x = -2.5
        box_pose.pose.position.y = 0
        box_pose.pose.position.z = 0
        box_pose.pose.orientation = Quaternion(*quaternion_about_axis(0, [0, 0, 1]))
        kitchen_setup_avoid_collisions.add_box('box1', [0.5, 0.5, 1], pose=box_pose)
        box_pose.pose.position.x = -0.5
        kitchen_setup_avoid_collisions.add_box('box2', [0.5, 0.5, 1], pose=box_pose)

        base_pose = PoseStamped()
        base_pose.header.frame_id = tip_link
        base_pose.pose.position.x = 0
        base_pose.pose.position.y = 2.1
        base_pose.pose.orientation = Quaternion(*quaternion_about_axis(np.pi/8, [0, 0, 1]))
        kitchen_setup_avoid_collisions.teleport_base(base_pose)

        base_pose = PoseStamped()
        base_pose.header.frame_id = 'map'
        base_pose.pose.position.x = -2.5
        base_pose.pose.position.y = 1
        base_pose.pose.orientation = Quaternion(*quaternion_about_axis(np.pi, [0, 0, 1]))
        goal_c = base_pose

        try:
            kitchen_setup_avoid_collisions.set_json_goal(u'CartesianPose',
                                                         tip_link=tip_link,
                                                         root_link=kitchen_setup_avoid_collisions.default_root,
                                                         goal=goal_c)
            kitchen_setup_avoid_collisions.plan_and_execute()
        except Exception:
            pass
        #kitchen_setup_avoid_collisions.send_goal()
        #kitchen_setup_avoid_collisions.check_cart_goal(tip_link, goal_c)
        #zero_pose.check_cart_goal(zero_pose.l_tip, l_goal)

    def test_ease_fridge_with_cart_goals_lifting_and_global_planner(self, kitchen_setup_avoid_collisions):
        rospy.sleep(10.0)#0.5

        tip_link = kitchen_setup_avoid_collisions.r_tip
        milk_name = u'milk'

        # take milk out of fridge
        kitchen_setup_avoid_collisions.set_kitchen_js({u'iai_fridge_door_joint': 1.56})

        base_goal = PoseStamped()
        base_goal.header.frame_id = 'map'
        base_goal.pose.position.x = 0.4
        base_goal.pose.position.y = -1.05
        base_goal.pose.orientation.x = 0
        base_goal.pose.orientation.y = 0
        base_goal.pose.orientation.z = 0
        base_goal.pose.orientation.w = 1
        kitchen_setup_avoid_collisions.teleport_base(base_goal)

        # spawn milk
        milk_pose = PoseStamped()
        milk_pose.header.frame_id = u'iai_kitchen/iai_fridge_door_shelf1_bottom'
        milk_pose.pose.position = Point(0, 0, 0.12)
        milk_pose.pose.orientation = Quaternion(0, 0, 0, 1)

        milk_lift_pre_pose = PoseStamped()
        milk_lift_pre_pose.header.frame_id = u'iai_kitchen/iai_fridge_door_shelf1_bottom'
        milk_lift_pre_pose.pose.position = Point(0, 0, 0.22)
        milk_lift_pre_pose.pose.orientation = Quaternion(0, 0, 0, 1)

        #milk_grasp_pre_pose = PoseStamped()
        #milk_grasp_pre_pose.header.frame_id = u'iai_kitchen/iai_fridge_door_shelf1_bottom'
        #milk_grasp_pre_pose.pose.position = Point(-0.2, 0, 0.12)
        #milk_grasp_pre_pose.pose.orientation = Quaternion(0, 0, 0, 1)

        kitchen_setup_avoid_collisions.add_box(milk_name, [0.05, 0.05, 0.2], milk_pose)

        # move arm towards milk
        if tip_link == kitchen_setup_avoid_collisions.l_tip:
            kitchen_setup_avoid_collisions.open_l_gripper()
        elif tip_link == kitchen_setup_avoid_collisions.r_tip:
            kitchen_setup_avoid_collisions.open_r_gripper()
        else:
            raise Exception('Wrong tip link')

        kitchen_setup_avoid_collisions.allow_collision(body_b=milk_name)
        kitchen_setup_avoid_collisions.set_json_goal(u'CartesianPose',
                                                     root_link=kitchen_setup_avoid_collisions.default_root,
                                                     tip_link=tip_link,
                                                     goal=milk_pose)

        kitchen_setup_avoid_collisions.plan_and_execute()

        kitchen_setup_avoid_collisions.set_json_goal(u'CartesianPose',
                                                     root_link=kitchen_setup_avoid_collisions.default_root,
                                                     tip_link=tip_link,
                                                     goal=milk_pose)

        kitchen_setup_avoid_collisions.plan_and_execute()

        # grasp milk
        kitchen_setup_avoid_collisions.attach_object(milk_name, tip_link)

        if tip_link == kitchen_setup_avoid_collisions.l_tip:
            kitchen_setup_avoid_collisions.close_l_gripper()
        elif tip_link == kitchen_setup_avoid_collisions.r_tip:
            kitchen_setup_avoid_collisions.close_r_gripper()
        else:
            raise Exception('Wrong tip link')

        kitchen_setup_avoid_collisions.set_cart_goal(milk_lift_pre_pose, milk_name, kitchen_setup_avoid_collisions.default_root)
        kitchen_setup_avoid_collisions.plan_and_execute()
        kitchen_setup_avoid_collisions.set_joint_goal(gaya_pose)
        kitchen_setup_avoid_collisions.plan_and_execute()

        # dont allow robot to move
        js = kitchen_setup_avoid_collisions.god_map.get_data(identifier.joint_states)
        odom_joints = ['odom_x_joint', 'odom_y_joint', 'odom_z_joint']
        kitchen_setup_avoid_collisions.set_joint_goal({j_n: js[j_n].position for j_n in odom_joints})

        # place milk back
        kitchen_setup_avoid_collisions.set_cart_goal(milk_lift_pre_pose, milk_name, kitchen_setup_avoid_collisions.default_root)
        kitchen_setup_avoid_collisions.plan_and_execute()

        kitchen_setup_avoid_collisions.set_cart_goal(milk_pose, milk_name, kitchen_setup_avoid_collisions.default_root)
        kitchen_setup_avoid_collisions.plan_and_execute()

        # kitchen_setup.keep_position(kitchen_setup_avoid_collisions.r_tip)
        if tip_link == kitchen_setup_avoid_collisions.l_tip:
            kitchen_setup_avoid_collisions.open_l_gripper()
        elif tip_link == kitchen_setup_avoid_collisions.r_tip:
            kitchen_setup_avoid_collisions.open_r_gripper()
        else:
            raise Exception('Wrong tip link')

        kitchen_setup_avoid_collisions.detach_object(milk_name)

        #kitchen_setup_avoid_collisions.set_json_goal(u'CartesianPose',
        #                                             root_link=kitchen_setup_avoid_collisions.default_root,
        #                                             tip_link=tip_link,
        #                                             goal=milk_grasp_pre_pose)
        # kitchen_setup_avoid_collisions.send_and_check_goal()

        kitchen_setup_avoid_collisions.set_joint_goal(gaya_pose)

    def test_ease_fridge_with_cart_goals_placing_global_planner(self, kitchen_setup_avoid_collisions):
        rospy.sleep(10.0)#0.5

        tip_link = kitchen_setup_avoid_collisions.r_tip
        milk_name = u'milk'

        # take milk out of fridge
        kitchen_setup_avoid_collisions.set_kitchen_js({u'iai_fridge_door_joint': 1.56})

        base_goal = PoseStamped()
        base_goal.header.frame_id = 'map'
        base_goal.pose.position.x = 0.0
        base_goal.pose.position.y = -1.05
        base_goal.pose.orientation.x = 0
        base_goal.pose.orientation.y = 0
        base_goal.pose.orientation.z = 0
        base_goal.pose.orientation.w = 1
        kitchen_setup_avoid_collisions.teleport_base(base_goal)

        # spawn milk
        milk_pose = PoseStamped()
        milk_pose.header.frame_id = u'iai_kitchen/iai_fridge_door_shelf1_bottom'
        milk_pose.pose.position = Point(0, 0, 0.12)
        milk_pose.pose.orientation = Quaternion(0, 0, 0, 1)

        milk_lift_pre_pose = PoseStamped()
        milk_lift_pre_pose.header.frame_id = u'iai_kitchen/iai_fridge_door_shelf1_bottom'
        milk_lift_pre_pose.pose.position = Point(0, 0, 0.22)
        milk_lift_pre_pose.pose.orientation = Quaternion(0, 0, 0, 1)

        #milk_grasp_pre_pose = PoseStamped()
        #milk_grasp_pre_pose.header.frame_id = u'iai_kitchen/iai_fridge_door_shelf1_bottom'
        #milk_grasp_pre_pose.pose.position = Point(-0.2, 0, 0.12)
        #milk_grasp_pre_pose.pose.orientation = Quaternion(0, 0, 0, 1)

        kitchen_setup_avoid_collisions.add_box(milk_name, [0.05, 0.05, 0.2], milk_pose)

        # move arm towards milk
        if tip_link == kitchen_setup_avoid_collisions.l_tip:
            kitchen_setup_avoid_collisions.open_l_gripper()
        elif tip_link == kitchen_setup_avoid_collisions.r_tip:
            kitchen_setup_avoid_collisions.open_r_gripper()
        else:
            raise Exception('Wrong tip link')

        # Pregrasp
        kitchen_setup_avoid_collisions.allow_collision(body_b=milk_name)
        kitchen_setup_avoid_collisions.set_json_goal(u'CartesianPose',
                                                     root_link=kitchen_setup_avoid_collisions.default_root,
                                                     tip_link=tip_link,
                                                     goal=milk_pose)

        kitchen_setup_avoid_collisions.plan_and_execute()

        # Grasp
        kitchen_setup_avoid_collisions.set_json_goal(u'CartesianPose',
                                                     root_link=kitchen_setup_avoid_collisions.default_root,
                                                     tip_link=tip_link,
                                                     goal=milk_pose)

        kitchen_setup_avoid_collisions.plan_and_execute()

        # attach milk
        kitchen_setup_avoid_collisions.attach_object(milk_name, tip_link)

        if tip_link == kitchen_setup_avoid_collisions.l_tip:
            kitchen_setup_avoid_collisions.close_l_gripper()
        elif tip_link == kitchen_setup_avoid_collisions.r_tip:
            kitchen_setup_avoid_collisions.close_r_gripper()
        else:
            raise Exception('Wrong tip link')

        kitchen_setup_avoid_collisions.set_cart_goal(milk_lift_pre_pose, milk_name, kitchen_setup_avoid_collisions.default_root)
        kitchen_setup_avoid_collisions.plan_and_execute()
        kitchen_setup_avoid_collisions.set_joint_goal(gaya_pose)
        kitchen_setup_avoid_collisions.plan_and_execute()

        # dont allow robot to move
        js = kitchen_setup_avoid_collisions.god_map.get_data(identifier.joint_states)
        odom_joints = ['odom_x_joint', 'odom_y_joint', 'odom_z_joint']
        kitchen_setup_avoid_collisions.set_joint_goal({j_n: js[j_n].position for j_n in odom_joints})

        # place milk back
        kitchen_setup_avoid_collisions.set_cart_goal(milk_lift_pre_pose, milk_name, kitchen_setup_avoid_collisions.default_root)
        kitchen_setup_avoid_collisions.plan_and_execute()

        kitchen_setup_avoid_collisions.set_cart_goal(milk_pose, milk_name, kitchen_setup_avoid_collisions.default_root)
        kitchen_setup_avoid_collisions.plan_and_execute()

        # kitchen_setup.keep_position(kitchen_setup_avoid_collisions.r_tip)
        if tip_link == kitchen_setup_avoid_collisions.l_tip:
            kitchen_setup_avoid_collisions.open_l_gripper()
        elif tip_link == kitchen_setup_avoid_collisions.r_tip:
            kitchen_setup_avoid_collisions.open_r_gripper()
        else:
            raise Exception('Wrong tip link')

        kitchen_setup_avoid_collisions.detach_object(milk_name)

        #kitchen_setup_avoid_collisions.set_json_goal(u'CartesianPose',
        #                                             root_link=kitchen_setup_avoid_collisions.default_root,
        #                                             tip_link=tip_link,
        #                                             goal=milk_grasp_pre_pose)
        # kitchen_setup_avoid_collisions.send_and_check_goal()

        kitchen_setup_avoid_collisions.set_joint_goal(gaya_pose)

    def test_ease_fridge_with_cart_goals_and_global_planner(self, kitchen_setup_avoid_collisions):
        rospy.sleep(10.0)#0.5

        tip_link = kitchen_setup_avoid_collisions.r_tip
        milk_name = u'milk'

        # take milk out of fridge
        kitchen_setup_avoid_collisions.set_kitchen_js({u'iai_fridge_door_joint': 1.56})

        base_goal = PoseStamped()
        base_goal.header.frame_id = 'map'
        base_goal.pose.position.x = 0.4
        base_goal.pose.position.y = -1.05
        base_goal.pose.orientation.x = 0
        base_goal.pose.orientation.y = 0
        base_goal.pose.orientation.z = 0
        base_goal.pose.orientation.w = 1
        kitchen_setup_avoid_collisions.teleport_base(base_goal)

        # spawn milk
        milk_pose = PoseStamped()
        milk_pose.header.frame_id = u'iai_kitchen/iai_fridge_door_shelf1_bottom'
        milk_pose.pose.position = Point(0, 0, 0.13)
        milk_pose.pose.orientation = Quaternion(0, 0, 0, 1)

        kitchen_setup_avoid_collisions.add_box(milk_name, [0.05, 0.05, 0.2], milk_pose)

        # move arm towards milk
        if tip_link == kitchen_setup_avoid_collisions.l_tip:
            kitchen_setup_avoid_collisions.open_l_gripper()
        elif tip_link == kitchen_setup_avoid_collisions.r_tip:
            kitchen_setup_avoid_collisions.open_r_gripper()
        else:
            raise Exception('Wrong tip link')

        kitchen_setup_avoid_collisions.set_json_goal('CartesianPreGrasp',
                                                     root_link=kitchen_setup_avoid_collisions.default_root,
                                                     tip_link=tip_link,
                                                     grasping_goal=milk_pose)
        rospy.logerr('Pregrasping')
        kitchen_setup_avoid_collisions.plan_and_execute()

        kitchen_setup_avoid_collisions.set_json_goal(u'CartesianPose',
                                                     root_link=kitchen_setup_avoid_collisions.default_root,
                                                     tip_link=tip_link,
                                                     goal=milk_pose)
        kitchen_setup_avoid_collisions.plan_and_execute()

        # grasp milk
        kitchen_setup_avoid_collisions.attach_object(milk_name, tip_link)

        if tip_link == kitchen_setup_avoid_collisions.l_tip:
            kitchen_setup_avoid_collisions.close_l_gripper()
        elif tip_link == kitchen_setup_avoid_collisions.r_tip:
            kitchen_setup_avoid_collisions.close_r_gripper()
        else:
            raise Exception('Wrong tip link')

        kitchen_setup_avoid_collisions.set_json_goal('CartesianPreGrasp',
                                                     root_link=kitchen_setup_avoid_collisions.default_root,
                                                     tip_link=tip_link,
                                                     grasping_goal=milk_pose)
        rospy.logerr('Pregrasping')
        kitchen_setup_avoid_collisions.plan_and_execute()

        kitchen_setup_avoid_collisions.set_joint_goal(gaya_pose)
        kitchen_setup_avoid_collisions.plan_and_execute()

        # place milk back
        kitchen_setup_avoid_collisions.set_json_goal('CartesianPreGrasp',
                                                     root_link=kitchen_setup_avoid_collisions.default_root,
                                                     tip_link=tip_link,
                                                     grasping_goal=milk_pose)
        rospy.logerr('Pregrasping')
        kitchen_setup_avoid_collisions.plan_and_execute()
        kitchen_setup_avoid_collisions.set_json_goal(u'AvoidJointLimits', percentage=40)
        kitchen_setup_avoid_collisions.set_cart_goal(milk_pose, milk_name, kitchen_setup_avoid_collisions.default_root)
        kitchen_setup_avoid_collisions.plan_and_execute()

        # kitchen_setup.keep_position(kitchen_setup_avoid_collisions.r_tip)
        if tip_link == kitchen_setup_avoid_collisions.l_tip:
            kitchen_setup_avoid_collisions.open_l_gripper()
        elif tip_link == kitchen_setup_avoid_collisions.r_tip:
            kitchen_setup_avoid_collisions.open_r_gripper()
        else:
            raise Exception('Wrong tip link')

        kitchen_setup_avoid_collisions.detach_object(milk_name)

        #kitchen_setup_avoid_collisions.set_json_goal(u'CartesianPose',
        #                                             root_link=kitchen_setup_avoid_collisions.default_root,
        #                                             tip_link=tip_link,
        #                                             goal=milk_grasp_pre_pose)
        # kitchen_setup_avoid_collisions.send_and_check_goal()

        kitchen_setup_avoid_collisions.set_joint_goal(gaya_pose)

    def test_ease_fridge_with_cart_goals_and_global_planner_aligned_planes(self, kitchen_setup_avoid_collisions):
        rospy.sleep(10.0)#0.5

        tip_link = kitchen_setup_avoid_collisions.r_tip
        milk_name = u'milk'

        # take milk out of fridge
        kitchen_setup_avoid_collisions.set_kitchen_js({u'iai_fridge_door_joint': 1.56})

        base_goal = PoseStamped()
        base_goal.header.frame_id = 'map'
        base_goal.pose.position.x = 0.4
        base_goal.pose.position.y = -1.05
        base_goal.pose.orientation.x = 0
        base_goal.pose.orientation.y = 0
        base_goal.pose.orientation.z = 0
        base_goal.pose.orientation.w = 1
        kitchen_setup_avoid_collisions.teleport_base(base_goal)

        # spawn milk
        milk_pose = PoseStamped()
        milk_pose.header.frame_id = u'iai_kitchen/iai_fridge_door_shelf1_bottom'
        milk_pose.pose.position = Point(0, 0, 0.12)
        milk_pose.pose.orientation = Quaternion(0, 0, 0, 1)

        milk_lift_pre_pose = PoseStamped()
        milk_lift_pre_pose.header.frame_id = u'iai_kitchen/iai_fridge_door_shelf1_bottom'
        milk_lift_pre_pose.pose.position = Point(0, 0, 0.22)
        milk_lift_pre_pose.pose.orientation = Quaternion(0, 0, 0, 1)

        #milk_grasp_pre_pose = PoseStamped()
        #milk_grasp_pre_pose.header.frame_id = u'iai_kitchen/iai_fridge_door_shelf1_bottom'
        #milk_grasp_pre_pose.pose.position = Point(-0.2, 0, 0.12)
        #milk_grasp_pre_pose.pose.orientation = Quaternion(0, 0, 0, 1)

        kitchen_setup_avoid_collisions.add_box(milk_name, [0.05, 0.05, 0.2], milk_pose)

        # move arm towards milk
        if tip_link == kitchen_setup_avoid_collisions.l_tip:
            kitchen_setup_avoid_collisions.open_l_gripper()
        elif tip_link == kitchen_setup_avoid_collisions.r_tip:
            kitchen_setup_avoid_collisions.open_r_gripper()
        else:
            raise Exception('Wrong tip link')

        kitchen_setup_avoid_collisions.set_json_goal(u'CartesianPose',
                                                     root_link=kitchen_setup_avoid_collisions.default_root,
                                                     tip_link=tip_link,
                                                     goal=milk_pose)

        kitchen_setup_avoid_collisions.plan_and_execute()

        kitchen_setup_avoid_collisions.set_json_goal(u'CartesianPose',
                                                     root_link=kitchen_setup_avoid_collisions.default_root,
                                                     tip_link=tip_link,
                                                     goal=milk_pose)

        kitchen_setup_avoid_collisions.plan_and_execute()

        # grasp milk
        kitchen_setup_avoid_collisions.attach_object(milk_name, tip_link)

        if tip_link == kitchen_setup_avoid_collisions.l_tip:
            kitchen_setup_avoid_collisions.close_l_gripper()
        elif tip_link == kitchen_setup_avoid_collisions.r_tip:
            kitchen_setup_avoid_collisions.close_r_gripper()
        else:
            raise Exception('Wrong tip link')

        gripper_vec = Vector3Stamped()
        gripper_vec.header.frame_id = tip_link
        gripper_vec.vector.x = 1

        gripper_goal_vec = Vector3Stamped()
        gripper_goal_vec.header.frame_id = u'milk'
        gripper_goal_vec.vector.z = 1
        kitchen_setup_avoid_collisions.set_align_planes_goal(tip_link, gripper_vec, root_normal=gripper_goal_vec)

        kitchen_setup_avoid_collisions.set_cart_goal(milk_lift_pre_pose, milk_name, kitchen_setup_avoid_collisions.default_root)
        kitchen_setup_avoid_collisions.plan_and_execute()
        kitchen_setup_avoid_collisions.set_joint_goal(gaya_pose)
        kitchen_setup_avoid_collisions.plan_and_execute()

        # place milk back
        kitchen_setup_avoid_collisions.set_cart_goal(milk_lift_pre_pose, milk_name, kitchen_setup_avoid_collisions.default_root)
        kitchen_setup_avoid_collisions.plan_and_execute()

        kitchen_setup_avoid_collisions.set_cart_goal(milk_pose, milk_name, kitchen_setup_avoid_collisions.default_root)
        kitchen_setup_avoid_collisions.plan_and_execute()

        # kitchen_setup.keep_position(kitchen_setup_avoid_collisions.r_tip)
        if tip_link == kitchen_setup_avoid_collisions.l_tip:
            kitchen_setup_avoid_collisions.open_l_gripper()
        elif tip_link == kitchen_setup_avoid_collisions.r_tip:
            kitchen_setup_avoid_collisions.open_r_gripper()
        else:
            raise Exception('Wrong tip link')

        kitchen_setup_avoid_collisions.detach_object(milk_name)

        #kitchen_setup_avoid_collisions.set_json_goal(u'CartesianPose',
        #                                             root_link=kitchen_setup_avoid_collisions.default_root,
        #                                             tip_link=tip_link,
        #                                             goal=milk_grasp_pre_pose)
        kitchen_setup_avoid_collisions.send_and_check_goal()

        kitchen_setup_avoid_collisions.send_and_check_joint_goal(gaya_pose)

    def test_faster_ease_cereal_with_planner(self, kitchen_setup_avoid_collisions):
        """
        :type kitchen_setup_avoid_collisions: PR2
        """
        # FIXME collision avoidance needs soft_threshholds at 0
        cereal_name = u'cereal'
        drawer_frame_id = u'iai_kitchen/oven_area_area_right_drawer_board_2_link'

        # take milk out of fridge
        kitchen_setup_avoid_collisions.set_kitchen_js({u'oven_area_area_right_drawer_main_joint': 0.48})

        # spawn milk
        cereal_pose = PoseStamped()
        cereal_pose.header.frame_id = drawer_frame_id
        cereal_pose.pose.position = Point(0.123, 0.0, 0.15)
        cereal_pose.pose.orientation = Quaternion(0.0087786, 0.005395, -0.838767, -0.544393)
        kitchen_setup_avoid_collisions.add_box(cereal_name, [0.1028, 0.0634, 0.20894], cereal_pose)

        cereal_pose_in_map = tf.msg_to_kdl(tf.transform_pose(u'map', cereal_pose))

        drawer_T_box = tf.msg_to_kdl(cereal_pose)

        # grasp milk
        kitchen_setup_avoid_collisions.open_l_gripper()
        grasp_pose = PoseStamped()
        grasp_pose.header.frame_id = cereal_name
        grasp_pose.pose.position = Point(0.13, 0, 0.05)
        grasp_pose.pose.orientation = Quaternion(0, 0, 1, 0)
        box_T_r_goal = tf.msg_to_kdl(grasp_pose)

        grasp_pose = tf.kdl_to_pose_stamped(drawer_T_box * box_T_r_goal, drawer_frame_id)

        box_T_r_goal_post = deepcopy(box_T_r_goal)

        box_T_r_goal_post.p[0] += 0.3
        box_T_r_goal_post.p[1] += -0.2
        post_grasp_pose = tf.kdl_to_pose_stamped(drawer_T_box * box_T_r_goal_post, drawer_frame_id)

        kitchen_setup_avoid_collisions.set_json_goal(u'AvoidJointLimits', percentage=40)
        kitchen_setup_avoid_collisions.set_joint_goal(oven_area_cereal, check=False)
        kitchen_setup_avoid_collisions.plan_and_execute()

        kitchen_setup_avoid_collisions.attach_object(cereal_name, kitchen_setup_avoid_collisions.r_tip)
        # kitchen_setup.keep_position(kitchen_setup.r_tip)
        kitchen_setup_avoid_collisions.close_l_gripper()

        # x = Vector3Stamped()
        # x.header.frame_id = 'milk'
        # x.vector.x = 1
        # x_map = Vector3Stamped()
        # x_map.header.frame_id = 'iai_kitchen/iai_fridge_door'
        # x_map.vector.x = 1
        # z = Vector3Stamped()
        # z.header.frame_id = 'milk'
        # z.vector.z = 1
        # z_map = Vector3Stamped()
        # z_map.header.frame_id = 'map'
        # z_map.vector.z = 1
        # kitchen_setup.align_planes('milk', x, root_normal=x_map)
        # kitchen_setup.align_planes('milk', z, root_normal=z_map)
        # kitchen_setup.keep_orientation(u'milk')
        # kitchen_setup.set_cart_goal(grasp_pose, cereal_name, kitchen_setup.default_root)
        kitchen_setup_avoid_collisions.set_json_goal(u'CartesianPathCarrot',
                                                     tip_link=kitchen_setup_avoid_collisions.r_tip,
                                                     root_link=kitchen_setup_avoid_collisions.default_root,
                                                     goal=post_grasp_pose,
                                                     goal_sampling_axis=[True,False,False])
        kitchen_setup_avoid_collisions.plan_and_execute()
        #kitchen_setup.set_joint_goal(gaya_pose)

        # place milk back

        # kitchen_setup.add_json_goal(u'BasePointingForward')
        # milk_goal = PoseStamped()
        # milk_goal.header.frame_id = u'iai_kitchen/kitchen_island_surface'
        # milk_goal.pose.position = Point(.1, -.2, .13)
        # milk_goal.pose.orientation = Quaternion(*quaternion_about_axis(np.pi, [0,0,1]))

        kitchen_setup_avoid_collisions.set_json_goal(u'CartesianPathCarrot',
                                                     tip_link=kitchen_setup_avoid_collisions.r_tip,
                                                     root_link=kitchen_setup_avoid_collisions.default_root,
                                                     goal=grasp_pose)
        kitchen_setup_avoid_collisions.plan_and_execute()

        # kitchen_setup.keep_position(kitchen_setup.r_tip)
        kitchen_setup_avoid_collisions.open_l_gripper()
        kitchen_setup_avoid_collisions.detach_object(cereal_name)

        kitchen_setup_avoid_collisions.set_joint_goal(gaya_pose)
        kitchen_setup_avoid_collisions.plan_and_execute()

    def publish_frame(self, name, pose_stamped):
        from giskardpy.utils.tfwrapper import normalize_quaternion_msg
        from tf2_msgs.msg import TFMessage
        from geometry_msgs.msg import TransformStamped

        def make_transform(parent_frame, child_frame, pose):
            tf = TransformStamped()
            tf.header.frame_id = parent_frame
            tf.header.stamp = rospy.get_rostime()
            tf.child_frame_id = child_frame
            tf.transform.translation.x = pose.position.x
            tf.transform.translation.y = pose.position.y
            tf.transform.translation.z = pose.position.z
            tf.transform.rotation = normalize_quaternion_msg(pose.orientation)
            return tf

        pub = rospy.Publisher('/tf', TFMessage)
        msg = TFMessage()
        msg.transforms.append(make_transform(pose_stamped.header.frame_id, name, pose_stamped.pose))
        pub.publish(msg)

    def test_ease_cereal_with_planner_1(self, kitchen_setup_avoid_collisions):
        # FIXME collision avoidance needs soft_threshholds at 0
        cereal_name = u'cereal'
        drawer_frame_id = u'iai_kitchen/oven_area_area_right_drawer_board_2_link'

        # take milk out of fridge
        kitchen_setup_avoid_collisions.set_kitchen_js({u'oven_area_area_right_drawer_main_joint': 0.48})

        # spawn milk

        cereal_pose = PoseStamped()
        cereal_pose.header.frame_id = drawer_frame_id
        cereal_pose.pose.position = Point(0.123, 0.0, 0.15)
        cereal_pose.pose.orientation = Quaternion(0.0087786, 0.005395, -0.838767, -0.544393)
        kitchen_setup_avoid_collisions.add_box(cereal_name, [0.1028, 0.0634, 0.20894], cereal_pose)

        drawer_T_box = tf.msg_to_kdl(cereal_pose)

        # grasp milk
        kitchen_setup_avoid_collisions.open_l_gripper()
        grasp_pose = PoseStamped()
        grasp_pose.header.frame_id = cereal_name
        grasp_pose.pose.position = Point(0.03, 0, 0.05)
        grasp_pose.pose.orientation = Quaternion(0, 0, 1, 0)
        box_T_r_goal = tf.msg_to_kdl(grasp_pose)
        box_T_r_goal_pre = deepcopy(box_T_r_goal)
        box_T_r_goal_pre.p[0] += 0.2

        pre_grasp_pose = tf.kdl_to_pose_stamped(drawer_T_box * box_T_r_goal_pre, drawer_frame_id)

        box_T_r_goal_post = deepcopy(box_T_r_goal)
        box_T_r_goal_post.p[0] += 0.4
        post_grasp_pose = tf.kdl_to_pose_stamped(drawer_T_box * box_T_r_goal_post, drawer_frame_id)

        kitchen_setup_avoid_collisions.set_json_goal(u'AvoidJointLimits', percentage=40)
        kitchen_setup_avoid_collisions.set_json_goal(u'CartesianPose',
                                                     tip_link=kitchen_setup_avoid_collisions.r_tip,
                                                     root_link=kitchen_setup_avoid_collisions.default_root,
                                                     goal=pre_grasp_pose)
        kitchen_setup_avoid_collisions.plan_and_execute()

        grasp_pose = tf.kdl_to_pose_stamped(drawer_T_box * box_T_r_goal, drawer_frame_id)

        kitchen_setup_avoid_collisions.set_json_goal(u'AvoidJointLimits', percentage=40)
        kitchen_setup_avoid_collisions.set_cart_goal(grasp_pose,
                                                     tip_link=kitchen_setup_avoid_collisions.r_tip)
        kitchen_setup_avoid_collisions.plan_and_execute()

        kitchen_setup_avoid_collisions.attach_object(cereal_name, kitchen_setup_avoid_collisions.r_tip)
        # kitchen_setup.keep_position(kitchen_setup.r_tip)
        kitchen_setup_avoid_collisions.close_l_gripper()

        # x = Vector3Stamped()
        # x.header.frame_id = 'milk'
        # x.vector.x = 1
        # x_map = Vector3Stamped()
        # x_map.header.frame_id = 'iai_kitchen/iai_fridge_door'
        # x_map.vector.x = 1
        # z = Vector3Stamped()
        # z.header.frame_id = 'milk'
        # z.vector.z = 1
        # z_map = Vector3Stamped()
        # z_map.header.frame_id = 'map'
        # z_map.vector.z = 1
        # kitchen_setup.align_planes('milk', x, root_normal=x_map)
        # kitchen_setup.align_planes('milk', z, root_normal=z_map)
        # kitchen_setup.keep_orientation(u'milk')
        # kitchen_setup.set_cart_goal(grasp_pose, cereal_name, kitchen_setup.default_root)
        kitchen_setup_avoid_collisions.god_map.set_data(identifier.rosparam + ['reset_god_map'], False)
        decrease_external_collision_avoidance(kitchen_setup_avoid_collisions)
        kitchen_setup_avoid_collisions.set_json_goal(u'CartesianPathCarrot',
                                                     tip_link=kitchen_setup_avoid_collisions.r_tip,
                                                     root_link=kitchen_setup_avoid_collisions.default_root,
                                                     goal=post_grasp_pose,
                                                     goal_sampling_axis=[True, False, False])
        kitchen_setup_avoid_collisions.plan_and_execute()
        #kitchen_setup.set_joint_goal(gaya_pose)

        # place milk back

        # kitchen_setup.add_json_goal(u'BasePointingForward')
        # milk_goal = PoseStamped()
        # milk_goal.header.frame_id = u'iai_kitchen/kitchen_island_surface'
        # milk_goal.pose.position = Point(.1, -.2, .13)
        # milk_goal.pose.orientation = Quaternion(*quaternion_about_axis(np.pi, [0,0,1]))

        kitchen_setup_avoid_collisions.set_json_goal(u'CartesianPathCarrot',
                                                     tip_link=kitchen_setup_avoid_collisions.r_tip,
                                                     root_link=kitchen_setup_avoid_collisions.default_root,
                                                     goal=grasp_pose)
        kitchen_setup_avoid_collisions.plan_and_execute()
        #kitchen_setup_avoid_collisions.god_map.set_data(identifier.rosparam + ['reset_god_map'], True)

        # kitchen_setup.keep_position(kitchen_setup.r_tip)
        kitchen_setup_avoid_collisions.open_l_gripper()
        kitchen_setup_avoid_collisions.detach_object(cereal_name)

        kitchen_setup_avoid_collisions.set_joint_goal(gaya_pose)
        kitchen_setup_avoid_collisions.plan_and_execute()

    def test_ease_cereal_with_planner_2(self, kitchen_setup_avoid_collisions):
        from tf.transformations import quaternion_about_axis
        # FIXME collision avoidance needs soft_threshholds at 0
        cereal_name = u'cereal'
        drawer_frame_id = u'iai_kitchen/oven_area_area_right_drawer_board_2_link'

        # take milk out of fridge
        kitchen_setup_avoid_collisions.set_kitchen_js({u'oven_area_area_right_drawer_main_joint': 0.48})

        # spawn milk

        cereal_pose = PoseStamped()
        cereal_pose.header.frame_id = drawer_frame_id
        cereal_pose.pose.position = Point(-0.08, 0.0, 0.15)
        cereal_pose.pose.orientation = Quaternion(*quaternion_about_axis(np.pi / 2 - np.pi / 6, [0, 0, 1]))
        kitchen_setup_avoid_collisions.add_box(cereal_name, [0.1028, 0.0634, 0.20894], cereal_pose)

        drawer_T_box = tf.msg_to_kdl(cereal_pose)

        # grasp milk
        kitchen_setup_avoid_collisions.open_l_gripper()
        grasp_pose = PoseStamped()
        grasp_pose.header.frame_id = cereal_name
        grasp_pose.pose.position = Point(0.03, 0, 0.05)
        grasp_pose.pose.orientation = Quaternion(0, 0, 1, 0)
        box_T_r_goal = tf.msg_to_kdl(grasp_pose)
        box_T_r_goal_pre = deepcopy(box_T_r_goal)
        box_T_r_goal_pre.p[0] += 0.2

        pre_grasp_pose = tf.kdl_to_pose_stamped(drawer_T_box * box_T_r_goal_pre, drawer_frame_id)

        box_T_r_goal_post = deepcopy(box_T_r_goal)
        box_T_r_goal_post.p[0] += 0.4
        box_T_r_goal_post.p[1] += 0.15
        post_grasp_pose = tf.kdl_to_pose_stamped(drawer_T_box * box_T_r_goal_post, drawer_frame_id)

        kitchen_setup_avoid_collisions.set_json_goal(u'AvoidJointLimits', percentage=40)
        kitchen_setup_avoid_collisions.set_json_goal(u'CartesianPose',
                                                     tip_link=kitchen_setup_avoid_collisions.r_tip,
                                                     root_link=kitchen_setup_avoid_collisions.default_root,
                                                     goal=pre_grasp_pose)
        kitchen_setup_avoid_collisions.plan_and_execute()

        grasp_pose = tf.kdl_to_pose_stamped(drawer_T_box * box_T_r_goal, drawer_frame_id)

        kitchen_setup_avoid_collisions.set_json_goal(u'AvoidJointLimits', percentage=40)
        kitchen_setup_avoid_collisions.set_cart_goal(grasp_pose,
                                                     tip_link=kitchen_setup_avoid_collisions.r_tip)
        kitchen_setup_avoid_collisions.plan_and_execute()

        kitchen_setup_avoid_collisions.attach_object(cereal_name, kitchen_setup_avoid_collisions.r_tip)
        # kitchen_setup.keep_position(kitchen_setup.r_tip)
        kitchen_setup_avoid_collisions.close_l_gripper()

        # x = Vector3Stamped()
        # x.header.frame_id = 'milk'
        # x.vector.x = 1
        # x_map = Vector3Stamped()
        # x_map.header.frame_id = 'iai_kitchen/iai_fridge_door'
        # x_map.vector.x = 1
        # z = Vector3Stamped()
        # z.header.frame_id = 'milk'
        # z.vector.z = 1
        # z_map = Vector3Stamped()
        # z_map.header.frame_id = 'map'
        # z_map.vector.z = 1
        # kitchen_setup.align_planes('milk', x, root_normal=x_map)
        # kitchen_setup.align_planes('milk', z, root_normal=z_map)
        # kitchen_setup.keep_orientation(u'milk')
        # kitchen_setup.set_cart_goal(grasp_pose, cereal_name, kitchen_setup.default_root)
        #kitchen_setup_avoid_collisions.god_map.set_data(identifier.rosparam + ['reset_god_map'], False)
        #decrease_external_collision_avoidance(kitchen_setup_avoid_collisions)
        kitchen_setup_avoid_collisions.set_json_goal(u'CartesianPathCarrot',
                                                     tip_link=kitchen_setup_avoid_collisions.r_tip,
                                                     root_link=kitchen_setup_avoid_collisions.default_root,
                                                     goal=post_grasp_pose,
                                                     goal_sampling_axis=[True, False, False])
        kitchen_setup_avoid_collisions.plan_and_execute()
        #kitchen_setup.set_joint_goal(gaya_pose)

        # place milk back

        # kitchen_setup.add_json_goal(u'BasePointingForward')
        # milk_goal = PoseStamped()
        # milk_goal.header.frame_id = u'iai_kitchen/kitchen_island_surface'
        # milk_goal.pose.position = Point(.1, -.2, .13)
        # milk_goal.pose.orientation = Quaternion(*quaternion_about_axis(np.pi, [0,0,1]))

        kitchen_setup_avoid_collisions.set_json_goal(u'CartesianPathCarrot',
                                                     tip_link=kitchen_setup_avoid_collisions.r_tip,
                                                     root_link=kitchen_setup_avoid_collisions.default_root,
                                                     goal=grasp_pose)
        kitchen_setup_avoid_collisions.plan_and_execute()
        #kitchen_setup_avoid_collisions.god_map.set_data(identifier.rosparam + ['reset_god_map'], True)

        # kitchen_setup.keep_position(kitchen_setup.r_tip)
        kitchen_setup_avoid_collisions.open_l_gripper()
        kitchen_setup_avoid_collisions.detach_object(cereal_name)

        kitchen_setup_avoid_collisions.set_joint_goal(gaya_pose)
        kitchen_setup_avoid_collisions.plan_and_execute()

    def test_ease_cereal_different_drawers(self, kitchen_setup_avoid_collisions):
        # FIXME collision avoidance needs soft_threshholds at 0
        cereal_name = u'cereal'
        drawer_frame_id = 'iai_kitchen/oven_area_area_right_drawer_board_1_link'

        # take milk out of fridge
        kitchen_setup_avoid_collisions.set_kitchen_js({u'oven_area_area_right_drawer_main_joint': 0.48})

        # spawn milk

        cereal_pose = PoseStamped()
        cereal_pose.header.frame_id = drawer_frame_id
        cereal_pose.pose.position = Point(0.123, 0.0, 0.13)
        cereal_pose.pose.orientation = Quaternion(0.0087786, 0.005395, -0.838767, -0.544393)
        kitchen_setup_avoid_collisions.add_box(cereal_name, [0.1028, 0.0634, 0.20894], cereal_pose)

        drawer_T_box = tf.msg_to_kdl(cereal_pose)

        # grasp milk
        kitchen_setup_avoid_collisions.open_l_gripper()
        grasp_pose = PoseStamped()
        grasp_pose.header.frame_id = cereal_name
        grasp_pose.pose.position = Point(0.13, 0, 0.05)
        grasp_pose.pose.orientation = Quaternion(0, 0, 1, 0)
        box_T_r_goal = tf.msg_to_kdl(grasp_pose)
        box_T_r_goal_pre = deepcopy(box_T_r_goal)
        box_T_r_goal_pre.p[0] += 0.1

        pre_grasp_pose = tf.kdl_to_pose_stamped(drawer_T_box * box_T_r_goal_pre, drawer_frame_id)

        box_T_r_goal_post = deepcopy(box_T_r_goal)
        box_T_r_goal_post.p[0] += 0.4
        if drawer_frame_id == 'iai_kitchen/oven_area_area_right_drawer_board_1_link':
            box_T_r_goal_post.p[1] -= 0.15
            box_T_r_goal_post.p[2] += 0.2
        post_grasp_pose = tf.kdl_to_pose_stamped(drawer_T_box * box_T_r_goal_post, drawer_frame_id)

        kitchen_setup_avoid_collisions.set_json_goal(u'AvoidJointLimits', percentage=40)
        kitchen_setup_avoid_collisions.set_json_goal(u'CartesianPose',
                                                     tip_link=kitchen_setup_avoid_collisions.r_tip,
                                                     root_link=kitchen_setup_avoid_collisions.default_root,
                                                     goal=pre_grasp_pose)
        kitchen_setup_avoid_collisions.plan_and_execute()

        grasp_pose = tf.kdl_to_pose_stamped(drawer_T_box * box_T_r_goal, drawer_frame_id)

        kitchen_setup_avoid_collisions.set_json_goal(u'AvoidJointLimits', percentage=40)
        kitchen_setup_avoid_collisions.set_cart_goal(grasp_pose,
                                                     tip_link=kitchen_setup_avoid_collisions.r_tip)
        kitchen_setup_avoid_collisions.plan_and_execute()

        kitchen_setup_avoid_collisions.attach_object(cereal_name, kitchen_setup_avoid_collisions.r_tip)
        # kitchen_setup.keep_position(kitchen_setup.r_tip)
        kitchen_setup_avoid_collisions.close_l_gripper()

        # x = Vector3Stamped()
        # x.header.frame_id = 'milk'
        # x.vector.x = 1
        # x_map = Vector3Stamped()
        # x_map.header.frame_id = 'iai_kitchen/iai_fridge_door'
        # x_map.vector.x = 1
        # z = Vector3Stamped()
        # z.header.frame_id = 'milk'
        # z.vector.z = 1
        # z_map = Vector3Stamped()
        # z_map.header.frame_id = 'map'
        # z_map.vector.z = 1
        # kitchen_setup.align_planes('milk', x, root_normal=x_map)
        # kitchen_setup.align_planes('milk', z, root_normal=z_map)
        # kitchen_setup.keep_orientation(u'milk')
        # kitchen_setup.set_cart_goal(grasp_pose, cereal_name, kitchen_setup.default_root)
        kitchen_setup_avoid_collisions.god_map.set_data(identifier.rosparam + ['reset_god_map'], False)
        decrease_external_collision_avoidance(kitchen_setup_avoid_collisions)
        kitchen_setup_avoid_collisions.set_json_goal(u'CartesianPose',
                                                     tip_link=kitchen_setup_avoid_collisions.r_tip,
                                                     root_link=kitchen_setup_avoid_collisions.default_root,
                                                     goal=post_grasp_pose)
        kitchen_setup_avoid_collisions.plan_and_execute()
        #kitchen_setup.set_joint_goal(gaya_pose)

        # place milk back
        drawer_frame_id = u'iai_kitchen/oven_area_area_right_drawer_board_2_link'
        cereal_pose = PoseStamped()
        cereal_pose.header.frame_id = drawer_frame_id
        cereal_pose.pose.position = Point(0.123, 0.0, 0.13)
        cereal_pose.pose.orientation = Quaternion(0.0087786, 0.005395, -0.838767, -0.544393)

        drawer_T_box = tf.msg_to_kdl(cereal_pose)

        grasp_pose = PoseStamped()
        grasp_pose.header.frame_id = cereal_name
        grasp_pose.pose.position = Point(0.13, 0, 0.05)
        grasp_pose.pose.orientation = Quaternion(0, 0, 1, 0)

        box_T_r_goal = tf.msg_to_kdl(grasp_pose)

        grasp_pose = tf.kdl_to_pose_stamped(drawer_T_box * box_T_r_goal, drawer_frame_id)

        # kitchen_setup.add_json_goal(u'BasePointingForward')
        # milk_goal = PoseStamped()
        # milk_goal.header.frame_id = u'iai_kitchen/kitchen_island_surface'
        # milk_goal.pose.position = Point(.1, -.2, .13)
        # milk_goal.pose.orientation = Quaternion(*quaternion_about_axis(np.pi, [0,0,1]))

        kitchen_setup_avoid_collisions.set_json_goal(u'CartesianPose',
                                                     tip_link=kitchen_setup_avoid_collisions.r_tip,
                                                     root_link=kitchen_setup_avoid_collisions.default_root,
                                                     goal=grasp_pose)
        kitchen_setup_avoid_collisions.plan_and_execute()
        kitchen_setup_avoid_collisions.god_map.set_data(identifier.rosparam + ['reset_god_map'], True)

        # kitchen_setup.keep_position(kitchen_setup.r_tip)
        kitchen_setup_avoid_collisions.open_l_gripper()
        kitchen_setup_avoid_collisions.detach_object(cereal_name)

        kitchen_setup_avoid_collisions.set_joint_goal(gaya_pose)
        kitchen_setup_avoid_collisions.plan_and_execute()


class TestShaking(object):
    def test_wiggle_prismatic_joint_neglectable_shaking(self, kitchen_setup: PR2):
        # FIXME
        sample_period = kitchen_setup.god_map.get_data(identifier.sample_period)
        frequency_range = kitchen_setup.god_map.get_data(identifier.frequency_range)
        amplitude_threshold = kitchen_setup.god_map.get_data(identifier.amplitude_threshold)
        max_detectable_freq = int(1 / (2 * sample_period))
        min_wiggle_frequency = int(frequency_range * max_detectable_freq)
        while np.fmod(min_wiggle_frequency, 5.0) != 0.0:
            min_wiggle_frequency += 1
        distance_between_frequencies = 5

        for i, t in enumerate([('torso_lift_joint', 0.05), ('odom_x_joint', 0.5)]):  # max vel: 0.015 and 0.5
            for f in range(min_wiggle_frequency, max_detectable_freq, distance_between_frequencies):
                target_freq = float(f)
                joint = t[0]
                goal = t[1]
                kitchen_setup.set_json_goal('JointPositionPrismatic',
                                            joint_name=joint,
                                            goal=0.0,
                                            )
                kitchen_setup.plan_and_execute()
                kitchen_setup.set_json_goal('SetPredictionHorizon', prediction_horizon=1)
                kitchen_setup.set_json_goal('ShakyJointPositionRevoluteOrPrismatic',
                                            joint_name=joint,
                                            noise_amplitude=amplitude_threshold - 0.05,
                                            goal=goal,
                                            frequency=target_freq
                                            )
                kitchen_setup.plan_and_execute()

    def test_wiggle_revolute_joint_neglectable_shaking(self, kitchen_setup: PR2):
        # FIXME
        sample_period = kitchen_setup.god_map.get_data(identifier.sample_period)
        frequency_range = kitchen_setup.god_map.get_data(identifier.frequency_range)
        amplitude_threshold = kitchen_setup.god_map.get_data(identifier.amplitude_threshold)
        max_detectable_freq = int(1 / (2 * sample_period))
        min_wiggle_frequency = int(frequency_range * max_detectable_freq)
        while np.fmod(min_wiggle_frequency, 5.0) != 0.0:
            min_wiggle_frequency += 1
        distance_between_frequencies = 5

        for i, joint in enumerate(['r_wrist_flex_joint', 'head_pan_joint']):  # max vel: 1.0 and 0.5
            for f in range(min_wiggle_frequency, max_detectable_freq, distance_between_frequencies):
                target_freq = float(f)
                kitchen_setup.set_json_goal('JointPositionRevolute',
                                            joint_name=joint,
                                            goal=0.0,
                                            )
                kitchen_setup.plan_and_execute()
                kitchen_setup.set_json_goal('SetPredictionHorizon', prediction_horizon=1)
                kitchen_setup.set_json_goal('ShakyJointPositionRevoluteOrPrismatic',
                                            joint_name=joint,
                                            noise_amplitude=amplitude_threshold - 0.05,
                                            goal=-1.0,
                                            frequency=target_freq
                                            )
                kitchen_setup.plan_and_execute()

    def test_wiggle_continuous_joint_neglectable_shaking(self, kitchen_setup: PR2):
        sample_period = kitchen_setup.god_map.get_data(identifier.sample_period)
        frequency_range = kitchen_setup.god_map.get_data(identifier.frequency_range)
        amplitude_threshold = kitchen_setup.god_map.get_data(identifier.amplitude_threshold)
        max_detectable_freq = int(1 / (2 * sample_period))
        min_wiggle_frequency = int(frequency_range * max_detectable_freq)
        while np.fmod(min_wiggle_frequency, 5.0) != 0.0:
            min_wiggle_frequency += 1
        distance_between_frequencies = 5

        for continuous_joint in ['l_wrist_roll_joint', 'r_forearm_roll_joint']:  # max vel. of 1.0 and 1.0
            for f in range(min_wiggle_frequency, max_detectable_freq, distance_between_frequencies):
                kitchen_setup.set_json_goal('JointPositionContinuous',
                                            joint_name=continuous_joint,
                                            goal=5.0,
                                            )
                kitchen_setup.plan_and_execute()
                target_freq = float(f)
                kitchen_setup.set_json_goal('SetPredictionHorizon', prediction_horizon=1)
                kitchen_setup.set_json_goal('ShakyJointPositionContinuous',
                                            joint_name=continuous_joint,
                                            goal=-5.0,
                                            noise_amplitude=amplitude_threshold - 0.05,
                                            frequency=target_freq
                                            )
                kitchen_setup.plan_and_execute()

    def test_wiggle_revolute_joint_shaking(self, kitchen_setup: PR2):
        sample_period = kitchen_setup.god_map.get_data(identifier.sample_period)
        frequency_range = kitchen_setup.god_map.get_data(identifier.frequency_range)
        max_detectable_freq = int(1 / (2 * sample_period))
        min_wiggle_frequency = int(frequency_range * max_detectable_freq)
        while np.fmod(min_wiggle_frequency, 5.0) != 0.0:
            min_wiggle_frequency += 1
        distance_between_frequencies = 5

        for joint in ['head_pan_joint', 'r_wrist_flex_joint']:  # max vel: 1.0 and 0.5
            for f in range(min_wiggle_frequency, max_detectable_freq, distance_between_frequencies):
                kitchen_setup.set_json_goal('JointPositionRevolute',
                                            joint_name=joint,
                                            goal=0.5,
                                            )
                kitchen_setup.plan_and_execute()
                target_freq = float(f)
                kitchen_setup.set_json_goal('SetPredictionHorizon', prediction_horizon=1)
                kitchen_setup.set_json_goal('ShakyJointPositionRevoluteOrPrismatic',
                                            joint_name=joint,
                                            goal=0.0,
                                            frequency=target_freq
                                            )
                r = kitchen_setup.plan_and_execute(expected_error_codes=[MoveResult.SHAKING])
                assert len(r.error_codes) != 0
                error_code = r.error_codes[0]
                assert error_code == MoveResult.SHAKING
                error_message = r.error_messages[0]
                freqs_str = re.findall("[0-9]+\.[0-9]+ hertz", error_message)
                assert any(map(lambda f_str: float(f_str[:-6]) == target_freq, freqs_str))

    def test_wiggle_prismatic_joint_shaking(self, kitchen_setup: PR2):
        sample_period = kitchen_setup.god_map.get_data(identifier.sample_period)
        frequency_range = kitchen_setup.god_map.get_data(identifier.frequency_range)
        max_detectable_freq = int(1 / (2 * sample_period))
        min_wiggle_frequency = int(frequency_range * max_detectable_freq)
        while np.fmod(min_wiggle_frequency, 5.0) != 0.0:
            min_wiggle_frequency += 1
        distance_between_frequencies = 5

        for joint in ['odom_x_joint']:  # , 'torso_lift_joint']: # max vel: 0.015 and 0.5
            for f in range(min_wiggle_frequency, max_detectable_freq, distance_between_frequencies):
                kitchen_setup.set_json_goal('JointPositionPrismatic',
                                            joint_name=joint,
                                            goal=0.02,
                                            )
                kitchen_setup.plan_and_execute()
                target_freq = float(f)
                kitchen_setup.set_json_goal('SetPredictionHorizon', prediction_horizon=1)
                kitchen_setup.set_json_goal('ShakyJointPositionRevoluteOrPrismatic',
                                            joint_name=joint,
                                            goal=0.0,
                                            frequency=target_freq
                                            )
                r = kitchen_setup.plan_and_execute(expected_error_codes=[MoveResult.SHAKING])
                assert len(r.error_codes) != 0
                error_code = r.error_codes[0]
                assert error_code == MoveResult.SHAKING
                error_message = r.error_messages[0]
                freqs_str = re.findall("[0-9]+\.[0-9]+ hertz", error_message)
                assert any(map(lambda f_str: float(f_str[:-6]) == target_freq, freqs_str))

    def test_wiggle_continuous_joint_shaking(self, kitchen_setup: PR2):
        sample_period = kitchen_setup.god_map.get_data(identifier.sample_period)
        frequency_range = kitchen_setup.god_map.get_data(identifier.frequency_range)
        max_detectable_freq = int(1 / (2 * sample_period))
        min_wiggle_frequency = int(frequency_range * max_detectable_freq)
        while np.fmod(min_wiggle_frequency, 5.0) != 0.0:
            min_wiggle_frequency += 1
        distance_between_frequencies = 5

        for continuous_joint in ['l_wrist_roll_joint', 'r_forearm_roll_joint']:  # max vel. of 1.0 and 1.0
            for f in range(min_wiggle_frequency, max_detectable_freq, distance_between_frequencies):
                kitchen_setup.set_json_goal('JointPositionContinuous',
                                            joint_name=continuous_joint,
                                            goal=5.0,
                                            )
                kitchen_setup.plan_and_execute()
                target_freq = float(f)
                kitchen_setup.set_json_goal('SetPredictionHorizon', prediction_horizon=1)
                kitchen_setup.set_json_goal('ShakyJointPositionContinuous',
                                            joint_name=continuous_joint,
                                            goal=-5.0,
                                            frequency=target_freq
                                            )
                r = kitchen_setup.plan_and_execute(expected_error_codes=[MoveResult.SHAKING])
                assert len(r.error_codes) != 0
                error_code = r.error_codes[0]
                assert error_code == MoveResult.SHAKING
                error_message = r.error_messages[0]
                freqs_str = re.findall("[0-9]+\.[0-9]+ hertz", error_message)
                assert any(map(lambda f_str: float(f_str[:-6]) == target_freq, freqs_str))

    def test_only_revolute_joint_shaking(self, kitchen_setup: PR2):
        sample_period = kitchen_setup.god_map.get_data(identifier.sample_period)
        frequency_range = kitchen_setup.god_map.get_data(identifier.frequency_range)
        amplitude_threshold = kitchen_setup.god_map.get_data(identifier.amplitude_threshold)
        max_detectable_freq = int(1 / (2 * sample_period))
        min_wiggle_frequency = int(frequency_range * max_detectable_freq)
        while np.fmod(min_wiggle_frequency, 5.0) != 0.0:
            min_wiggle_frequency += 1
        distance_between_frequencies = 5

        for revolute_joint in ['r_wrist_flex_joint', 'head_pan_joint']:  # max vel. of 1.0 and 1.0
            for f in range(min_wiggle_frequency, max_detectable_freq, distance_between_frequencies):
                target_freq = float(f)

                if f == min_wiggle_frequency:
                    kitchen_setup.set_json_goal('JointPositionRevolute',
                                                joint_name=revolute_joint,
                                                goal=0.0,
                                                )
                    kitchen_setup.plan_and_execute()

                kitchen_setup.set_json_goal('SetPredictionHorizon', prediction_horizon=1)
                kitchen_setup.set_json_goal('ShakyJointPositionRevoluteOrPrismatic',
                                            joint_name=revolute_joint,
                                            goal=0.0,
                                            noise_amplitude=amplitude_threshold + 0.02,
                                            frequency=target_freq
                                            )
                r = kitchen_setup.plan_and_execute(expected_error_codes=[MoveResult.SHAKING])
                assert len(r.error_codes) != 0
                error_code = r.error_codes[0]
                assert error_code == MoveResult.SHAKING
                error_message = r.error_messages[0]
                freqs_str = re.findall("[0-9]+\.[0-9]+ hertz", error_message)
                assert any(map(lambda f_str: float(f_str[:-6]) == target_freq, freqs_str))

    def test_only_revolute_joint_neglectable_shaking(self, kitchen_setup: PR2):
        # FIXME
        sample_period = kitchen_setup.god_map.get_data(identifier.sample_period)
        frequency_range = kitchen_setup.god_map.get_data(identifier.frequency_range)
        amplitude_threshold = kitchen_setup.god_map.get_data(identifier.amplitude_threshold)
        max_detectable_freq = int(1 / (2 * sample_period))
        min_wiggle_frequency = int(frequency_range * max_detectable_freq)
        while np.fmod(min_wiggle_frequency, 5.0) != 0.0:
            min_wiggle_frequency += 1
        distance_between_frequencies = 5

        for revolute_joint in ['r_wrist_flex_joint', 'head_pan_joint']:  # max vel. of 1.0 and 0.5
            for f in range(min_wiggle_frequency, max_detectable_freq, distance_between_frequencies):
                target_freq = float(f)
                if f == min_wiggle_frequency:
                    kitchen_setup.set_json_goal('JointPositionRevolute',
                                                joint_name=revolute_joint,
                                                goal=0.0,
                                                )
                    kitchen_setup.plan_and_execute()
                kitchen_setup.set_json_goal('SetPredictionHorizon', prediction_horizon=1)
                kitchen_setup.set_json_goal('ShakyJointPositionRevoluteOrPrismatic',
                                            joint_name=revolute_joint,
                                            goal=0.0,
                                            noise_amplitude=amplitude_threshold - 0.02,
                                            frequency=target_freq
                                            )
                r = kitchen_setup.plan_and_execute()
                if any(map(lambda c: c == MoveResult.SHAKING, r.error_codes)):
                    error_message = r.error_messages[0]
                    freqs_str = re.findall("[0-9]+\.[0-9]+ hertz", error_message)
                    assert all(map(lambda f_str: float(f_str[:-6]) != target_freq, freqs_str))
                else:
                    assert True


class TestWorldManipulation(object):

    def test_dye_group(self, kitchen_setup: PR2):
        kitchen_setup.dye_group(kitchen_setup.get_robot_name(), (1,0,0,1))
        kitchen_setup.dye_group('kitchen', (0,1,0,1))
        kitchen_setup.dye_group(kitchen_setup.r_gripper_group, (0,0,1,1))
        kitchen_setup.set_joint_goal(kitchen_setup.default_pose)
        kitchen_setup.plan_and_execute()

    def test_clear_world(self, zero_pose: PR2):
        object_name = 'muh'
        p = PoseStamped()
        p.header.frame_id = 'map'
        p.pose.position = Point(1.2, 0, 1.6)
        p.pose.orientation = Quaternion(0.0, 0.0, 0.47942554, 0.87758256)
        zero_pose.add_box(object_name, size=(1, 1, 1), pose=p)
        zero_pose.clear_world()
        object_name = 'muh2'
        p = PoseStamped()
        p.header.frame_id = 'map'
        p.pose.position = Point(1.2, 0, 1.6)
        p.pose.orientation = Quaternion(0.0, 0.0, 0.47942554, 0.87758256)
        zero_pose.add_box(object_name, size=(1, 1, 1), pose=p)
        zero_pose.clear_world()
        zero_pose.plan_and_execute()

    def test_attach_remove_box(self, better_pose: PR2):
        pocky = 'http://muh#pocky'
        p = PoseStamped()
        p.header.frame_id = better_pose.r_tip
        p.pose.orientation.w = 1
        better_pose.add_box(pocky, size=(1, 1, 1), pose=p)
        for i in range(3):
            better_pose.update_parent_link_of_group(name=pocky, parent_link=better_pose.r_tip)
            better_pose.detach_group(pocky)
        better_pose.remove_group(pocky)

    def test_reattach_box(self, zero_pose: PR2):
        pocky = 'http://muh#pocky'
        p = PoseStamped()
        p.header.frame_id = zero_pose.r_tip
        p.pose.position = Point(0.05, 0, 0)
        p.pose.orientation = Quaternion(0., 0., 0.47942554, 0.87758256)
        zero_pose.add_box(pocky, (0.1, 0.02, 0.02), pose=p)
        zero_pose.update_parent_link_of_group(pocky, parent_link=zero_pose.r_tip)
        relative_pose = zero_pose.robot.compute_fk_pose(zero_pose.r_tip, pocky).pose
        compare_poses(p.pose, relative_pose)

    def test_add_box_twice(self, zero_pose: PR2):
        object_name = 'muh'
        p = PoseStamped()
        p.header.frame_id = 'map'
        p.pose.position = Point(1.2, 0, 1.6)
        p.pose.orientation = Quaternion(0.0, 0.0, 0.47942554, 0.87758256)
        zero_pose.add_box(object_name, size=(1, 1, 1), pose=p)
        zero_pose.add_box(object_name, size=(1, 1, 1), pose=p,
                          expected_error_code=UpdateWorldResponse.DUPLICATE_GROUP_ERROR)

    def test_add_remove_sphere(self, zero_pose: PR2):
        object_name = 'muh'
        p = PoseStamped()
        p.header.frame_id = 'map'
        p.pose.position.x = 1.2
        p.pose.position.y = 0
        p.pose.position.z = 1.6
        p.pose.orientation.w = 1
        zero_pose.add_sphere(object_name, radius=1, pose=p)
        zero_pose.remove_group(object_name)

    def test_add_remove_cylinder(self, zero_pose: PR2):
        object_name = 'muh'
        p = PoseStamped()
        p.header.frame_id = 'map'
        p.pose.position.x = 0.5
        p.pose.position.y = 0
        p.pose.position.z = 0
        p.pose.orientation.w = 1
        zero_pose.add_cylinder(object_name, height=1, radius=1, pose=p)
        zero_pose.remove_group(object_name)

    def test_add_urdf_body(self, kitchen_setup: PR2):
        object_name = 'kitchen'
        kitchen_setup.clear_world()
        kitchen_setup.add_urdf(name=object_name,
                               urdf=rospy.get_param('kitchen_description'),
                               pose=tf.lookup_pose('map', 'iai_kitchen/world'),
                               js_topic='/kitchen/joint_states',
                               set_js_topic='/kitchen/cram_joint_states')
        kitchen_setup.remove_group(object_name)
        kitchen_setup.add_urdf(name=object_name,
                               urdf=rospy.get_param('kitchen_description'),
                               pose=tf.lookup_pose('map', 'iai_kitchen/world'),
                               js_topic='/kitchen/joint_states',
                               set_js_topic='/kitchen/cram_joint_states')

    def test_add_mesh(self, zero_pose: PR2):
        object_name = 'muh'
        p = PoseStamped()
        p.header.frame_id = zero_pose.r_tip
        p.pose.position = Point(0.1, 0, 0)
        p.pose.orientation = Quaternion(0, 0, 0, 1)
        zero_pose.add_mesh(object_name, mesh='package://giskardpy/test/urdfs/meshes/bowl_21.obj', pose=p)

    def test_add_non_existing_mesh(self, zero_pose: PR2):
        object_name = 'muh'
        p = PoseStamped()
        p.header.frame_id = zero_pose.r_tip
        p.pose.position = Point(0.1, 0, 0)
        p.pose.orientation = Quaternion(0, 0, 0, 1)
        zero_pose.add_mesh(object_name, mesh='package://giskardpy/test/urdfs/meshes/muh.obj', pose=p,
                           expected_error_code=UpdateWorldResponse.CORRUPT_MESH_ERROR)

    def test_add_attach_detach_remove_add(self, zero_pose: PR2):
        object_name = 'muh'
        p = PoseStamped()
        p.header.frame_id = 'map'
        p.pose.position = Point(1.2, 0, 1.6)
        p.pose.orientation = Quaternion(0.0, 0.0, 0.47942554, 0.87758256)
        zero_pose.add_box(object_name, size=(1, 1, 1), pose=p, timeout=0)
        zero_pose.update_parent_link_of_group(object_name, parent_link=zero_pose.r_tip, timeout=0)
        zero_pose.detach_group(object_name, timeout=0)
        zero_pose.remove_group(object_name, timeout=0)
        zero_pose.add_box(object_name, size=(1, 1, 1), pose=p, timeout=0)

    def test_attach_to_kitchen(self, kitchen_setup: PR2):
        object_name = 'muh'
        drawer_joint = 'sink_area_left_middle_drawer_main_joint'

        cup_pose = PoseStamped()
        cup_pose.header.frame_id = 'iai_kitchen/sink_area_left_middle_drawer_main'
        cup_pose.pose.position = Point(0.1, 0.2, -.05)
        cup_pose.pose.orientation = Quaternion(0, 0, 0, 1)

        kitchen_setup.add_cylinder(object_name, height=0.07, radius=0.04, pose=cup_pose, parent_link_group='kitchen',
                                   parent_link='sink_area_left_middle_drawer_main')
        kitchen_setup.set_kitchen_js({drawer_joint: 0.48})
        kitchen_setup.plan_and_execute()
        kitchen_setup.detach_group(object_name)
        kitchen_setup.set_kitchen_js({drawer_joint: 0})
        kitchen_setup.plan_and_execute()

    def test_update_group_pose1(self, zero_pose: PR2):
        group_name = 'muh'
        p = PoseStamped()
        p.header.frame_id = 'map'
        p.pose.position = Point(1.2, 0, 1.6)
        p.pose.orientation = Quaternion(0.0, 0.0, 0.47942554, 0.87758256)
        zero_pose.add_box(group_name, size=(1, 1, 1), pose=p)
        p.pose.position = Point(1, 0, 0)
        zero_pose.update_group_pose('asdf', p, expected_error_code=UpdateWorldResponse.UNKNOWN_GROUP_ERROR)
        zero_pose.update_group_pose(group_name, p)

    def test_update_group_pose2(self, zero_pose: PR2):
        group_name = 'muh'
        p = PoseStamped()
        p.header.frame_id = 'map'
        p.pose.position = Point(1.2, 0, 1.6)
        p.pose.orientation = Quaternion(0.0, 0.0, 0.47942554, 0.87758256)
        zero_pose.add_box(group_name, size=(1, 1, 1), pose=p, parent_link='r_gripper_tool_frame')
        p.pose.position = Point(1, 0, 0)
        zero_pose.update_group_pose('asdf', p, expected_error_code=UpdateWorldResponse.UNKNOWN_GROUP_ERROR)
        zero_pose.update_group_pose(group_name, p)
        zero_pose.set_joint_goal(zero_pose.better_pose)
        # TODO test that attached object moved?
        zero_pose.allow_all_collisions()
        zero_pose.plan_and_execute()

    def test_attach_existing_box2(self, zero_pose: PR2):
        pocky = 'http://muh#pocky'
        old_p = PoseStamped()
        old_p.header.frame_id = zero_pose.r_tip
        old_p.pose.position = Point(0.05, 0, 0)
        old_p.pose.orientation = Quaternion(0., 0., 0.47942554, 0.87758256)
        zero_pose.add_box(pocky, (0.1, 0.02, 0.02), pose=old_p)
        zero_pose.update_parent_link_of_group(pocky, parent_link=zero_pose.r_tip)
        relative_pose = zero_pose.robot.compute_fk_pose(zero_pose.r_tip, pocky).pose
        compare_poses(old_p.pose, relative_pose)

        p = PoseStamped()
        p.header.frame_id = zero_pose.r_tip
        p.pose.position.x = -0.1
        p.pose.orientation.w = 1.0
        zero_pose.set_cart_goal(p, zero_pose.r_tip, zero_pose.default_root)
        zero_pose.plan_and_execute()
        p.header.frame_id = 'map'
        p.pose.position.y = -1
        p.pose.orientation = Quaternion(0, 0, 0.47942554, 0.87758256)
        zero_pose.move_base(p)
        rospy.sleep(.5)

        zero_pose.detach_group(pocky)

    def test_attach_to_nonexistant_robot_link(self, zero_pose: PR2):
        pocky = 'http://muh#pocky'
        p = PoseStamped()
        zero_pose.add_box(name=pocky,
                          size=(0.1, 0.02, 0.02),
                          pose=p,
                          parent_link='muh',
                          expected_error_code=UpdateWorldResponse.UNKNOWN_LINK_ERROR)

    def test_reattach_unknown_object(self, zero_pose: PR2):
        zero_pose.update_parent_link_of_group('muh',
                                              parent_link='',
                                              parent_link_group='',
                                              expected_response=UpdateWorldResponse.UNKNOWN_GROUP_ERROR)

    def test_add_remove_box(self, zero_pose: PR2):
        object_name = 'muh'
        p = PoseStamped()
        p.header.frame_id = 'map'
        p.pose.position.x = 1.2
        p.pose.position.y = 0
        p.pose.position.z = 1.6
        p.pose.orientation.w = 1
        zero_pose.add_box(object_name, size=(1, 1, 1), pose=p)
        zero_pose.remove_group(object_name)

    def test_invalid_update_world(self, zero_pose: PR2):
        req = UpdateWorldRequest()
        req.timeout = 500
        req.body = WorldBody()
        req.pose = PoseStamped()
        req.parent_link = zero_pose.r_tip
        req.operation = 42
        assert zero_pose._update_world_srv.call(req).error_codes == UpdateWorldResponse.INVALID_OPERATION

    def test_remove_unkown_group(self, zero_pose: PR2):
        zero_pose.remove_group('muh', expected_response=UpdateWorldResponse.UNKNOWN_GROUP_ERROR)

    def test_corrupt_shape_error(self, zero_pose: PR2):
        p = PoseStamped()
        p.header.frame_id = 'base_link'
        req = UpdateWorldRequest()
        req.body = WorldBody(type=WorldBody.PRIMITIVE_BODY,
                             shape=SolidPrimitive(type=42))
        req.pose = PoseStamped()
        req.pose.header.frame_id = 'map'
        req.parent_link = 'base_link'
        req.operation = UpdateWorldRequest.ADD
        assert zero_pose._update_world_srv.call(req).error_codes == UpdateWorldResponse.CORRUPT_SHAPE_ERROR

    def test_tf_error(self, zero_pose: PR2):
        req = UpdateWorldRequest()
        req.body = WorldBody(type=WorldBody.PRIMITIVE_BODY,
                             shape=SolidPrimitive(type=1))
        req.pose = PoseStamped()
        req.parent_link = 'base_link'
        req.operation = UpdateWorldRequest.ADD
        assert zero_pose._update_world_srv.call(req).error_codes == UpdateWorldResponse.TF_ERROR

    def test_unsupported_options(self, kitchen_setup: PR2):
        wb = WorldBody()
        pose = PoseStamped()
        pose.header.stamp = rospy.Time.now()
        pose.header.frame_id = str('base_link')
        pose.pose.position = Point()
        pose.pose.orientation = Quaternion(w=1)
        wb.type = WorldBody.URDF_BODY

        req = UpdateWorldRequest()
        req.body = wb
        req.pose = pose
        req.parent_link = 'base_link'
        req.operation = UpdateWorldRequest.ADD
        assert kitchen_setup._update_world_srv.call(req).error_codes == UpdateWorldResponse.CORRUPT_URDF_ERROR


class TestCollisionAvoidanceGoals(object):

    def test_handover(self, kitchen_setup: PR2):
        js = {
            "l_shoulder_pan_joint": 1.0252138037286773,
            "l_shoulder_lift_joint": - 0.06966848987919201,
            "l_upper_arm_roll_joint": 1.1765832782526544,
            "l_elbow_flex_joint": - 1.9323726623855864,
            "l_forearm_roll_joint": 1.3824994377973336,
            "l_wrist_flex_joint": - 1.8416233909065576,
            "l_wrist_roll_joint": 2.907373693068033,
        }
        kitchen_setup.set_joint_goal(js)
        # kitchen_setup.allow_all_collisions()
        kitchen_setup.plan_and_execute()

        p = PoseStamped()
        p.header.frame_id = kitchen_setup.l_tip
        p.pose.position.y = -0.08
        p.pose.orientation.w = 1
        kitchen_setup.add_box(name='box',
                              size=(0.08, 0.16, 0.16),
                              parent_link=kitchen_setup.l_tip,
                              parent_link_group=kitchen_setup.get_robot_name(),
                              pose=p)
        kitchen_setup.close_l_gripper()
        r_goal = PoseStamped()
        r_goal.header.frame_id = kitchen_setup.l_tip
        r_goal.pose.position.x = 0.05
        r_goal.pose.position.y = -0.08
        r_goal.pose.orientation = Quaternion(*quaternion_about_axis(np.pi, [0, 0, 1]))
        # kitchen_setup.allow_all_collisions()
        kitchen_setup.set_cart_goal(r_goal,
                                    tip_link=kitchen_setup.r_tip,
                                    root_link=kitchen_setup.l_tip,
                                    linear_velocity=0.2,
                                    angular_velocity=1
                                    )
        kitchen_setup.allow_collision(group1=kitchen_setup.get_robot_name(), group2='box')
        kitchen_setup.plan_and_execute()

        kitchen_setup.update_parent_link_of_group('box', kitchen_setup.r_tip)

        r_goal2 = PoseStamped()
        r_goal2.header.frame_id = 'box'
        r_goal2.pose.position.x -= -.1
        r_goal2.pose.orientation.w = 1

        kitchen_setup.set_cart_goal(r_goal2, 'box', root_link=kitchen_setup.l_tip)
        # kitchen_setup.allow_all_collisions()
        kitchen_setup.plan_and_execute()
        # kitchen_setup.check_cart_goal('box', r_goal2)

    def test_only_collision_avoidance(self, zero_pose: PR2):
        zero_pose.plan_and_execute()

    def test_mesh_collision_avoidance(self, zero_pose: PR2):
        zero_pose.close_r_gripper()
        object_name = 'muh'
        p = PoseStamped()
        p.header.frame_id = zero_pose.r_tip
        p.pose.position = Point(0.01, 0, 0)
        p.pose.orientation = Quaternion(*quaternion_about_axis(-np.pi / 2, [0, 1, 0]))
        zero_pose.add_mesh(object_name, mesh='package://giskardpy/test/urdfs/meshes/bowl_21.obj', pose=p)
        zero_pose.plan_and_execute()

    def test_attach_box_as_eef(self, zero_pose: PR2):
        pocky = 'http://muh#pocky'
        box_pose = PoseStamped()
        box_pose.header.frame_id = zero_pose.r_tip
        box_pose.pose.position = Point(0.05, 0, 0, )
        box_pose.pose.orientation = Quaternion(1, 0, 0, 0)
        zero_pose.add_box(name=pocky, size=(0.1, 0.02, 0.02), pose=box_pose, parent_link=zero_pose.r_tip,
                          parent_link_group=zero_pose.get_robot_name())
        p = PoseStamped()
        p.header.frame_id = zero_pose.r_tip
        p.pose.orientation.w = 1
        zero_pose.set_cart_goal(p, pocky, zero_pose.default_root)
        p = tf.transform_pose(zero_pose.default_root, p)
        zero_pose.plan_and_execute()
        p2 = zero_pose.robot.compute_fk_pose(zero_pose.default_root, pocky)
        compare_poses(p2.pose, p.pose)
        zero_pose.detach_group(pocky)
        p = PoseStamped()
        p.header.frame_id = zero_pose.r_tip
        p.pose.orientation.w = 1
        p.pose.position.x = -.1
        zero_pose.set_cart_goal(p, zero_pose.r_tip, zero_pose.default_root)
        zero_pose.plan_and_execute()

    def test_infeasible(self, kitchen_setup: PR2):
        pose = PoseStamped()
        pose.header.frame_id = 'map'
        pose.pose.position = Point(2, 0, 0)
        pose.pose.orientation = Quaternion(w=1)
        kitchen_setup.teleport_base(pose)
        kitchen_setup.plan_and_execute(expected_error_codes=[MoveResult.HARD_CONSTRAINTS_VIOLATED])

    def test_unknown_group1(self, box_setup: PR2):
        box_setup.avoid_collision(min_distance=0.05, group1='muh')
        box_setup.plan_and_execute([MoveResult.UNKNOWN_GROUP])

    def test_unknown_group2(self, box_setup: PR2):
        box_setup.avoid_collision(group2='muh')
        box_setup.plan_and_execute([MoveResult.UNKNOWN_GROUP])

    def test_base_link_in_collision(self, zero_pose: PR2):
        zero_pose.allow_self_collision()
        p = PoseStamped()
        p.header.frame_id = 'map'
        p.pose.position.x = 0
        p.pose.position.y = 0
        p.pose.position.z = -0.2
        p.pose.orientation.w = 1
        zero_pose.add_box(name='box', size=(1, 1, 1), pose=p)
        zero_pose.set_joint_goal(pocky_pose)
        zero_pose.plan_and_execute()

    def test_allow_self_collision(self, zero_pose: PR2):
        zero_pose.check_cpi_geq(zero_pose.get_r_gripper_links(), 0.05)
        zero_pose.check_cpi_geq(zero_pose.get_l_gripper_links(), 0.05)

    def test_allow_self_collision2(self, zero_pose: PR2):
        goal_js = {
            'l_elbow_flex_joint': -1.43286344265,
            'l_forearm_roll_joint': 1.26465060073,
            'l_shoulder_lift_joint': 0.47990329056,
            'l_shoulder_pan_joint': 0.281272240139,
            'l_upper_arm_roll_joint': 0.528415402668,
            'l_wrist_flex_joint': -1.18811419869,
            'l_wrist_roll_joint': 2.26884630124,
        }
        zero_pose.allow_all_collisions()
        zero_pose.set_joint_goal(goal_js)
        zero_pose.plan_and_execute()

        p = PoseStamped()
        p.header.frame_id = zero_pose.l_tip
        p.header.stamp = rospy.get_rostime()
        p.pose.position.x = 0.2
        p.pose.orientation.w = 1
        zero_pose.allow_self_collision()
        zero_pose.set_cart_goal(p, zero_pose.l_tip, zero_pose.default_root)
        zero_pose.plan_and_execute()
        zero_pose.check_cpi_leq(zero_pose.get_l_gripper_links(), 0.01)
        zero_pose.check_cpi_leq(['r_forearm_link'], 0.01)
        zero_pose.check_cpi_geq(zero_pose.get_r_gripper_links(), 0.05)

    def test_allow_self_collision3(self, zero_pose: PR2):
        # fixme
        goal_js = {
            'l_elbow_flex_joint': -1.43286344265,
            'l_forearm_roll_joint': 1.26465060073,
            'l_shoulder_lift_joint': 0.47990329056,
            'l_shoulder_pan_joint': 0.281272240139,
            'l_upper_arm_roll_joint': 0.528415402668,
            'l_wrist_flex_joint': -1.18811419869,
            'l_wrist_roll_joint': 2.26884630124,
        }
        zero_pose.allow_all_collisions()
        zero_pose.set_joint_goal(goal_js)
        zero_pose.plan_and_execute()

        p = PoseStamped()
        p.header.frame_id = zero_pose.l_tip
        p.header.stamp = rospy.get_rostime()
        p.pose.position.x = 0.18
        p.pose.position.z = 0.02
        p.pose.orientation.w = 1

        zero_pose.allow_self_collision()

        zero_pose.set_cart_goal(p, zero_pose.l_tip, 'base_footprint')
        zero_pose.plan_and_execute()
        zero_pose.check_cpi_leq(zero_pose.get_l_gripper_links(), 0.01)
        zero_pose.check_cpi_leq(['r_forearm_link'], 0.01)
        zero_pose.check_cpi_geq(zero_pose.get_r_gripper_links(), 0.05)

    def test_avoid_self_collision(self, zero_pose: PR2):
        goal_js = {
            'l_elbow_flex_joint': -1.43286344265,
            'l_forearm_roll_joint': 1.26465060073,
            'l_shoulder_lift_joint': 0.47990329056,
            'l_shoulder_pan_joint': 0.281272240139,
            'l_upper_arm_roll_joint': 0.528415402668,
            'l_wrist_flex_joint': -1.18811419869,
            'l_wrist_roll_joint': 2.26884630124,
        }
        zero_pose.allow_all_collisions()
        zero_pose.set_joint_goal(goal_js)
        zero_pose.plan_and_execute()

        p = PoseStamped()
        p.header.frame_id = zero_pose.l_tip
        p.header.stamp = rospy.get_rostime()
        p.pose.position.x = 0.2
        p.pose.orientation.w = 1
        zero_pose.set_cart_goal(p, zero_pose.l_tip, 'base_footprint')
        zero_pose.plan_and_execute()
        zero_pose.check_cpi_geq(zero_pose.get_l_gripper_links(), 0.048)

    def test_avoid_self_collision2(self, zero_pose: PR2):
        goal_js = {
            'r_elbow_flex_joint': -1.43286344265,
            'r_forearm_roll_joint': -1.26465060073,
            'r_shoulder_lift_joint': 0.47990329056,
            'r_shoulder_pan_joint': -0.281272240139,
            'r_upper_arm_roll_joint': -0.528415402668,
            'r_wrist_flex_joint': -1.18811419869,
            'r_wrist_roll_joint': 2.26884630124,
        }
        zero_pose.allow_all_collisions()
        zero_pose.set_joint_goal(goal_js)
        zero_pose.plan_and_execute()

        p = PoseStamped()
        p.header.frame_id = zero_pose.r_tip
        p.header.stamp = rospy.get_rostime()
        p.pose.position.x = 0.2
        p.pose.orientation.w = 1
        zero_pose.set_cart_goal(p, zero_pose.r_tip, zero_pose.default_root)
        zero_pose.send_goal()
        zero_pose.check_cpi_geq(zero_pose.get_r_gripper_links(), 0.048)

    def test_avoid_self_collision3(self, zero_pose: PR2):
        goal_js = {
            'r_shoulder_pan_joint': -0.0672581793019,
            'r_shoulder_lift_joint': 0.429650469244,
            'r_upper_arm_roll_joint': -0.580889703636,
            'r_forearm_roll_joint': -101.948215412,
            'r_elbow_flex_joint': -1.35221928696,
            'r_wrist_flex_joint': -0.986144640142,
            'r_wrist_roll_joint': 2.31051794404,
        }
        zero_pose.allow_all_collisions()
        zero_pose.set_joint_goal(goal_js)
        zero_pose.plan_and_execute()

        p = PoseStamped()
        p.header.frame_id = zero_pose.r_tip
        p.header.stamp = rospy.get_rostime()
        p.pose.position.x = -0.2
        p.pose.orientation.w = 1
        zero_pose.set_cart_goal(p, zero_pose.r_tip, zero_pose.default_root)
        zero_pose.plan_and_execute()
        zero_pose.check_cpi_geq(zero_pose.get_r_gripper_links(), 0.048)

    def test_get_out_of_self_collision(self, zero_pose: PR2):
        goal_js = {
            'l_elbow_flex_joint': -1.43286344265,
            'l_forearm_roll_joint': 1.26465060073,
            'l_shoulder_lift_joint': 0.47990329056,
            'l_shoulder_pan_joint': 0.281272240139,
            'l_upper_arm_roll_joint': 0.528415402668,
            'l_wrist_flex_joint': -1.18811419869,
            'l_wrist_roll_joint': 2.26884630124,
        }
        zero_pose.allow_all_collisions()
        zero_pose.set_joint_goal(goal_js)
        zero_pose.plan_and_execute()

        p = PoseStamped()
        p.header.frame_id = zero_pose.l_tip
        p.header.stamp = rospy.get_rostime()
        p.pose.position.x = 0.15
        p.pose.orientation.w = 1
        zero_pose.set_cart_goal(p, zero_pose.l_tip, 'base_footprint')
        zero_pose.allow_all_collisions()
        zero_pose.send_goal()
        zero_pose.send_goal()
        zero_pose.check_cpi_geq(zero_pose.get_l_gripper_links(), 0.048)

    def test_avoid_collision(self, box_setup: PR2):
        box_setup.avoid_collision(min_distance=0.05, group1=box_setup.get_robot_name())
        box_setup.avoid_collision(min_distance=0.15, group1=box_setup.l_gripper_group, group2='box')
        box_setup.avoid_collision(min_distance=0.10, group1=box_setup.r_gripper_group, group2='box')
        box_setup.allow_self_collision()
        box_setup.plan_and_execute()
        box_setup.check_cpi_geq(box_setup.get_l_gripper_links(), 0.148)
        box_setup.check_cpi_geq(box_setup.get_r_gripper_links(), 0.088)

    def test_collision_override(self, box_setup: PR2):
        # FIXME
        p = PoseStamped()
        p.header.frame_id = box_setup.default_root
        p.pose.position.x += 0.5
        p.pose.orientation = Quaternion(*quaternion_about_axis(np.pi, [0, 0, 1]))
        box_setup.teleport_base(p)
        # ce = CollisionEntry()
        # ce.type = CollisionEntry.AVOID_COLLISION
        # ce.body_b = 'box'
        # ce.min_dist = 0.05
        # box_setup.add_collision_entries([ce])
        box_setup.plan_and_execute()
        box_setup.check_cpi_geq(['base_link'], 0.099)

    def test_avoid_collision2(self, fake_table_setup: PR2):
        r_goal = PoseStamped()
        r_goal.header.frame_id = 'map'
        r_goal.pose.position.x = 0.8
        r_goal.pose.position.y = -0.38
        r_goal.pose.position.z = 0.84
        r_goal.pose.orientation = Quaternion(*quaternion_about_axis(np.pi / 2, [0, 1, 0]))
        # fake_table_setup.set_json_goal('SetPredictionHorizon', prediction_horizon=1)
        fake_table_setup.avoid_all_collisions(0.1)
        fake_table_setup.set_cart_goal(r_goal, fake_table_setup.r_tip)
        fake_table_setup.plan_and_execute()
        fake_table_setup.check_cpi_geq(fake_table_setup.get_l_gripper_links(), 0.05)
        fake_table_setup.check_cpi_leq(['r_gripper_l_finger_tip_link'], 0.04)
        fake_table_setup.check_cpi_leq(['r_gripper_r_finger_tip_link'], 0.04)

    def test_allow_collision(self, box_setup: PR2):
        p = PoseStamped()
        p.header.frame_id = 'base_footprint'
        p.header.stamp = rospy.get_rostime()
        p.pose.position = Point(0.15, 0, 0)
        p.pose.orientation = Quaternion(0, 0, 0, 1)

        box_setup.allow_collision(group2='box')

        box_setup.allow_self_collision()
        box_setup.set_cart_goal(p, 'base_footprint', box_setup.default_root)
        box_setup.plan_and_execute()

        box_setup.check_cpi_leq(box_setup.get_l_gripper_links(), 0.0)
        box_setup.check_cpi_leq(box_setup.get_r_gripper_links(), 0.0)

    def test_avoid_collision3(self, pocky_pose_setup: PR2):
        p = PoseStamped()
        p.header.frame_id = pocky_pose_setup.r_tip
        p.pose.position.x = 0.08
        p.pose.orientation.w = 1
        pocky_pose_setup.add_box(name='box',
                                 size=(0.2, 0.05, 0.05),
                                 parent_link=pocky_pose_setup.r_tip,
                                 pose=p)
        p = PoseStamped()
        p.header.frame_id = pocky_pose_setup.r_tip
        p.pose.position.x = 0.15
        p.pose.position.y = 0.04
        p.pose.position.z = 0
        p.pose.orientation.w = 1
        pocky_pose_setup.add_box('bl', (0.1, 0.01, 0.2), pose=p)
        p = PoseStamped()
        p.header.frame_id = pocky_pose_setup.r_tip
        p.pose.position.x = 0.15
        p.pose.position.y = -0.04
        p.pose.position.z = 0
        p.pose.orientation.w = 1
        pocky_pose_setup.add_box('br', (0.1, 0.01, 0.2), pose=p)

        p = PoseStamped()
        p.header.frame_id = pocky_pose_setup.r_tip
        p.pose.position = Point(-0.15, 0, 0)
        p.pose.orientation = Quaternion(0, 0, 0, 1)
        pocky_pose_setup.set_cart_goal(p, pocky_pose_setup.r_tip, pocky_pose_setup.default_root)

        pocky_pose_setup.allow_self_collision()

        pocky_pose_setup.plan_and_execute()
        # TODO check traj length?
        pocky_pose_setup.check_cpi_geq(['box'], 0.048)

    def test_avoid_collision4(self, pocky_pose_setup: PR2):
        p = PoseStamped()
        p.header.frame_id = pocky_pose_setup.r_tip
        p.pose.position.x = 0.08
        p.pose.orientation.w = 1
        pocky_pose_setup.add_box(name='box',
                                 size=(0.2, 0.05, 0.05),
                                 parent_link=pocky_pose_setup.r_tip,
                                 pose=p)
        p = PoseStamped()
        p.header.frame_id = pocky_pose_setup.r_tip
        p.pose.position.x = 0.2
        p.pose.position.y = 0
        p.pose.position.z = 0
        p.pose.orientation.w = 1
        pocky_pose_setup.add_box('b1', (0.01, 0.2, 0.2), pose=p)
        p = PoseStamped()
        p.header.frame_id = pocky_pose_setup.r_tip
        p.pose.position.x = 0.15
        p.pose.position.y = 0.04
        p.pose.position.z = 0
        p.pose.orientation.w = 1
        pocky_pose_setup.add_box('bl', (0.1, 0.01, 0.2), pose=p)
        p = PoseStamped()
        p.header.frame_id = pocky_pose_setup.r_tip
        p.pose.position.x = 0.15
        p.pose.position.y = -0.04
        p.pose.position.z = 0
        p.pose.orientation.w = 1
        pocky_pose_setup.add_box('br', (0.1, 0.01, 0.2), pose=p)

        # p = PoseStamped()
        # p.header.frame_id = pocky_pose_setup.r_tip
        # p.pose.position = Point(-0.15, 0, 0)
        # p.pose.orientation = Quaternion(0, 0, 0, 1)
        # pocky_pose_setup.set_cart_goal(p, pocky_pose_setup.r_tip, pocky_pose_setup.default_root)
        x = Vector3Stamped()
        x.header.frame_id = 'box'
        x.vector.x = 1
        y = Vector3Stamped()
        y.header.frame_id = 'box'
        y.vector.y = 1
        x_map = Vector3Stamped()
        x_map.header.frame_id = 'map'
        x_map.vector.x = 1
        y_map = Vector3Stamped()
        y_map.header.frame_id = 'map'
        y_map.vector.y = 1
        pocky_pose_setup.set_align_planes_goal('box', x, root_normal=x_map)
        pocky_pose_setup.set_align_planes_goal('box', y, root_normal=y_map)
        pocky_pose_setup.allow_self_collision()
        # pocky_pose_setup.allow_all_collisions()

        pocky_pose_setup.plan_and_execute()
        assert ('box', 'bl') not in pocky_pose_setup.collision_scene.black_list
        pocky_pose_setup.check_cpi_geq(pocky_pose_setup.get_group_info('r_gripper').links, 0.04)

    def test_avoid_collision_two_sticks(self, pocky_pose_setup: PR2):
        p = PoseStamped()
        p.header.frame_id = pocky_pose_setup.r_tip
        p.pose.position.x = 0.08
        p.pose.orientation = Quaternion(*quaternion_about_axis(0.01, [1, 0, 0]).tolist())
        pocky_pose_setup.add_box(name='box',
                                 size=(0.2, 0.05, 0.05),
                                 parent_link=pocky_pose_setup.r_tip,
                                 pose=p)
        p = PoseStamped()
        p.header.frame_id = pocky_pose_setup.r_tip
        p.pose.position.x = 0.12
        p.pose.position.y = 0.04
        p.pose.position.z = 0
        p.pose.orientation.w = 1
        pocky_pose_setup.add_cylinder('bl', height=0.2, radius=0.01, pose=p)
        p = PoseStamped()
        p.header.frame_id = pocky_pose_setup.r_tip
        p.pose.position.x = 0.12
        p.pose.position.y = -0.04
        p.pose.position.z = 0
        p.pose.orientation.w = 1
        pocky_pose_setup.add_cylinder('br', height=0.2, radius=0.01, pose=p)
        pocky_pose_setup.allow_self_collision()
        pocky_pose_setup.plan_and_execute()

    def test_avoid_collision5_cut_off(self, pocky_pose_setup: PR2):
        p = PoseStamped()
        p.header.frame_id = pocky_pose_setup.r_tip
        p.pose.position.x = 0.08
        p.pose.orientation = Quaternion(*quaternion_about_axis(0.01, [1, 0, 0]).tolist())
        pocky_pose_setup.add_box(name='box',
                                 size=(0.2, 0.05, 0.05),
                                 parent_link=pocky_pose_setup.r_tip,
                                 pose=p)
        p = PoseStamped()
        p.header.frame_id = pocky_pose_setup.r_tip
        p.pose.position.x = 0.12
        p.pose.position.y = 0.04
        p.pose.position.z = 0
        p.pose.orientation.w = 1
        pocky_pose_setup.add_cylinder('bl', height=0.2, radius=0.01, pose=p)
        p = PoseStamped()
        p.header.frame_id = pocky_pose_setup.r_tip
        p.pose.position.x = 0.12
        p.pose.position.y = -0.04
        p.pose.position.z = 0
        p.pose.orientation.w = 1
        pocky_pose_setup.add_cylinder('br', height=0.2, radius=0.01, pose=p)

        pocky_pose_setup.send_goal(goal_type=MoveGoal.PLAN_AND_EXECUTE_AND_CUT_OFF_SHAKING)

    # def test_avoid_collision6(self, fake_table_setup: PR2):
    #     #fixme
    #     js = {
    #         'r_shoulder_pan_joint': -0.341482794236,
    #         'r_shoulder_lift_joint': 0.0301123643508,
    #         'r_upper_arm_roll_joint': -2.67555547662,
    #         'r_forearm_roll_joint': -0.472653283346,
    #         'r_elbow_flex_joint': -0.149999999999,
    #         'r_wrist_flex_joint': -1.40685144215,
    #         'r_wrist_roll_joint': 2.87855178783,
    #         'odom_x_joint': 0.0708087929675,
    #         'odom_y_joint': 0.052896931145,
    #         'odom_z_joint': 0.0105784287694,
    #         'torso_lift_joint': 0.277729421077,
    #     }
    #     # fake_table_setup.allow_all_collisions()
    #     fake_table_setup.send_and_check_joint_goal(js, weight=WEIGHT_ABOVE_CA)
    #     fake_table_setup.check_cpi_geq(fake_table_setup.get_l_gripper_links(), 0.048)
    #     fake_table_setup.check_cpi_leq(['r_gripper_l_finger_tip_link'], 0.04)
    #     fake_table_setup.check_cpi_leq(['r_gripper_r_finger_tip_link'], 0.04)

    def test_avoid_collision7(self, kitchen_setup: PR2):
        base_pose = PoseStamped()
        base_pose.header.frame_id = 'map'
        base_pose.pose.position.x = 0.8
        base_pose.pose.position.y = 1
        base_pose.pose.orientation = Quaternion(*quaternion_about_axis(0, [0, 0, 1]))
        kitchen_setup.teleport_base(base_pose)
        base_pose = PoseStamped()
        base_pose.header.frame_id = 'map'
        base_pose.pose.position.x = 0.64
        base_pose.pose.position.y = 0.64
        base_pose.pose.orientation = Quaternion(*quaternion_about_axis(-np.pi / 4, [0, 0, 1]))
        kitchen_setup.set_joint_goal(kitchen_setup.better_pose)
        kitchen_setup.set_cart_goal(base_pose, 'base_footprint')
        kitchen_setup.plan_and_execute()

    def test_avoid_collision_at_kitchen_corner(self, kitchen_setup: PR2):
        base_pose = PoseStamped()
        base_pose.header.stamp = rospy.get_rostime()
        base_pose.header.frame_id = 'map'
        base_pose.pose.position.x = 0.75
        base_pose.pose.position.y = 0.9
        base_pose.pose.orientation = Quaternion(*quaternion_about_axis(np.pi / 2, [0, 0, 1]))
        kitchen_setup.teleport_base(base_pose)
        base_pose.pose.orientation = Quaternion(*quaternion_about_axis(np.pi, [0, 0, 1]))
        kitchen_setup.set_joint_goal(kitchen_setup.better_pose)  # , weight=WEIGHT_ABOVE_CA)
        kitchen_setup.set_rotation_goal(base_pose, 'base_footprint')
        kitchen_setup.set_translation_goal(base_pose, 'base_footprint', weight=WEIGHT_BELOW_CA)
        kitchen_setup.plan_and_execute()

    def test_avoid_collision8(self, kitchen_setup: PR2):
        base_pose = PoseStamped()
        base_pose.header.frame_id = 'map'
        base_pose.pose.position.x = 0.8
        base_pose.pose.position.y = 0.9
        base_pose.pose.orientation = Quaternion(*quaternion_about_axis(0, [0, 0, 1]))
        kitchen_setup.teleport_base(base_pose)
        base_pose = PoseStamped()
        base_pose.header.frame_id = 'map'
        base_pose.pose.position.x = 0.64
        base_pose.pose.position.y = 0.64
        base_pose.pose.orientation = Quaternion(*quaternion_about_axis(-np.pi / 4, [0, 0, 1]))
        kitchen_setup.set_joint_goal(kitchen_setup.better_pose)
        kitchen_setup.set_cart_goal(base_pose, 'base_footprint')
        kitchen_setup.plan_and_execute()

    def test_avoid_collision_drive_under_drawer(self, kitchen_setup: PR2):
        kitchen_js = {'sink_area_left_middle_drawer_main_joint': 0.45}
        kitchen_setup.set_kitchen_js(kitchen_js)
        base_pose = PoseStamped()
        base_pose.header.frame_id = 'map'
        base_pose.pose.position.x = 0.57
        base_pose.pose.position.y = 0.5
        base_pose.pose.orientation = Quaternion(*quaternion_about_axis(0, [0, 0, 1]))
        kitchen_setup.teleport_base(base_pose)
        base_pose = PoseStamped()
        base_pose.header.frame_id = 'base_footprint'
        base_pose.pose.position.y = 1
        base_pose.pose.orientation = Quaternion(*quaternion_about_axis(0, [0, 0, 1]))
        kitchen_setup.set_cart_goal(base_pose, tip_link='base_footprint')
        kitchen_setup.plan_and_execute()

    def test_avoid_collision_with_far_object(self, pocky_pose_setup: PR2):
        p = PoseStamped()
        p.header.frame_id = 'map'
        p.pose.position.x = 25
        p.pose.position.y = 25
        p.pose.position.z = 25
        p.pose.orientation.w = 1
        pocky_pose_setup.add_box(name='box', size=(1, 1, 1), pose=p)
        p = PoseStamped()
        p.header.frame_id = pocky_pose_setup.r_tip
        p.pose.position = Point(0.1, 0, 0)
        p.pose.orientation = Quaternion(0, 0, 0, 1)
        pocky_pose_setup.set_cart_goal(p, pocky_pose_setup.r_tip, pocky_pose_setup.default_root)

        pocky_pose_setup.avoid_collision(0.05, pocky_pose_setup.get_robot_name(), 'box')

        pocky_pose_setup.plan_and_execute()
        pocky_pose_setup.check_cpi_geq(pocky_pose_setup.get_l_gripper_links(), 0.048)
        pocky_pose_setup.check_cpi_geq(pocky_pose_setup.get_r_gripper_links(), 0.048)

    def test_avoid_collision_touch(self, box_setup: PR2):
        p = PoseStamped()
        p.header.frame_id = box_setup.r_tip
        p.pose.position = Point(0.1, 0, 0)
        p.pose.orientation = Quaternion(0, 0, 0, 1)
        box_setup.set_cart_goal(p, box_setup.r_tip, box_setup.default_root, check=False)

        box_setup.avoid_all_collisions(0.05)

        box_setup.plan_and_execute()

        box_setup.check_cpi_geq(box_setup.get_l_gripper_links(), 0.0)
        box_setup.check_cpi_geq(box_setup.get_r_gripper_links(), -0.008)
        box_setup.check_cpi_leq(box_setup.get_r_gripper_links(), 0.04)

    def test_get_out_of_collision(self, box_setup: PR2):
        p = PoseStamped()
        p.header.frame_id = box_setup.r_tip
        p.pose.position = Point(0.15, 0, 0)
        p.pose.orientation = Quaternion(0, 0, 0, 1)
        box_setup.set_cart_goal(p, box_setup.r_tip, box_setup.default_root)

        box_setup.allow_all_collisions()

        box_setup.plan_and_execute()

        box_setup.avoid_all_collisions(0.05)

        box_setup.plan_and_execute()

        box_setup.check_cpi_geq(box_setup.get_l_gripper_links(), 0.0)
        box_setup.check_cpi_geq(box_setup.get_r_gripper_links(), 0.0)

    def test_allow_collision_gripper(self, box_setup: PR2):
        box_setup.allow_collision(box_setup.l_gripper_group, 'box')
        p = PoseStamped()
        p.header.frame_id = box_setup.l_tip
        p.header.stamp = rospy.get_rostime()
        p.pose.position.x = 0.11
        p.pose.orientation.w = 1
        box_setup.set_cart_goal(p, box_setup.l_tip, box_setup.default_root)
        box_setup.plan_and_execute()
        box_setup.check_cpi_leq(box_setup.get_l_gripper_links(), 0.0)
        box_setup.check_cpi_geq(box_setup.get_r_gripper_links(), 0.048)

    def test_attached_get_below_soft_threshold(self, box_setup: PR2):
        attached_link_name = 'pocky'
        p = PoseStamped()
        p.header.frame_id = box_setup.r_tip
        p.pose.position.x = 0.05
        p.pose.orientation.w = 1
        box_setup.add_box(attached_link_name,
                          size=(0.2, 0.04, 0.04),
                          parent_link=box_setup.r_tip,
                          pose=p)
        box_setup.add_box(attached_link_name,
                          size=(0.2, 0.04, 0.04),
                          parent_link=box_setup.r_tip,
                          pose=p,
                          expected_error_code=UpdateWorldResponse.DUPLICATE_GROUP_ERROR)
        p = PoseStamped()
        p.header.frame_id = box_setup.r_tip
        p.header.stamp = rospy.get_rostime()
        p.pose.position.x = -0.15
        p.pose.orientation.w = 1
        box_setup.set_cart_goal(p, box_setup.r_tip, box_setup.default_root)
        box_setup.plan_and_execute()
        box_setup.check_cpi_geq(box_setup.get_l_gripper_links(), 0.048)
        box_setup.check_cpi_geq([attached_link_name], 0.048)

        p = PoseStamped()
        p.header.frame_id = box_setup.r_tip
        p.header.stamp = rospy.get_rostime()
        p.pose.position.x = 0.1
        p.pose.orientation.w = 1
        box_setup.set_cart_goal(p, box_setup.r_tip, box_setup.default_root, check=False)
        box_setup.plan_and_execute()
        box_setup.check_cpi_geq([attached_link_name], -0.008)
        box_setup.check_cpi_leq([attached_link_name], 0.01)
        box_setup.detach_group(attached_link_name)

    def test_attached_get_out_of_collision_below(self, box_setup: PR2):
        attached_link_name = 'pocky'
        p = PoseStamped()
        p.header.frame_id = box_setup.r_tip
        p.pose.position.x = 0.05
        p.pose.orientation.w = 1
        box_setup.add_box(attached_link_name,
                          size=(0.2, 0.04, 0.04),
                          parent_link=box_setup.r_tip,
                          pose=p)
        p = PoseStamped()
        p.header.frame_id = box_setup.r_tip
        p.header.stamp = rospy.get_rostime()
        p.pose.position.x = -0.15
        p.pose.orientation.w = 1
        box_setup.set_cart_goal(p, box_setup.r_tip, box_setup.default_root)
        box_setup.plan_and_execute()
        box_setup.check_cpi_geq(box_setup.get_l_gripper_links(), 0.048)
        box_setup.check_cpi_geq([attached_link_name], 0.048)

        p = PoseStamped()
        p.header.frame_id = box_setup.r_tip
        p.header.stamp = rospy.get_rostime()
        p.pose.position.x = 0.05
        p.pose.orientation.w = 1
        box_setup.set_cart_goal(p, box_setup.r_tip, box_setup.default_root, weight=WEIGHT_BELOW_CA, check=False)
        box_setup.plan_and_execute()
        box_setup.check_cpi_geq(box_setup.get_l_gripper_links(), 0.048)
        box_setup.check_cpi_geq([attached_link_name], 0.048)
        box_setup.detach_group(attached_link_name)

    def test_attached_get_out_of_collision_and_stay_in_hard_threshold(self, box_setup: PR2):
        attached_link_name = 'pocky'
        p = PoseStamped()
        p.header.frame_id = box_setup.r_tip
        p.pose.position.x = 0.05
        p.pose.orientation.w = 1
        box_setup.add_box(attached_link_name,
                          size=(0.2, 0.04, 0.04),
                          parent_link=box_setup.r_tip,
                          pose=p)
        p = PoseStamped()
        p.header.frame_id = box_setup.r_tip
        p.header.stamp = rospy.get_rostime()
        p.pose.position.x = -0.08
        p.pose.orientation.w = 1
        box_setup.set_cart_goal(p, box_setup.r_tip, box_setup.default_root)
        box_setup.plan_and_execute()
        box_setup.check_cpi_geq([attached_link_name], -1e-3)

        p = PoseStamped()
        p.header.frame_id = box_setup.r_tip
        p.header.stamp = rospy.get_rostime()
        p.pose.position.x = 0.08
        p.pose.orientation.w = 1
        box_setup.set_cart_goal(p, box_setup.r_tip, box_setup.default_root, check=False)
        box_setup.plan_and_execute()
        box_setup.check_cpi_geq([attached_link_name], -0.002)
        box_setup.check_cpi_leq([attached_link_name], 0.01)
        box_setup.detach_group(attached_link_name)

    def test_attached_get_out_of_collision_stay_in(self, box_setup: PR2):
        attached_link_name = 'pocky'
        p = PoseStamped()
        p.header.frame_id = box_setup.r_tip
        p.pose.position.x = 0.05
        p.pose.orientation.w = 1
        box_setup.add_box(attached_link_name,
                          size=(0.2, 0.04, 0.04),
                          parent_link=box_setup.r_tip,
                          pose=p)
        p = PoseStamped()
        p.header.frame_id = box_setup.r_tip
        p.header.stamp = rospy.get_rostime()
        p.pose.position.x = 0.
        p.pose.orientation.w = 1
        box_setup.set_cart_goal(p, box_setup.r_tip, box_setup.default_root)
        box_setup.plan_and_execute()
        box_setup.check_cpi_geq([attached_link_name], -0.082)
        box_setup.detach_group(attached_link_name)

    def test_attached_get_out_of_collision_passive(self, box_setup: PR2):
        attached_link_name = 'pocky'
        p = PoseStamped()
        p.header.frame_id = box_setup.r_tip
        p.pose.position.x = 0.05
        p.pose.orientation.w = 1
        box_setup.add_box(attached_link_name,
                          size=(0.2, 0.04, 0.04),
                          parent_link=box_setup.r_tip,
                          pose=p)
        box_setup.plan_and_execute()
        box_setup.check_cpi_geq([attached_link_name], 0.049)
        box_setup.detach_group(attached_link_name)

    def test_attached_collision2(self, box_setup: PR2):
        # FIXME
        attached_link_name = 'pocky'
        p = PoseStamped()
        p.header.frame_id = 'map'
        p.pose.position.x = 0.01
        p.pose.orientation.w = 1
        box_setup.add_box(attached_link_name,
                          size=(0.2, 0.04, 0.04),
                          parent_link=box_setup.r_tip,
                          pose=p)
        box_setup.plan_and_execute()
        box_setup.check_cpi_geq(box_setup.get_l_gripper_links(), 0.048)
        box_setup.check_cpi_geq([attached_link_name], 0.048)
        box_setup.detach_group(attached_link_name)

    def test_attached_self_collision(self, zero_pose: PR2):
        collision_pose = {
            'l_elbow_flex_joint': - 1.1343683863086362,
            'l_forearm_roll_joint': 7.517553513504836,
            'l_shoulder_lift_joint': 0.5726770101613905,
            'l_shoulder_pan_joint': 0.1592669164939349,
            'l_upper_arm_roll_joint': 0.5532568387077381,
            'l_wrist_flex_joint': - 1.215660155912625,
            'l_wrist_roll_joint': 4.249300323527076,
            'torso_lift_joint': 0.2}

        zero_pose.set_joint_goal(collision_pose)
        zero_pose.plan_and_execute()

        attached_link_name = 'pocky'
        p = PoseStamped()
        p.header.frame_id = zero_pose.l_tip
        p.pose.position.x = 0.04
        p.pose.orientation.w = 1
        zero_pose.add_box(attached_link_name,
                          size=(0.16, 0.04, 0.04),
                          parent_link=zero_pose.l_tip,
                          pose=p)

        # zero_pose.set_prediction_horizon(1)
        zero_pose.set_joint_goal({'r_forearm_roll_joint': 0.0,
                                  'r_shoulder_lift_joint': 0.0,
                                  'r_shoulder_pan_joint': 0.0,
                                  'r_upper_arm_roll_joint': 0.0,
                                  'r_wrist_flex_joint': -0.10001,
                                  'r_wrist_roll_joint': 0.0,
                                  'r_elbow_flex_joint': -0.15,
                                  'torso_lift_joint': 0.2})

        p = PoseStamped()
        p.header.frame_id = zero_pose.l_tip
        p.header.stamp = rospy.get_rostime()
        p.pose.position.z = 0.20
        p.pose.orientation.w = 1
        zero_pose.set_cart_goal(p, zero_pose.l_tip, zero_pose.default_root)
        zero_pose.plan_and_execute()

        zero_pose.check_cpi_geq(zero_pose.get_l_gripper_links(), 0.048)
        zero_pose.check_cpi_geq([attached_link_name], 0.048)
        zero_pose.detach_group(attached_link_name)

    def test_attached_self_collision2(self, zero_pose: PR2):
        collision_pose = {
            'r_elbow_flex_joint': - 1.1343683863086362,
            'r_forearm_roll_joint': -7.517553513504836,
            'r_shoulder_lift_joint': 0.5726770101613905,
            'r_shoulder_pan_joint': -0.1592669164939349,
            'r_upper_arm_roll_joint': -0.5532568387077381,
            'r_wrist_flex_joint': - 1.215660155912625,
            'r_wrist_roll_joint': -4.249300323527076,
            'torso_lift_joint': 0.2
        }

        zero_pose.set_joint_goal(collision_pose)
        zero_pose.plan_and_execute()

        attached_link_name = 'box'
        p = PoseStamped()
        p.header.frame_id = zero_pose.l_tip
        p.pose.position.x = 0.04
        p.pose.orientation.w = 1
        zero_pose.add_box(attached_link_name,
                          size=(0.16, 0.04, 0.04),
                          parent_link=zero_pose.l_tip,
                          pose=p)

        js_goal = {'l_forearm_roll_joint': 0.0,
                   'l_shoulder_lift_joint': 0.0,
                   'odom_x_joint': 0.0,
                   'odom_y_joint': 0.0,
                   'odom_z_joint': 0.0,
                   'l_shoulder_pan_joint': 0.0,
                   'l_upper_arm_roll_joint': 0.0,
                   'l_wrist_flex_joint': -0.11,
                   'l_wrist_roll_joint': 0.0,
                   'l_elbow_flex_joint': -0.16,
                   'torso_lift_joint': 0.2}
        zero_pose.set_joint_goal(js_goal)

        p = PoseStamped()
        p.header.frame_id = zero_pose.r_tip
        p.header.stamp = rospy.get_rostime()
        p.pose.position.z = 0.20
        p.pose.orientation.w = 1
        zero_pose.set_cart_goal(p, zero_pose.r_tip, zero_pose.default_root)
        zero_pose.plan_and_execute()

        zero_pose.check_cpi_geq(zero_pose.get_r_gripper_links(), 0.048)
        zero_pose.check_cpi_geq([attached_link_name], 0.048)
        zero_pose.detach_group(attached_link_name)

    def test_attached_self_collision3(self, zero_pose: PR2):
        collision_pose = {
            'l_elbow_flex_joint': - 1.1343683863086362,
            'l_forearm_roll_joint': 7.517553513504836,
            'l_shoulder_lift_joint': 0.5726770101613905,
            'l_shoulder_pan_joint': 0.1592669164939349,
            'l_upper_arm_roll_joint': 0.5532568387077381,
            'l_wrist_flex_joint': - 1.215660155912625,
            'l_wrist_roll_joint': 4.249300323527076,
            'torso_lift_joint': 0.2}

        zero_pose.set_joint_goal(collision_pose)
        zero_pose.plan_and_execute()

        attached_link_name = 'pocky'
        p = PoseStamped()
        p.header.frame_id = zero_pose.l_tip
        p.pose.position.x = 0.02
        p.pose.orientation.w = 1
        zero_pose.add_box(attached_link_name,
                          size=(0.1, 0.04, 0.04),
                          parent_link=zero_pose.l_tip,
                          pose=p)

        js_goal = {'r_forearm_roll_joint': 0.0,
                   'r_shoulder_lift_joint': 0.0,
                   'odom_x_joint': 0.0,
                   'odom_y_joint': 0.0,
                   'odom_z_joint': 0.0,
                   'r_shoulder_pan_joint': 0.0,
                   'r_upper_arm_roll_joint': 0.0,
                   'r_wrist_flex_joint': -0.11,
                   'r_wrist_roll_joint': 0.0,
                   'r_elbow_flex_joint': -0.16,
                   'torso_lift_joint': 0.2}

        zero_pose.set_joint_goal(js_goal)

        p = PoseStamped()
        p.header.frame_id = zero_pose.l_tip
        p.header.stamp = rospy.get_rostime()
        p.pose.position.z = 0.25
        p.pose.orientation.w = 1
        zero_pose.set_cart_goal(p, zero_pose.l_tip, zero_pose.default_root)
        zero_pose.plan_and_execute()

        zero_pose.check_cpi_geq(zero_pose.get_l_gripper_links(), 0.048)
        zero_pose.check_cpi_geq([attached_link_name], 0.048)
        zero_pose.detach_group(attached_link_name)

    def test_attached_collision_allow(self, box_setup: PR2):
        pocky = 'http://muh#pocky'
        p = PoseStamped()
        p.header.frame_id = box_setup.r_tip
        p.pose.position.x = 0.05
        p.pose.orientation.w = 1
        box_setup.add_box(pocky,
                          size=(0.1, 0.02, 0.02),
                          parent_link=box_setup.r_tip,
                          pose=p)

        box_setup.allow_collision(group1=pocky, group2='box')

        p = PoseStamped()
        p.header.frame_id = box_setup.r_tip
        p.header.stamp = rospy.get_rostime()
        p.pose.position.y = -0.11
        p.pose.orientation.w = 1
        box_setup.set_cart_goal(p, box_setup.r_tip, box_setup.default_root)
        box_setup.plan_and_execute()
        box_setup.check_cpi_geq(box_setup.get_l_gripper_links(), 0.048)
        box_setup.check_cpi_leq([pocky], 0.0)

    def test_avoid_collision_gripper(self, box_setup: PR2):
        box_setup.allow_all_collisions()
        box_setup.avoid_collision(0.05, box_setup.l_gripper_group, 'box')
        p = PoseStamped()
        p.header.frame_id = box_setup.l_tip
        p.header.stamp = rospy.get_rostime()
        p.pose.position.x = 0.15
        p.pose.orientation.w = 1
        box_setup.set_cart_goal(p, box_setup.l_tip, box_setup.default_root, check=False)
        box_setup.plan_and_execute()
        box_setup.check_cpi_geq(box_setup.get_l_gripper_links(), -1e-3)

    # def test_end_state_collision(self, box_setup: PR2):
    #     # TODO endstate impossible as long as we check for path collision?
    #     pass

    # def test_filled_vel_values(self, box_setup: PR2):
    #     pass
    #
    # def test_undefined_goal(self, box_setup: PR2):
    #     pass

    # TODO test plan only

    def test_attached_two_items(self, zero_pose: PR2):
        box1_name = 'box1'
        box2_name = 'box2'

        js = {
            'r_elbow_flex_joint': -1.58118094489,
            'r_forearm_roll_joint': -0.904933033043,
            'r_shoulder_lift_joint': 0.822412440711,
            'r_shoulder_pan_joint': -1.07866800992,
            'r_upper_arm_roll_joint': -1.34905471854,
            'r_wrist_flex_joint': -1.20182042644,
            'r_wrist_roll_joint': 0.190433188769,
        }
        zero_pose.set_joint_goal(js)
        zero_pose.plan_and_execute()

        r_goal = PoseStamped()
        r_goal.header.frame_id = zero_pose.r_tip
        r_goal.pose.position.x = 0.4
        r_goal.pose.orientation = Quaternion(*quaternion_from_matrix([[-1, 0, 0, 0],
                                                                      [0, 1, 0, 0],
                                                                      [0, 0, -1, 0],
                                                                      [0, 0, 0, 1]]))
        zero_pose.set_cart_goal(r_goal, zero_pose.l_tip, 'torso_lift_link')
        zero_pose.plan_and_execute()

        p = PoseStamped()
        p.header.frame_id = zero_pose.r_tip
        p.pose.position.x = 0.1
        p.pose.orientation.w = 1
        zero_pose.add_box(box1_name,
                          size=(.2, .04, .04),
                          parent_link=zero_pose.r_tip,
                          pose=p)
        p.header.frame_id = zero_pose.l_tip
        zero_pose.add_box(box2_name,
                          size=(.2, .04, .04),
                          parent_link=zero_pose.l_tip,
                          pose=p)

        zero_pose.plan_and_execute()

        zero_pose.check_cpi_geq([box1_name, box2_name], 0.049)

        zero_pose.detach_group(box1_name)
        zero_pose.detach_group(box2_name)
        base_goal = PoseStamped()
        base_goal.header.frame_id = 'base_footprint'
        base_goal.pose.position.x = -.1
        base_goal.pose.orientation.w = 1
        zero_pose.move_base(base_goal)

    # def test_pick_and_place(self, kitchen_setup: PR2):
    #
    #     base_pose = PoseStamped()
    #     base_pose.header.frame_id = 'map'
    #     base_pose.pose.position = Point(0.760, 0.480, 0.000)
    #     base_pose.pose.orientation = Quaternion(0.000, 0.000, 0.230, 0.973)
    #     kitchen_setup.move_pr2_base(base_pose)
    #     attached_link_name = 'edekabowl'
    #     p = PoseStamped()
    #     p.header.frame_id = 'map'
    #     p.pose.position = Point(1.39985, 0.799920, 0.888)
    #     p.pose.orientation = Quaternion(-0.0037, -0.00476, 0.3921, 0.9198)
    #     kitchen_setup.add_box(attached_link_name, [.145, .145, .072], pose=p)
    #
    #     pick_pose = PoseStamped()
    #     pick_pose.header.frame_id = 'base_footprint'
    #     pick_pose.pose.position = Point(0.649, -0.023, 0.918)
    #     pick_pose.pose.orientation = Quaternion(0.407, 0.574, -0.408, 0.582)
    #
    #     # pregrasp
    #     pick_pose.pose.position.z += 0.2
    #     kitchen_setup.set_and_check_cart_goal(pick_pose, kitchen_setup.l_tip, kitchen_setup.default_root)
    #
    #     # grasp
    #     pick_pose.pose.position.z -= 0.2
    #     kitchen_setup.avoid_collision(kitchen_setup.get_l_gripper_links(), 'kitchen', [], 0)
    #     kitchen_setup.allow_collision(kitchen_setup.get_l_gripper_links(), attached_link_name, [])
    #     kitchen_setup.set_and_check_cart_goal(pick_pose, kitchen_setup.l_tip, kitchen_setup.default_root)
    #     kitchen_setup.attach_existing(attached_link_name, frame_id=kitchen_setup.l_tip)
    #
    #     # post grasp
    #     pick_pose.pose.position.z += 0.2
    #     kitchen_setup.avoid_all_collisions(0.05)
    #     kitchen_setup.set_and_check_cart_goal(pick_pose, kitchen_setup.l_tip, kitchen_setup.default_root)
    #     # kitchen_setup.remove_object(attached_link_name)
    #     kitchen_setup.send_and_check_joint_goal(gaya_pose)
    #
    #     # place============================
    #     base_pose.pose.position = Point(-0.200, 1.120, 0.000)
    #     base_pose.pose.orientation = Quaternion(0.000, 0.000, 0.994, -0.105)
    #     kitchen_setup.move_pr2_base(base_pose)
    #
    #     # pre place
    #     place_pose = PoseStamped()
    #     place_pose.header.frame_id = 'base_footprint'
    #     place_pose.pose.position = Point(0.587, 0.068, 0.920)
    #     place_pose.pose.orientation = Quaternion(0.703, -0.074, -0.703, -0.074)
    #     place_pose.pose.position.z += 0.2
    #     kitchen_setup.set_and_check_cart_goal(place_pose, kitchen_setup.l_tip, kitchen_setup.default_root)
    #
    #     # place
    #     place_pose.pose.position.z -= 0.19
    #     kitchen_setup.avoid_all_collisions(0.)
    #     kitchen_setup.set_cart_goal(place_pose, kitchen_setup.l_tip, kitchen_setup.default_root)
    #     kitchen_setup.send_goal()
    #     rospy.sleep(1)
    #
    #     # post place
    #     kitchen_setup.detach_object(attached_link_name)
    #     place_pose.pose.position.z += 0.2
    #     kitchen_setup.avoid_all_collisions(0.)
    #     kitchen_setup.set_and_check_cart_goal(place_pose, kitchen_setup.l_tip, kitchen_setup.default_root)

    # def test_hand_in_kitchen(self, kitchen_setup: PR2):
    #
    #     kitchen_setup.send_and_check_joint_goal(pick_up_pose)
    #
    #     base_pose = PoseStamped()
    #     base_pose.header.frame_id = 'map'
    #     base_pose.pose.position = Point(0.743, 0.586, 0.000)
    #     base_pose.pose.orientation.w = 1
    #     kitchen_setup.teleport_base(base_pose)
    #
    #     # grasp
    #     p = PoseStamped()
    #     p.header.frame_id = kitchen_setup.l_tip
    #     p.pose.position.x = 0.2
    #     p.pose.orientation.w = 1
    #     kitchen_setup.allow_collision(kitchen_setup.get_l_gripper_links(), 'kitchen',
    #                                           ['sink_area', 'sink_area_surface'])
    #     kitchen_setup.set_and_check_cart_goal(p, kitchen_setup.l_tip, kitchen_setup.default_root)
    #
    #     # post grasp
    #     pregrasp_pose = PoseStamped()
    #     pregrasp_pose.header.frame_id = 'base_footprint'
    #     pregrasp_pose.pose.position.x = 0.611175722907
    #     pregrasp_pose.pose.position.y = -0.0244662287535
    #     pregrasp_pose.pose.position.z = 1.10803325995
    #     pregrasp_pose.pose.orientation.x = -0.0128682380997
    #     pregrasp_pose.pose.orientation.y = -0.710292569338
    #     pregrasp_pose.pose.orientation.z = 0.0148339707762
    #     pregrasp_pose.pose.orientation.w = -0.703632573456
    #     kitchen_setup.avoid_all_collisions(0.05)
    #     kitchen_setup.set_and_check_cart_goal(pregrasp_pose, kitchen_setup.l_tip, kitchen_setup.default_root)

    def test_set_kitchen_joint_state(self, kitchen_setup: PR2):
        kitchen_js = {'sink_area_left_upper_drawer_main_joint': 0.45}
        kitchen_setup.set_kitchen_js(kitchen_js)

    def test_ease_fridge(self, kitchen_setup: PR2):
        milk_name = 'milk'

        # take milk out of fridge
        kitchen_setup.set_kitchen_js({'iai_fridge_door_joint': 1.56})

        base_goal = PoseStamped()
        base_goal.header.frame_id = 'map'
        base_goal.pose.position.x = 0.565
        base_goal.pose.position.y = -0.5
        base_goal.pose.orientation.z = -0.51152562713
        base_goal.pose.orientation.w = 0.85926802151
        kitchen_setup.teleport_base(base_goal)
        # kitchen_setup.add_json_goal('BasePointingForward')

        # spawn milk
        milk_pose = PoseStamped()
        milk_pose.header.frame_id = 'iai_kitchen/iai_fridge_door_shelf1_bottom'
        milk_pose.pose.position = Point(0, 0, 0.12)
        milk_pose.pose.orientation = Quaternion(0, 0, 0, 1)

        milk_pre_pose = PoseStamped()
        milk_pre_pose.header.frame_id = 'iai_kitchen/iai_fridge_door_shelf1_bottom'
        milk_pre_pose.pose.position = Point(0, 0, 0.22)
        milk_pre_pose.pose.orientation = Quaternion(0, 0, 0, 1)

        kitchen_setup.add_box(milk_name, (0.05, 0.05, 0.2), pose=milk_pose)

        # grasp milk
        kitchen_setup.open_l_gripper()

        # l_goal = deepcopy(milk_pose)
        # l_goal.pose.orientation = Quaternion(*quaternion_from_matrix([[1, 0, 0, 0],
        #                                                               [0, 1, 0, 0],
        #                                                               [0, 0, 1, 0],
        #                                                               [0, 0, 0, 1]]))
        # kitchen_setup.set_cart_goal(l_goal, kitchen_setup.l_tip, kitchen_setup.default_root)
        # kitchen_setup.send_and_check_goal()

        # handle_name = 'map'
        bar_axis = Vector3Stamped()
        bar_axis.header.frame_id = 'map'
        bar_axis.vector.z = 1

        bar_center = PointStamped()
        bar_center.header.frame_id = milk_pose.header.frame_id
        bar_center.point = deepcopy(milk_pose.pose.position)

        tip_grasp_axis = Vector3Stamped()
        tip_grasp_axis.header.frame_id = kitchen_setup.l_tip
        tip_grasp_axis.vector.z = 1

        kitchen_setup.set_json_goal('GraspBar',
                                    root_link=kitchen_setup.default_root,
                                    tip_link=kitchen_setup.l_tip,
                                    tip_grasp_axis=tip_grasp_axis,
                                    bar_center=bar_center,
                                    bar_axis=bar_axis,
                                    bar_length=.12)

        x = Vector3Stamped()
        x.header.frame_id = kitchen_setup.l_tip
        x.vector.x = 1
        x_map = Vector3Stamped()
        x_map.header.frame_id = 'iai_kitchen/iai_fridge_door'
        x_map.vector.x = 1
        # z = Vector3Stamped()
        # z.header.frame_id = 'milk'
        # z.vector.z = 1
        # z_map = Vector3Stamped()
        # z_map.header.frame_id = 'map'
        # z_map.vector.z = 1
        kitchen_setup.set_align_planes_goal(kitchen_setup.l_tip, x, root_normal=x_map)

        # kitchen_setup.allow_collision([], milk_name, [])
        # kitchen_setup.add_json_goal('AvoidJointLimits', percentage=15)
        # kitchen_setup.allow_all_collisions()
        kitchen_setup.plan_and_execute()

        kitchen_setup.update_parent_link_of_group(milk_name, kitchen_setup.l_tip)
        # kitchen_setup.keep_position(kitchen_setup.r_tip)
        kitchen_setup.close_l_gripper()

        # x = Vector3Stamped()
        # x.header.frame_id = 'milk'
        # x.vector.x = 1
        # x_map = Vector3Stamped()
        # x_map.header.frame_id = 'iai_kitchen/iai_fridge_door'
        # x_map.vector.x = 1
        # z = Vector3Stamped()
        # z.header.frame_id = 'milk'
        # z.vector.z = 1
        # z_map = Vector3Stamped()
        # z_map.header.frame_id = 'map'
        # z_map.vector.z = 1
        # kitchen_setup.align_planes('milk', x, root_normal=x_map)
        # kitchen_setup.align_planes('milk', z, root_normal=z_map)
        # kitchen_setup.keep_orientation('milk')
        kitchen_setup.set_cart_goal(milk_pre_pose, milk_name, kitchen_setup.default_root)
        kitchen_setup.plan_and_execute()
        kitchen_setup.set_joint_goal(kitchen_setup.better_pose)
        kitchen_setup.plan_and_execute()

        # place milk back

        # kitchen_setup.add_json_goal('BasePointingForward')
        # milk_goal = PoseStamped()
        # milk_goal.header.frame_id = 'iai_kitchen/kitchen_island_surface'
        # milk_goal.pose.position = Point(.1, -.2, .13)
        # milk_goal.pose.orientation = Quaternion(*quaternion_about_axis(np.pi, [0,0,1]))
        kitchen_setup.set_cart_goal(milk_pre_pose, milk_name, kitchen_setup.default_root)
        kitchen_setup.plan_and_execute()

        kitchen_setup.set_cart_goal(milk_pose, milk_name, kitchen_setup.default_root)
        kitchen_setup.plan_and_execute()

        # kitchen_setup.keep_position(kitchen_setup.r_tip)
        kitchen_setup.open_l_gripper()

        kitchen_setup.detach_group(milk_name)

        kitchen_setup.set_joint_goal(kitchen_setup.better_pose)
        kitchen_setup.plan_and_execute()

    def test_ease_cereal(self, kitchen_setup: PR2):
        # FIXME
        cereal_name = 'cereal'
        drawer_frame_id = 'iai_kitchen/oven_area_area_right_drawer_board_2_link'

        # take milk out of fridge
        kitchen_setup.set_kitchen_js({'oven_area_area_right_drawer_main_joint': 0.48})

        # spawn milk

        cereal_pose = PoseStamped()
        cereal_pose.header.frame_id = drawer_frame_id
        cereal_pose.pose.position = Point(0.123, -0.03, 0.11)
        cereal_pose.pose.orientation = Quaternion(0.0087786, 0.005395, -0.838767, -0.544393)
        kitchen_setup.add_box(cereal_name, (0.1528, 0.0634, 0.22894), pose=cereal_pose)

        cereal_pose_in_map = tf.msg_to_kdl(tf.transform_pose(u'map', cereal_pose))

        drawer_T_box = tf.msg_to_kdl(cereal_pose)

        # grasp milk
        kitchen_setup.open_l_gripper()
        grasp_pose = PoseStamped()
        grasp_pose.header.frame_id = cereal_name
        grasp_pose.pose.position = Point(0.13, 0, 0.05)
        grasp_pose.pose.orientation = Quaternion(0, 0, 1, 0)
        box_T_r_goal = tf.msg_to_kdl(grasp_pose)
        box_T_r_goal_pre = deepcopy(box_T_r_goal)
        box_T_r_goal_pre.p[0] += 0.1

        pre_grasp_pose = tf.kdl_to_pose_stamped(drawer_T_box * box_T_r_goal_pre, drawer_frame_id)

        kitchen_setup.set_json_goal('AvoidJointLimits', percentage=40)
        kitchen_setup.set_cart_goal(pre_grasp_pose, tip_link=kitchen_setup.r_tip)
        kitchen_setup.plan_and_execute()

        grasp_pose = tf.kdl_to_pose_stamped(drawer_T_box * box_T_r_goal, drawer_frame_id)

        kitchen_setup.set_json_goal('AvoidJointLimits', percentage=40)
        kitchen_setup.set_cart_goal(grasp_pose, tip_link=kitchen_setup.r_tip)
        kitchen_setup.plan_and_execute()

        kitchen_setup.update_parent_link_of_group(cereal_name, kitchen_setup.r_tip)
        # kitchen_setup.keep_position(kitchen_setup.r_tip)
        kitchen_setup.close_l_gripper()

        # x = Vector3Stamped()
        # x.header.frame_id = 'milk'
        # x.vector.x = 1
        # x_map = Vector3Stamped()
        # x_map.header.frame_id = 'iai_kitchen/iai_fridge_door'
        # x_map.vector.x = 1
        # z = Vector3Stamped()
        # z.header.frame_id = 'milk'
        # z.vector.z = 1
        # z_map = Vector3Stamped()
        # z_map.header.frame_id = 'map'
        # z_map.vector.z = 1
        # kitchen_setup.align_planes('milk', x, root_normal=x_map)
        # kitchen_setup.align_planes('milk', z, root_normal=z_map)
        # kitchen_setup.keep_orientation('milk')
        # kitchen_setup.set_cart_goal(grasp_pose, cereal_name, kitchen_setup.default_root)
        kitchen_setup.plan_and_execute()
        kitchen_setup.set_joint_goal(kitchen_setup.better_pose)
        kitchen_setup.plan_and_execute()

        # place milk back

        # kitchen_setup.add_json_goal('BasePointingForward')
        # milk_goal = PoseStamped()
        # milk_goal.header.frame_id = 'iai_kitchen/kitchen_island_surface'
        # milk_goal.pose.position = Point(.1, -.2, .13)
        # milk_goal.pose.orientation = Quaternion(*quaternion_about_axis(np.pi, [0,0,1]))

        kitchen_setup.set_cart_goal(cereal_pose, cereal_name)#, kitchen_setup.default_root)
        kitchen_setup.plan_and_execute()

        # kitchen_setup.keep_position(kitchen_setup.r_tip)
        kitchen_setup.open_l_gripper()

        kitchen_setup.detach_group(cereal_name)

        kitchen_setup.set_joint_goal(kitchen_setup.better_pose)
        kitchen_setup.plan_and_execute()

    def test_bowl_and_cup(self, kitchen_setup: PR2):
        # kernprof -lv py.test -s test/test_integration_pr2.py::TestCollisionAvoidanceGoals::test_bowl_and_cup
        bowl_name = 'bowl'
        cup_name = 'cup'
        percentage = 50
        drawer_handle = 'sink_area_left_middle_drawer_handle'
        drawer_joint = 'sink_area_left_middle_drawer_main_joint'
        # spawn cup
        cup_pose = PoseStamped()
        cup_pose.header.frame_id = 'iai_kitchen/sink_area_left_middle_drawer_main'
        cup_pose.pose.position = Point(0.1, 0.2, -.05)
        cup_pose.pose.orientation = Quaternion(0, 0, 0, 1)

        kitchen_setup.add_cylinder(cup_name, height=0.07, radius=0.04, pose=cup_pose, parent_link_group='kitchen',
                                   parent_link='sink_area_left_middle_drawer_main')

        # spawn bowl
        bowl_pose = PoseStamped()
        bowl_pose.header.frame_id = 'iai_kitchen/sink_area_left_middle_drawer_main'
        bowl_pose.pose.position = Point(0.1, -0.2, -.05)
        bowl_pose.pose.orientation = Quaternion(0, 0, 0, 1)

        kitchen_setup.add_cylinder(bowl_name, height=0.05, radius=0.07, pose=bowl_pose, parent_link_group='kitchen',
                                   parent_link='sink_area_left_middle_drawer_main')

        # grasp drawer handle
        bar_axis = Vector3Stamped()
        bar_axis.header.frame_id = drawer_handle
        bar_axis.vector.y = 1

        bar_center = PointStamped()
        bar_center.header.frame_id = drawer_handle

        tip_grasp_axis = Vector3Stamped()
        tip_grasp_axis.header.frame_id = kitchen_setup.l_tip
        tip_grasp_axis.vector.z = 1

        kitchen_setup.set_json_goal('GraspBar',
                                    root_link=kitchen_setup.default_root,
                                    tip_link=kitchen_setup.l_tip,
                                    tip_grasp_axis=tip_grasp_axis,
                                    bar_center=bar_center,
                                    bar_axis=bar_axis,
                                    bar_length=0.4)  # TODO: check for real length
        x_gripper = Vector3Stamped()
        x_gripper.header.frame_id = kitchen_setup.l_tip
        x_gripper.vector.x = 1

        x_goal = Vector3Stamped()
        x_goal.header.frame_id = drawer_handle
        x_goal.vector.x = -1

        kitchen_setup.set_align_planes_goal(kitchen_setup.l_tip,
                                            x_gripper,
                                            root_normal=x_goal)
        # kitchen_setup.allow_all_collisions()
        kitchen_setup.plan_and_execute()

        # open drawer
        kitchen_setup.set_json_goal('Open',
                                    tip_link=kitchen_setup.l_tip,
                                    environment_link=drawer_handle)
        kitchen_setup.plan_and_execute()
        kitchen_setup.set_kitchen_js({drawer_joint: 0.48})

        kitchen_setup.set_joint_goal(kitchen_setup.better_pose)
        kitchen_setup.plan_and_execute()

        # grasp bowl
        l_goal = deepcopy(bowl_pose)
        l_goal.pose.position.z += .2
        l_goal.pose.orientation = Quaternion(*quaternion_from_matrix([[0, 1, 0, 0],
                                                                      [0, 0, -1, 0],
                                                                      [-1, 0, 0, 0],
                                                                      [0, 0, 0, 1]]))
        kitchen_setup.set_cart_goal(l_goal, kitchen_setup.l_tip, kitchen_setup.default_root)

        # grasp cup
        r_goal = deepcopy(cup_pose)
        r_goal.pose.position.z += .2
        r_goal.pose.orientation = Quaternion(*quaternion_from_matrix([[0, 1, 0, 0],
                                                                      [0, 0, -1, 0],
                                                                      [-1, 0, 0, 0],
                                                                      [0, 0, 0, 1]]))
        kitchen_setup.set_json_goal('AvoidJointLimits', percentage=percentage)
        kitchen_setup.set_cart_goal(r_goal, kitchen_setup.r_tip, kitchen_setup.default_root)
        kitchen_setup.plan_and_execute()

        l_goal.pose.position.z -= .2
        r_goal.pose.position.z -= .2
        kitchen_setup.allow_collision(group1=kitchen_setup.get_robot_name(), group2=bowl_name)
        kitchen_setup.allow_collision(group1=kitchen_setup.get_robot_name(), group2=cup_name)
        kitchen_setup.set_cart_goal(l_goal, kitchen_setup.l_tip, kitchen_setup.default_root)
        kitchen_setup.set_cart_goal(r_goal, kitchen_setup.r_tip, kitchen_setup.default_root)
        kitchen_setup.set_json_goal('AvoidJointLimits', percentage=percentage)
        kitchen_setup.plan_and_execute()

        kitchen_setup.update_parent_link_of_group(bowl_name, kitchen_setup.l_tip)
        kitchen_setup.update_parent_link_of_group(cup_name, kitchen_setup.r_tip)

        kitchen_setup.set_joint_goal(kitchen_setup.better_pose)
        kitchen_setup.plan_and_execute()
        base_goal = PoseStamped()
        base_goal.header.frame_id = 'base_footprint'
        base_goal.pose.position.x = -.1
        base_goal.pose.orientation = Quaternion(*quaternion_about_axis(pi, [0, 0, 1]))
        kitchen_setup.teleport_base(base_goal)

        # place bowl and cup
        bowl_goal = PoseStamped()
        bowl_goal.header.frame_id = 'iai_kitchen/kitchen_island_surface'
        bowl_goal.pose.position = Point(.2, 0, .05)
        bowl_goal.pose.orientation = Quaternion(0, 0, 0, 1)

        cup_goal = PoseStamped()
        cup_goal.header.frame_id = 'iai_kitchen/kitchen_island_surface'
        cup_goal.pose.position = Point(.15, 0.25, .07)
        cup_goal.pose.orientation = Quaternion(0, 0, 0, 1)

        kitchen_setup.set_cart_goal(bowl_goal, bowl_name, kitchen_setup.default_root)
        kitchen_setup.set_cart_goal(cup_goal, cup_name, kitchen_setup.default_root)
        kitchen_setup.set_json_goal('AvoidJointLimits', percentage=percentage)
        kitchen_setup.plan_and_execute()

        kitchen_setup.detach_group(bowl_name)
        kitchen_setup.detach_group(cup_name)
        kitchen_setup.allow_collision(group1=kitchen_setup.get_robot_name(), group2=cup_name)
        kitchen_setup.allow_collision(group1=kitchen_setup.get_robot_name(), group2=bowl_name)
        kitchen_setup.set_joint_goal(kitchen_setup.better_pose)
        kitchen_setup.plan_and_execute()

    def test_ease_grasp_bowl(self, kitchen_setup: PR2):
        percentage = 40

        base_pose = PoseStamped()
        base_pose.header.frame_id = 'map'
        base_pose.pose.position = Point(0.314, 0.818, 0.000)
        base_pose.pose.orientation = Quaternion(-0.001, 0.000, 0.037, 0.999)
        kitchen_setup.teleport_base(base_pose)

        js = {
            'torso_lift_joint': 0.262156255996,
            'head_pan_joint': 0.0694220762479,
            'head_tilt_joint': 1.01903547689,
            'r_upper_arm_roll_joint': -1.5717499752,
            'r_shoulder_pan_joint': -0.00156068057783,
            'r_shoulder_lift_joint': 0.252786184819,
            'r_forearm_roll_joint': -89.673490548,
            'r_elbow_flex_joint': -0.544166310929,
            'r_wrist_flex_joint': -1.32591140165,
            'r_wrist_roll_joint': 65.7348048877,
            'l_upper_arm_roll_joint': 1.38376171392,
            'l_shoulder_pan_joint': 1.59536261129,
            'l_shoulder_lift_joint': -0.0236488517104,
            'l_forearm_roll_joint': 23.2795803857,
            'l_elbow_flex_joint': -1.72694302293,
            'l_wrist_flex_joint': -0.48001173639,
            'l_wrist_roll_joint': -6.28312737965,
        }
        kitchen_setup.allow_all_collisions()
        kitchen_setup.set_joint_goal(js)
        kitchen_setup.plan_and_execute()
        kitchen_setup.set_kitchen_js({'sink_area_left_middle_drawer_main_joint': 0.45})

        r_goal = PoseStamped()
        r_goal.header.frame_id = kitchen_setup.r_tip
        r_goal.pose.position.x += 0.25
        r_goal.pose.orientation.w = 1

        kitchen_setup.set_json_goal('AvoidJointLimits', percentage=percentage)
        kitchen_setup.set_cart_goal(r_goal, tip_link=kitchen_setup.r_tip)
        kitchen_setup.plan_and_execute()

        # spawn cup

    # def test_avoid_self_collision2(self, kitchen_setup: PR2):
    #     base_goal = PoseStamped()
    #     base_goal.header.frame_id = 'base_footprint'
    #     base_goal.pose.position.x = -.1
    #     base_goal.pose.orientation = Quaternion(*quaternion_about_axis(pi, [0, 0, 1]))
    #     kitchen_setup.teleport_base(base_goal)
    #
    #     # place bowl and cup
    #     bowl_goal = PoseStamped()
    #     bowl_goal.header.frame_id = 'iai_kitchen/kitchen_island_surface'
    #     bowl_goal.pose.position = Point(.2, 0, .05)
    #     bowl_goal.pose.orientation = Quaternion(*quaternion_from_matrix([[0, 0, -1, 0],
    #                                                                      [0, -1, 0, 0],
    #                                                                      [-1, 0, 0, 0],
    #                                                                      [0, 0, 0, 1]]))
    #
    #     cup_goal = PoseStamped()
    #     cup_goal.header.frame_id = 'iai_kitchen/kitchen_island_surface'
    #     cup_goal.pose.position = Point(.15, 0.25, .07)
    #     cup_goal.pose.orientation = Quaternion(*quaternion_from_matrix([[0, 0, -1, 0],
    #                                                                     [0, -1, 0, 0],
    #                                                                     [-1, 0, 0, 0],
    #                                                                     [0, 0, 0, 1]]))
    #
    #     kitchen_setup.set_cart_goal(bowl_goal, kitchen_setup.l_tip, kitchen_setup.default_root)
    #     kitchen_setup.set_cart_goal(cup_goal, kitchen_setup.r_tip, kitchen_setup.default_root)
    #     kitchen_setup.send_and_check_goal()

    def test_ease_spoon(self, kitchen_setup: PR2):
        spoon_name = 'spoon'
        percentage = 40

        # spawn cup
        cup_pose = PoseStamped()
        cup_pose.header.frame_id = 'iai_kitchen/sink_area_surface'
        cup_pose.pose.position = Point(0.1, -.5, .02)
        cup_pose.pose.orientation = Quaternion(0, 0, 0, 1)

        kitchen_setup.add_box(spoon_name, (0.1, 0.02, 0.01), pose=cup_pose)

        # kitchen_setup.send_and_check_joint_goal(gaya_pose)

        # grasp spoon
        l_goal = deepcopy(cup_pose)
        l_goal.pose.position.z += .2
        l_goal.pose.orientation = Quaternion(*quaternion_from_matrix([[0, 0, -1, 0],
                                                                      [0, -1, 0, 0],
                                                                      [-1, 0, 0, 0],
                                                                      [0, 0, 0, 1]]))
        kitchen_setup.set_json_goal('AvoidJointLimits', percentage=percentage)
        kitchen_setup.set_cart_goal(l_goal, kitchen_setup.l_tip, kitchen_setup.default_root)
        kitchen_setup.plan_and_execute()

        l_goal.pose.position.z -= .2
        # kitchen_setup.allow_collision([CollisionEntry.ALL], spoon_name, [CollisionEntry.ALL])
        kitchen_setup.set_cart_goal(l_goal, kitchen_setup.l_tip, kitchen_setup.default_root)
        kitchen_setup.set_json_goal('AvoidJointLimits', percentage=percentage)
        kitchen_setup.plan_and_execute()
        kitchen_setup.update_parent_link_of_group(spoon_name, kitchen_setup.l_tip)

        l_goal.pose.position.z += .2
        # kitchen_setup.allow_collision([CollisionEntry.ALL], spoon_name, [CollisionEntry.ALL])
        kitchen_setup.set_cart_goal(l_goal, kitchen_setup.l_tip, kitchen_setup.default_root)
        kitchen_setup.set_json_goal('AvoidJointLimits', percentage=percentage)
        kitchen_setup.plan_and_execute()

        l_goal.pose.position.z -= .2
        # kitchen_setup.allow_collision([CollisionEntry.ALL], spoon_name, [CollisionEntry.ALL])
        kitchen_setup.set_cart_goal(l_goal, kitchen_setup.l_tip, kitchen_setup.default_root)
        kitchen_setup.set_json_goal('AvoidJointLimits', percentage=percentage)
        kitchen_setup.plan_and_execute()

        kitchen_setup.set_joint_goal(kitchen_setup.better_pose)
        kitchen_setup.plan_and_execute()

    def test_ease_place_on_new_table(self, kitchen_setup: PR2):
        percentage = 40
        js = {
            'torso_lift_joint': 0.262343532164,
            'head_pan_joint': 0.0308852063639,
            'head_tilt_joint': 0.710418818732,
            'r_upper_arm_roll_joint': -1.4635104674,
            'r_shoulder_pan_joint': -1.59535749265,
            'r_shoulder_lift_joint': -0.0235854289628,
            'r_forearm_roll_joint': -123.897562601,
            'r_elbow_flex_joint': -1.72694302293,
            'r_wrist_flex_joint': -0.480010977079,
            'r_wrist_roll_joint': 88.0157228707,
            'l_upper_arm_roll_joint': 1.90635809306,
            'l_shoulder_pan_joint': 0.352841136964,
            'l_shoulder_lift_joint': -0.35035444474,
            'l_forearm_roll_joint': 32.5396842176,
            'l_elbow_flex_joint': -0.543731998795,
            'l_wrist_flex_joint': -1.68825444756,
            'l_wrist_roll_joint': -12.6846818117,
        }
        kitchen_setup.set_joint_goal(js)
        kitchen_setup.plan_and_execute()
        base_pose = PoseStamped()
        base_pose.header.frame_id = 'map'
        base_pose.pose.position = Point(-2.8, 0.188, -0.000)  # -2.695
        base_pose.pose.orientation = Quaternion(-0.001, -0.001, 0.993, -0.114)
        # kitchen_setup.allow_all_collisions()
        kitchen_setup.teleport_base(base_pose)

        object_name = 'box'
        p = PoseStamped()
        p.header.frame_id = kitchen_setup.l_tip
        p.pose.position = Point(0.0175, 0.025, 0)
        p.pose.orientation.w = 1
        kitchen_setup.add_box(name=object_name,
                              size=(0.10, 0.14, 0.14),
                              parent_link=kitchen_setup.l_tip,
                              pose=p)

        l_goal = PoseStamped()
        l_goal.header.stamp = rospy.get_rostime()
        l_goal.header.frame_id = kitchen_setup.l_tip
        l_goal.pose.position.x += 0.2
        # l_goal.pose.position.z -= 0.1
        l_goal.pose.orientation.w = 1
        kitchen_setup.set_json_goal('AvoidJointLimits', percentage=percentage)

        js = {
            'r_upper_arm_roll_joint': -1.4635104674,
            'r_shoulder_pan_joint': -1.59535749265,
            'r_shoulder_lift_joint': -0.0235854289628,
            'r_forearm_roll_joint': -123.897562601,
            'r_elbow_flex_joint': -1.72694302293,
            'r_wrist_flex_joint': -0.480010977079,
            'r_wrist_roll_joint': 88.0157228707,
        }
        kitchen_setup.set_joint_goal(js)

        # base_pose.header.frame_id = 'base_footprint'
        # base_pose.pose.position = Point(0,0,0)
        # base_pose.pose.orientation = Quaternion(0,0,0,1)
        # kitchen_setup.set_cart_goal(base_pose, 'base_footprint')

        kitchen_setup.set_cart_goal(l_goal, tip_link=kitchen_setup.l_tip)
        kitchen_setup.plan_and_execute()

    def test_tray(self, kitchen_setup: PR2):
        # FIXME
        tray_name = 'tray'
        percentage = 50

        tray_pose = PoseStamped()
        tray_pose.header.frame_id = 'iai_kitchen/sink_area_surface'
        tray_pose.pose.position = Point(0.1, -0.4, 0.07)
        tray_pose.pose.orientation.w = 1

        kitchen_setup.add_box(tray_name, (.2, .4, .1), pose=tray_pose)

        l_goal = deepcopy(tray_pose)
        l_goal.pose.position.y -= 0.18
        l_goal.pose.position.z += 0.06
        l_goal.pose.orientation = Quaternion(*quaternion_from_matrix([[0, 0, -1, 0],
                                                                      [1, 0, 0, 0],
                                                                      [0, -1, 0, 0],
                                                                      [0, 0, 0, 1]]))

        r_goal = deepcopy(tray_pose)
        r_goal.pose.position.y += 0.18
        r_goal.pose.position.z += 0.06
        r_goal.pose.orientation = Quaternion(*quaternion_from_matrix([[0, 0, 1, 0],
                                                                      [-1, 0, 0, 0],
                                                                      [0, -1, 0, 0],
                                                                      [0, 0, 0, 1]]))

        kitchen_setup.set_cart_goal(l_goal, kitchen_setup.l_tip)
        kitchen_setup.set_cart_goal(r_goal, kitchen_setup.r_tip)
        kitchen_setup.allow_collision(kitchen_setup.get_robot_name(), tray_name)
        kitchen_setup.avoid_joint_limits(percentage=percentage)
        # grasp tray
        kitchen_setup.plan_and_execute()

        kitchen_setup.update_parent_link_of_group(tray_name, kitchen_setup.r_tip)

        r_goal = PoseStamped()
        r_goal.header.frame_id = kitchen_setup.l_tip
        r_goal.pose.orientation.w = 1
        kitchen_setup.set_cart_goal(r_goal, kitchen_setup.l_tip, tray_name)

        tray_goal = tf.lookup_pose('base_footprint', tray_name)
        tray_goal.pose.position.y = 0
        tray_goal.pose.orientation = Quaternion(*quaternion_from_matrix([[-1, 0, 0, 0],
                                                                         [0, -1, 0, 0],
                                                                         [0, 0, 1, 0],
                                                                         [0, 0, 0, 1]]))
        kitchen_setup.set_cart_goal(tray_goal, tray_name, 'base_footprint')

        base_goal = PoseStamped()
        base_goal.header.frame_id = 'map'
        base_goal.pose.position.x -= 0.5
        base_goal.pose.position.y -= 0.3
        base_goal.pose.orientation.w = 1
        kitchen_setup.avoid_joint_limits(percentage=percentage)
        kitchen_setup.allow_collision(group1=tray_name,
                                      group2=kitchen_setup.l_gripper_group)
        # kitchen_setup.allow_self_collision()
        # drive back
        kitchen_setup.move_base(base_goal)

        r_goal = PoseStamped()
        r_goal.header.frame_id = kitchen_setup.l_tip
        r_goal.pose.orientation.w = 1
        kitchen_setup.set_cart_goal(r_goal, kitchen_setup.l_tip, tray_name)

        expected_pose = tf.lookup_pose(tray_name, kitchen_setup.l_tip)
        expected_pose.header.stamp = rospy.Time()

        tray_goal = PoseStamped()
        tray_goal.header.frame_id = tray_name
        tray_goal.pose.position.z = .1
        tray_goal.pose.position.x = .1
        tray_goal.pose.orientation = Quaternion(*quaternion_about_axis(-1, [0, 1, 0]))
        kitchen_setup.avoid_joint_limits(percentage=percentage)
        kitchen_setup.allow_collision(group1=tray_name,
                                      group2=kitchen_setup.l_gripper_group)
        kitchen_setup.set_cart_goal(tray_goal, tray_name, 'base_footprint')
        kitchen_setup.plan_and_execute()

    # TODO FIXME attaching and detach of urdf objects that listen to joint states

    def test_iis(self, kitchen_setup: PR2):
        # rosrun tf static_transform_publisher 0 - 0.2 0.93 1.5707963267948966 0 0 iai_kitchen/table_area_main lid 10
        # rosrun tf static_transform_publisher 0 - 0.15 0 0 0 0 lid goal 10
        # kitchen_setup.set_joint_goal(pocky_pose)
        # kitchen_setup.send_and_check_goal()
        object_name = 'lid'
        pot_pose = PoseStamped()
        pot_pose.header.frame_id = 'lid'
        pot_pose.pose.position.z = -0.22
        # pot_pose.pose.orientation.w = 1
        pot_pose.pose.orientation = Quaternion(*quaternion_about_axis(np.pi / 2, [0, 0, 1]))
        kitchen_setup.add_mesh(object_name,
                               mesh='package://cad_models/kitchen/cooking-vessels/cookingpot.dae',
                               pose=pot_pose)

        base_pose = PoseStamped()
        base_pose.header.frame_id = 'iai_kitchen/table_area_main'
        base_pose.pose.position.y = -1.1
        base_pose.pose.orientation = Quaternion(*quaternion_about_axis(np.pi / 2, [0, 0, 1]))
        kitchen_setup.teleport_base(base_pose)
        # m = zero_pose.world.get_object(object_name).as_marker_msg()
        # compare_poses(m.pose, p.pose)

        hand_goal = PoseStamped()
        hand_goal.header.frame_id = 'lid'
        hand_goal.pose.position.y = -0.15
        hand_goal.pose.orientation = Quaternion(*quaternion_about_axis(np.pi / 2, [0, 0, 1]))
        # kitchen_setup.allow_all_collisions()
        # kitchen_setup.avoid_collision([], 'kitchen', ['table_area_main'], 0.05)
        kitchen_setup.set_cart_goal(hand_goal, 'r_gripper_tool_frame')
        kitchen_setup.send_goal(goal_type=MoveGoal.PLAN_ONLY)
        kitchen_setup.set_cart_goal(hand_goal, 'r_gripper_tool_frame')
        kitchen_setup.send_goal()

        hand_goal = PoseStamped()
        hand_goal.header.frame_id = 'r_gripper_tool_frame'
        hand_goal.pose.position.x = 0.15
        hand_goal.pose.orientation.w = 1
        # kitchen_setup.allow_all_collisions()
        # kitchen_setup.avoid_collision([], 'kitchen', ['table_area_main'], 0.05)
        kitchen_setup.set_cart_goal(hand_goal, 'r_gripper_tool_frame')
        kitchen_setup.allow_all_collisions()
        kitchen_setup.send_goal(goal_type=MoveGoal.PLAN_ONLY)
        kitchen_setup.set_cart_goal(hand_goal, 'r_gripper_tool_frame')
        kitchen_setup.allow_all_collisions()
        kitchen_setup.send_goal()

        # kitchen_setup.add_cylinder('pot', size=[0.2,0.2], pose=pot_pose)

    def test_ease_dishwasher(self, kitchen_setup: PR2):
        # FIXME
        p = PoseStamped()
        p.header.frame_id = 'map'
        p.pose.orientation.w = 1
        p.pose.position.x = 0.5
        p.pose.position.y = 0.2
        kitchen_setup.teleport_base(p)

        hand = kitchen_setup.r_tip

        goal_angle = np.pi / 4
        handle_frame_id = 'iai_kitchen/sink_area_dish_washer_door_handle'
        handle_name = 'sink_area_dish_washer_door_handle'
        bar_axis = Vector3Stamped()
        bar_axis.header.frame_id = handle_frame_id
        bar_axis.vector.y = 1

        bar_center = PointStamped()
        bar_center.header.frame_id = handle_frame_id

        tip_grasp_axis = Vector3Stamped()
        tip_grasp_axis.header.frame_id = hand
        tip_grasp_axis.vector.z = 1

        kitchen_setup.set_json_goal('GraspBar',
                                    root_link=kitchen_setup.default_root,
                                    tip_link=hand,
                                    tip_grasp_axis=tip_grasp_axis,
                                    bar_center=bar_center,
                                    bar_axis=bar_axis,
                                    bar_length=.3)
        # kitchen_setup.allow_collision([], 'kitchen', [handle_name])
        kitchen_setup.allow_all_collisions()

        gripper_axis = Vector3Stamped()
        gripper_axis.header.frame_id = hand
        gripper_axis.vector.x = 1

        world_axis = Vector3Stamped()
        world_axis.header.frame_id = handle_frame_id
        world_axis.vector.x = -1
        kitchen_setup.set_align_planes_goal(hand, gripper_axis, root_normal=world_axis)
        # kitchen_setup.allow_all_collisions()

        kitchen_setup.plan_and_execute()

        kitchen_setup.set_json_goal('Open',
                                    tip_link=hand,
                                    environment_link=handle_name,
                                    goal_joint_state=goal_angle,
                                    # weight=100
                                    )
        # kitchen_setup.allow_all_collisions()
        kitchen_setup.plan_and_execute()
        kitchen_setup.set_kitchen_js({'sink_area_dish_washer_door_joint': goal_angle})
        # ----------------------------------------------------------------------------------------
        kitchen_setup.set_joint_goal(kitchen_setup.better_pose)
        kitchen_setup.plan_and_execute()

<<<<<<< HEAD
        tray_handle_frame_id = 'iai_kitchen/sink_area_dish_washer_tray_handle_front_side'
        tray_handle_name = 'sink_area_dish_washer_tray_handle_front_side'
        bar_axis = Vector3Stamped()
        bar_axis.header.frame_id = tray_handle_frame_id
        bar_axis.vector.y = 1
        bar_axis.vector.z = -0.1
=======
    def test_ease_cereal_1(self, kitchen_setup):
        # FIXME collision avoidance needs soft_threshholds at 0
        cereal_name = u'cereal'
        drawer_frame_id = u'iai_kitchen/oven_area_area_right_drawer_board_2_link'
        drawer_frame = u'oven_area_area_right_drawer_board_2_link'

        # spawn milk
        cereal_pose = PoseStamped()
        cereal_pose.header.frame_id = drawer_frame_id
        cereal_pose.pose.position = Point(0.123, 0.0, 0.15) #placing z 0.15
        cereal_pose.pose.orientation = Quaternion(0.0087786, 0.005395, -0.838767, -0.544393)
        kitchen_setup.add_box(cereal_name, [0.1028, 0.0634, 0.20894], cereal_pose)# placing size: [0.1028, 0.0634, 0.20894]
        kitchen_setup.update_parent_link_of_group(cereal_name, parent_link=drawer_frame, parent_link_group='kitchen')

        # take milk out of fridge
        kitchen_setup.set_kitchen_js({u'oven_area_area_right_drawer_main_joint': 0.48})

        drawer_T_box = tf.np_to_kdl(kitchen_setup.world.get_fk(drawer_frame, cereal_name))

        # grasp milk
        kitchen_setup.open_l_gripper()
        grasp_pose = PoseStamped()
        grasp_pose.header.frame_id = cereal_name
        grasp_pose.pose.position = Point(0.03, 0, 0.05)
        grasp_pose.pose.orientation = Quaternion(0, 0, 1, 0)
        box_T_r_goal = tf.msg_to_kdl(grasp_pose)
        box_T_r_goal_pre = deepcopy(box_T_r_goal)
        box_T_r_goal_pre.p[0] += 0.2

        pre_grasp_pose = tf.kdl_to_pose_stamped(drawer_T_box * box_T_r_goal_pre, drawer_frame)

        box_T_r_goal_post = deepcopy(box_T_r_goal)
        box_T_r_goal_post.p[0] += 0.4
        post_grasp_pose = tf.kdl_to_pose_stamped(drawer_T_box * box_T_r_goal_post, drawer_frame)

        kitchen_setup.set_json_goal(u'AvoidJointLimits', percentage=40)
        kitchen_setup.set_json_goal(u'CartesianPose',
                                    tip_link=kitchen_setup.r_tip,
                                    root_link=kitchen_setup.default_root,
                                    goal_pose=pre_grasp_pose)
        kitchen_setup.plan_and_execute()

        grasp_pose = tf.kdl_to_pose_stamped(drawer_T_box * box_T_r_goal, drawer_frame)

        kitchen_setup.set_json_goal(u'AvoidJointLimits', percentage=40)
        kitchen_setup.set_cart_goal(grasp_pose,
                                    tip_link=kitchen_setup.r_tip)
        kitchen_setup.plan_and_execute()

        #kitchen_setup.attach_object(cereal_name, kitchen_setup.r_tip)
        kitchen_setup.detach_group(cereal_name)
        kitchen_setup.update_parent_link_of_group(cereal_name, parent_link=kitchen_setup.r_tip)
        # kitchen_setup.keep_position(kitchen_setup.r_tip)
        kitchen_setup.close_l_gripper()

        # x = Vector3Stamped()
        # x.header.frame_id = 'milk'
        # x.vector.x = 1
        # x_map = Vector3Stamped()
        # x_map.header.frame_id = 'iai_kitchen/iai_fridge_door'
        # x_map.vector.x = 1
        # z = Vector3Stamped()
        # z.header.frame_id = 'milk'
        # z.vector.z = 1
        # z_map = Vector3Stamped()
        # z_map.header.frame_id = 'map'
        # z_map.vector.z = 1
        # kitchen_setup.align_planes('milk', x, root_normal=x_map)
        # kitchen_setup.align_planes('milk', z, root_normal=z_map)
        # kitchen_setup.keep_orientation(u'milk')
        # kitchen_setup.set_cart_goal(grasp_pose, cereal_name, kitchen_setup.default_root)
        kitchen_setup.set_json_goal(u'CartesianPose',
                                    tip_link=kitchen_setup.r_tip,
                                    root_link=kitchen_setup.default_root,
                                    goal_pose=post_grasp_pose)
        kitchen_setup.plan_and_execute()
        #kitchen_setup.set_joint_goal(gaya_pose)

        # place milk back

        # kitchen_setup.add_json_goal(u'BasePointingForward')
        # milk_goal = PoseStamped()
        # milk_goal.header.frame_id = u'iai_kitchen/kitchen_island_surface'
        # milk_goal.pose.position = Point(.1, -.2, .13)
        # milk_goal.pose.orientation = Quaternion(*quaternion_about_axis(np.pi, [0,0,1]))

        kitchen_setup.set_json_goal(u'CartesianPose',
                                    tip_link=kitchen_setup.r_tip,
                                    root_link=kitchen_setup.default_root,
                                    goal_pose=grasp_pose)
        kitchen_setup.plan_and_execute()

        # kitchen_setup.keep_position(kitchen_setup.r_tip)
        kitchen_setup.open_l_gripper()
        kitchen_setup.detach_object(cereal_name)

        kitchen_setup.set_joint_goal(kitchen_setup.better_pose)
        kitchen_setup.plan_and_execute()

    def test_ease_cereal_3(self, kitchen_setup: PR2):
        # FIXME
        cereal_name = 'cereal'
        drawer_frame_id = 'iai_kitchen/oven_area_area_right_drawer_board_3_link'

        # take milk out of fridge
        kitchen_setup.set_kitchen_js({'oven_area_area_right_drawer_main_joint': 0.48})

        # spawn milk

        cereal_pose = PoseStamped()
        cereal_pose.header.frame_id = drawer_frame_id
        cereal_pose.pose.position = Point(0.123, -0.03, 0.11)
        cereal_pose.pose.orientation = Quaternion(0.0087786, 0.005395, -0.838767, -0.544393)
        kitchen_setup.add_box(cereal_name, (0.1528, 0.0634, 0.22894), pose=cereal_pose)

        drawer_T_box = tf.msg_to_kdl(cereal_pose)

        # grasp milk
        kitchen_setup.open_l_gripper()
        grasp_pose = PoseStamped()
        grasp_pose.header.frame_id = cereal_name
        grasp_pose.pose.position = Point(0.13, 0, 0.05)
        grasp_pose.pose.orientation = Quaternion(0, 0, 1, 0)
        box_T_r_goal = tf.msg_to_kdl(grasp_pose)
        box_T_r_goal_pre = deepcopy(box_T_r_goal)
        box_T_r_goal_pre.p[0] += 0.1

        grasp_pose = tf.kdl_to_pose_stamped(drawer_T_box * box_T_r_goal_pre, drawer_frame_id)

        kitchen_setup.set_json_goal('AvoidJointLimits', percentage=40)
        kitchen_setup.set_cart_goal(grasp_pose, tip_link=kitchen_setup.r_tip)
        kitchen_setup.plan_and_execute()

        grasp_pose = tf.kdl_to_pose_stamped(drawer_T_box * box_T_r_goal, drawer_frame_id)
>>>>>>> c4f7defd

        bar_center = PointStamped()
        bar_center.header.frame_id = tray_handle_frame_id

        tip_grasp_axis = Vector3Stamped()
        tip_grasp_axis.header.frame_id = hand
        tip_grasp_axis.vector.z = 1

        kitchen_setup.set_json_goal('GraspBar',
                                    root_link=kitchen_setup.default_root,
                                    tip_link=hand,
                                    tip_grasp_axis=tip_grasp_axis,
                                    bar_center=bar_center,
                                    bar_axis=bar_axis,
                                    bar_length=.3)
        # kitchen_setup.allow_collision([], 'kitchen', [handle_name])
        kitchen_setup.plan_and_execute()

        p = tf.lookup_pose(tray_handle_frame_id, hand)
        p.pose.position.x += 0.3

        # p = tf.transform_pose(hand, p)

        # kitchen_setup.add_json_goal('CartesianPosition',
        #                             root_link=kitchen_setup.default_root,
        #                             tip_link=hand,
        #                             goal=p)
        kitchen_setup.set_cart_goal(p, hand)
        kitchen_setup.plan_and_execute()

        # gripper_axis = Vector3Stamped()
        # gripper_axis.header.frame_id = hand
        # gripper_axis.vector.z = 1
        #
        # world_axis = Vector3Stamped()
        # world_axis.header.frame_id = tray_handle_frame_id
        # world_axis.vector.y = 1
        # kitchen_setup.align_planes(hand, gripper_axis, root_normal=world_axis)
        # kitchen_setup.send_and_check_goal()

        # ------------------------------------------------------------------------------------------
        # kitchen_setup.add_json_goal('Close',
        #                             tip_link=hand,
        #                             object_name='kitchen',
        #                             object_link_name=handle_name)
        # kitchen_setup.allow_all_collisions()
        # kitchen_setup.send_and_check_goal()
        # kitchen_setup.set_kitchen_js({u'sink_area_dish_washer_door_joint': 0})

class TestEASE():

    def test_bowl(self, kitchen_setup):
        """
        :type kitchen_setup: PR2
        :return:
        """
        # kernprof -lv py.test -s test/test_integration_pr2.py::TestCollisionAvoidanceGoals::test_bowl_and_cup
        bowl_name = u'bowl'
        cup_name = u'cup'
        percentage = 50
        drawer_handle = u'sink_area_left_middle_drawer_handle'
        drawer_joint = u'sink_area_left_middle_drawer_main_joint'

        # grasp drawer handle
        bar_axis = Vector3Stamped()
        bar_axis.header.frame_id = drawer_handle
        bar_axis.vector.y = 1

        bar_center = PointStamped()
        bar_center.header.frame_id = drawer_handle

        tip_grasp_axis = Vector3Stamped()
        tip_grasp_axis.header.frame_id = kitchen_setup.l_tip
        tip_grasp_axis.vector.z = 1

        kitchen_setup.set_json_goal(u'GraspBar',
                                    root_link=kitchen_setup.default_root,
                                    tip_link=kitchen_setup.l_tip,
                                    tip_grasp_axis=tip_grasp_axis,
                                    bar_center=bar_center,
                                    bar_axis=bar_axis,
                                    bar_length=0.4)  # TODO: check for real length
        x_gripper = Vector3Stamped()
        x_gripper.header.frame_id = kitchen_setup.l_tip
        x_gripper.vector.x = 1

        x_goal = Vector3Stamped()
        x_goal.header.frame_id = drawer_handle
        x_goal.vector.x = -1

        kitchen_setup.set_align_planes_goal(kitchen_setup.l_tip,
                                            x_gripper,
                                            root_normal=x_goal)
        # kitchen_setup.allow_all_collisions()
        kitchen_setup.plan_and_execute()

        # open drawer
        kitchen_setup.set_json_goal(u'Open',
                                    tip_link=kitchen_setup.l_tip,
                                    environment_link=drawer_handle)
        kitchen_setup.plan_and_execute()
        kitchen_setup.set_kitchen_js({drawer_joint: 0.48})

        # spawn bowl
        bowl_pose = PoseStamped()
        bowl_pose.header.frame_id = u'iai_kitchen/sink_area_left_middle_drawer_main'
        bowl_pose.pose.position = Point(0.1, -0.2, -.05)
        bowl_pose.pose.orientation = Quaternion(0, 0, 0, 1)

        kitchen_setup.add_cylinder(bowl_name, height=0.05, radius=0.07, pose=bowl_pose)
        kitchen_setup.set_joint_goal(gaya_pose)
        kitchen_setup.plan_and_execute()

        # grasp bowl
        l_goal = deepcopy(bowl_pose)
        l_goal.pose.position.z += .2
        l_goal.pose.orientation = Quaternion(*quaternion_from_matrix([[0, 1, 0, 0],
                                                                      [0, 0, -1, 0],
                                                                      [-1, 0, 0, 0],
                                                                      [0, 0, 0, 1]]))
        kitchen_setup.set_cart_goal(l_goal, kitchen_setup.l_tip, kitchen_setup.default_root)

        kitchen_setup.plan_and_execute()

        l_goal.pose.position.z -= .2
        r_goal.pose.position.z -= .2
        kitchen_setup.allow_collision([CollisionEntry.ALL], bowl_name, [CollisionEntry.ALL])
        kitchen_setup.allow_collision([CollisionEntry.ALL], cup_name, [CollisionEntry.ALL])
        kitchen_setup.set_cart_goal(l_goal, kitchen_setup.l_tip, kitchen_setup.default_root)
        kitchen_setup.set_cart_goal(r_goal, kitchen_setup.r_tip, kitchen_setup.default_root)
        kitchen_setup.set_json_goal(u'AvoidJointLimits', percentage=percentage)
        kitchen_setup.plan_and_execute()

        kitchen_setup.attach_object(bowl_name, kitchen_setup.l_tip)
        kitchen_setup.attach_object(cup_name, kitchen_setup.r_tip)

        kitchen_setup.set_joint_goal(gaya_pose)
        kitchen_setup.plan_and_execute()
        base_goal = PoseStamped()
        base_goal.header.frame_id = u'base_footprint'
        base_goal.pose.position.x = -.1
        base_goal.pose.orientation = Quaternion(*quaternion_about_axis(pi, [0, 0, 1]))
        kitchen_setup.teleport_base(base_goal)

        # place bowl and cup
        bowl_goal = PoseStamped()
        bowl_goal.header.frame_id = u'iai_kitchen/kitchen_island_surface'
        bowl_goal.pose.position = Point(.2, 0, .05)
        bowl_goal.pose.orientation = Quaternion(0, 0, 0, 1)

        cup_goal = PoseStamped()
        cup_goal.header.frame_id = u'iai_kitchen/kitchen_island_surface'
        cup_goal.pose.position = Point(.15, 0.25, .07)
        cup_goal.pose.orientation = Quaternion(0, 0, 0, 1)

        kitchen_setup.set_cart_goal(bowl_goal, bowl_name, kitchen_setup.default_root)
        kitchen_setup.set_cart_goal(cup_goal, cup_name, kitchen_setup.default_root)
        kitchen_setup.set_json_goal(u'AvoidJointLimits', percentage=percentage)
        kitchen_setup.plan_and_execute()

        kitchen_setup.detach_object(bowl_name)
        kitchen_setup.detach_object(cup_name)
        kitchen_setup.allow_collision([], cup_name, [])
        kitchen_setup.allow_collision([], bowl_name, [])
        kitchen_setup.set_joint_goal(gaya_pose)
        kitchen_setup.plan_and_execute()

    def look_at(self, kitchen_setup, tip_link=None, goal_point=None):
        tip = u'head_mount_kinect_rgb_link'
        if goal_point is None:
            goal_point = tf.lookup_point(u'map', tip_link)
        pointing_axis = Vector3Stamped()
        pointing_axis.header.frame_id = tip
        pointing_axis.vector.x = 1
        kitchen_setup.pointing(tip, goal_point, pointing_axis=pointing_axis)

    def look_at_while_driving(self, kitchen_setup, tip_link):
        tip = u'head_mount_kinect_rgb_link'
        goal_point = tf.lookup_point(u'map', tip_link)
        pointing_axis = Vector3Stamped()
        pointing_axis.header.frame_id = tip
        pointing_axis.vector.x = 1
        kitchen_setup.pointing(tip, goal_point, pointing_axis=pointing_axis, root_link=tip_link)
        dgaya_pose = deepcopy(gaya_pose)
        del dgaya_pose[u'head_pan_joint']
        del dgaya_pose[u'head_tilt_joint']
        kitchen_setup.set_joint_goal(dgaya_pose)

    def test_grasp_cereal(self, kitchen_setup):
        # FIXME collision avoidance needs soft_threshholds at 0
        cereal_name = u'cereal'
        drawer_frame_id = u'iai_kitchen/oven_area_area_right_drawer_board_2_link'

        # take milk out of fridge
        kitchen_setup.set_kitchen_js({u'oven_area_area_right_drawer_main_joint': 0.48})

        # spawn milk

        cereal_pose = PoseStamped()
        cereal_pose.header.frame_id = drawer_frame_id
        cereal_pose.pose.position = Point(0.123, 0.0, 0.15)
        cereal_pose.pose.orientation = Quaternion(0.0087786, 0.005395, -0.838767, -0.544393)
        kitchen_setup.add_box(cereal_name, [0.1028, 0.0634, 0.20894], cereal_pose)

        drawer_T_box = tf.msg_to_kdl(cereal_pose)

        # grasp milk
        kitchen_setup.open_l_gripper()
        grasp_pose = PoseStamped()
        grasp_pose.header.frame_id = cereal_name
        grasp_pose.pose.position = Point(0.03, 0, 0.05)
        grasp_pose.pose.orientation = Quaternion(0, 0, 1, 0)
        box_T_r_goal = tf.msg_to_kdl(grasp_pose)
        box_T_r_goal_pre = deepcopy(box_T_r_goal)
        box_T_r_goal_pre.p[0] += 0.2

        pre_grasp_pose = tf.kdl_to_pose_stamped(drawer_T_box * box_T_r_goal_pre, drawer_frame_id)

        box_T_r_goal_post = deepcopy(box_T_r_goal)
        box_T_r_goal_post.p[0] += 0.4
        post_grasp_pose = tf.kdl_to_pose_stamped(drawer_T_box * box_T_r_goal_post, drawer_frame_id)

        point = tf.np_to_pose(kitchen_setup.world.get_fk('map', cereal_name)).position
        point_s = PointStamped()
        point_s.header.frame_id = 'map'
        point_s.point = point
        self.look_at(kitchen_setup, goal_point=point_s)

        kitchen_setup.set_json_goal(u'AvoidJointLimits', percentage=40)
        kitchen_setup.set_json_goal(u'CartesianPose',
                                                     tip_link=kitchen_setup.r_tip,
                                                     root_link=kitchen_setup.default_root,
                                                     goal=pre_grasp_pose)
        kitchen_setup.plan_and_execute()

        grasp_pose = tf.kdl_to_pose_stamped(drawer_T_box * box_T_r_goal, drawer_frame_id)

        kitchen_setup.set_json_goal(u'AvoidJointLimits', percentage=40)
        kitchen_setup.set_cart_goal(grasp_pose,tip_link=kitchen_setup.r_tip)
        kitchen_setup.plan_and_execute()

        kitchen_setup.attach_object(cereal_name, kitchen_setup.r_tip)
        # kitchen_setup.keep_position(kitchen_setup.r_tip)
        kitchen_setup.close_r_gripper()

        # x = Vector3Stamped()
        # x.header.frame_id = 'milk'
        # x.vector.x = 1
        # x_map = Vector3Stamped()
        # x_map.header.frame_id = 'iai_kitchen/iai_fridge_door'
        # x_map.vector.x = 1
        # z = Vector3Stamped()
        # z.header.frame_id = 'milk'
        # z.vector.z = 1
        # z_map = Vector3Stamped()
        # z_map.header.frame_id = 'map'
        # z_map.vector.z = 1
        # kitchen_setup.align_planes('milk', x, root_normal=x_map)
        # kitchen_setup.align_planes('milk', z, root_normal=z_map)
        # kitchen_setup.keep_orientation(u'milk')
        # kitchen_setup.set_cart_goal(grasp_pose, cereal_name, kitchen_setup.default_root)

        point = tf.np_to_pose(kitchen_setup.world.get_fk('map', cereal_name)).position
        point_s = PointStamped()
        point_s.header.frame_id = 'map'
        point_s.point = point
        self.look_at(kitchen_setup, goal_point=point_s)

        kitchen_setup.god_map.set_data(identifier.rosparam + ['reset_god_map'], False)
        decrease_external_collision_avoidance(kitchen_setup)
        kitchen_setup.set_json_goal(u'CartesianPathCarrot',
                                    tip_link=kitchen_setup.r_tip,
                                    root_link=kitchen_setup.default_root,
                                    goal=post_grasp_pose,
                                    goal_sampling_axis=[True, False, False])
        kitchen_setup.plan_and_execute()
        kitchen_setup.god_map.set_data(identifier.rosparam + ['reset_god_map'], True)

        # gaya pose
        kitchen_setup.set_joint_goal(gaya_pose)
        kitchen_setup.plan_and_execute()

    def test_grasp_cup(self, kitchen_setup):
        """
        :type kitchen_setup: PR2
        :return:
        """
        # kernprof -lv py.test -s test/test_integration_pr2.py::TestCollisionAvoidanceGoals::test_bowl_and_cup
        tip = kitchen_setup.l_tip
        cup_name = u'cup'
        percentage = 50
        drawer_handle = u'kitchen_island_left_upper_drawer_handle'
        drawer_joint = u'kitchen_island_left_upper_drawer_main_joint'

        # grasp drawer handle
        bar_axis = Vector3Stamped()
        bar_axis.header.frame_id = drawer_handle
        bar_axis.vector.y = 1

        bar_center = PointStamped()
        bar_center.header.frame_id = drawer_handle

        tip_grasp_axis = Vector3Stamped()
        tip_grasp_axis.header.frame_id = tip
        tip_grasp_axis.vector.z = 1

        kitchen_setup.set_json_goal(u'GraspBar',
                                    root_link=kitchen_setup.default_root,
                                    tip_link=tip,
                                    tip_grasp_axis=tip_grasp_axis,
                                    bar_center=bar_center,
                                    bar_axis=bar_axis,
                                    bar_length=0.1)
        x_gripper = Vector3Stamped()
        x_gripper.header.frame_id = tip
        x_gripper.vector.x = 1

        x_goal = Vector3Stamped()
        x_goal.header.frame_id = drawer_handle
        x_goal.vector.x = -1

        kitchen_setup.set_align_planes_goal(tip,
                                            x_gripper,
                                            root_normal=x_goal)
        # kitchen_setup.allow_all_collisions()
        kitchen_setup.plan_and_execute()

        # open drawer
        kitchen_setup.set_json_goal(u'Open',
                                    tip_link=tip,
                                    environment_link=drawer_handle)
        kitchen_setup.plan_and_execute()
        kitchen_setup.set_kitchen_js({drawer_joint: 0.48})

        # move a bit away from the drawer
        kitchen_setup.allow_collision()
        base_goal = PoseStamped()
        base_goal.header.frame_id = u'base_footprint'
        base_goal.pose.position.x = -0.2
        base_goal.pose.orientation = Quaternion(*quaternion_about_axis(0, [0, 0, 1]))
        kitchen_setup.move_base(base_goal)

        # spawn cup
        cup_pose = PoseStamped()
        cup_pose.header.frame_id = u'iai_kitchen/kitchen_island_left_upper_drawer_main'
        cup_pose.pose.position = Point(0.1, 0.1, 0)
        cup_pose.pose.orientation = Quaternion(0, 0, 0, 1)

        kitchen_setup.add_cylinder(cup_name, height=0.07, radius=0.04, pose=cup_pose)

        kitchen_setup.set_joint_goal(gaya_pose)
        kitchen_setup.plan_and_execute()

        point = tf.np_to_pose(kitchen_setup.world.get_fk('map', cup_name)).position
        point_s = PointStamped()
        point_s.header.frame_id = 'map'
        point_s.point = point
        self.look_at(kitchen_setup, goal_point=point_s)
        kitchen_setup.plan_and_execute()

        # grasp cup
        # pregrasp
        pregrasp_r_goal = deepcopy(cup_pose)
        pregrasp_r_goal.pose.position.z += .2
        kitchen_setup.set_json_goal('CartesianPreGrasp',
                                    root_link=kitchen_setup.default_root,
                                    tip_link=tip,
                                    grasping_goal=cup_pose,
                                    goal_position=pregrasp_r_goal)
        kitchen_setup.set_json_goal(u'AvoidJointLimits', percentage=percentage)
        kitchen_setup.plan_and_execute()

        # grasp
        r_goal = deepcopy(tf.np_to_pose_stamped(kitchen_setup.robot.get_fk(kitchen_setup.default_root, tip),
                                                kitchen_setup.default_root))
        r_goal.pose.position.z -= .2
        kitchen_setup.allow_collision([CollisionEntry.ALL], cup_name, [CollisionEntry.ALL])
        kitchen_setup.set_cart_goal(r_goal, tip, kitchen_setup.default_root)
        kitchen_setup.set_json_goal(u'AvoidJointLimits', percentage=percentage)
        kitchen_setup.plan_and_execute()

        # attach cup
        kitchen_setup.attach_object(cup_name, tip)
        kitchen_setup.close_l_gripper()

        # pregrasp
        kitchen_setup.set_json_goal(u'AvoidJointLimits', percentage=percentage)
        kitchen_setup.set_json_goal('CartesianPreGrasp',
                                    root_link=kitchen_setup.default_root,
                                    tip_link=tip,
                                    grasping_goal=cup_pose,
                                    goal_position=pregrasp_r_goal)
        kitchen_setup.plan_and_execute()

        # gaya pose
        kitchen_setup.set_joint_goal(gaya_pose)
        kitchen_setup.plan_and_execute()

        #base_goal = PoseStamped()
        #base_goal.header.frame_id = u'base_footprint'
        #base_goal.pose.position.y = -.6
        #base_goal.pose.orientation = Quaternion(*quaternion_about_axis(0, [0, 0, 1]))
        #kitchen_setup.teleport_base(base_goal)
        #kitchen_setup.wait_heartbeats(10)

        # place cup
        #cup_goal = PoseStamped()
        #cup_goal.header.frame_id = u'iai_kitchen/kitchen_island_surface'
        #cup_goal.pose.position = Point(.15, 0.25, .07)
        #cup_goal.pose.orientation = Quaternion(0, 0, 0, 1)

        #kitchen_setup.set_cart_goal(cup_goal, cup_name, kitchen_setup.default_root)
        #kitchen_setup.set_json_goal(u'AvoidJointLimits', percentage=percentage)
        #kitchen_setup.plan_and_execute()

        #kitchen_setup.detach_object(cup_name)
        #kitchen_setup.allow_collision([], cup_name, [])
        #kitchen_setup.set_joint_goal(gaya_pose)
        #kitchen_setup.plan_and_execute()

    def test_grasp_milk(self, kitchen_setup_avoid_collisions):
        tip_link = kitchen_setup_avoid_collisions.l_tip
        milk_name = u'milk'

        # take milk out of fridge
        kitchen_setup_avoid_collisions.set_kitchen_js({u'iai_fridge_door_joint': 1.56})

        # spawn milk
        milk_pose = PoseStamped()
        milk_pose.header.frame_id = u'iai_kitchen/iai_fridge_door_shelf1_bottom'
        milk_pose.pose.position = Point(0, 0, 0.13)
        milk_pose.pose.orientation = Quaternion(0, 0, 0, 1)

        kitchen_setup_avoid_collisions.add_box(milk_name, [0.05, 0.05, 0.2], milk_pose)

        point = tf.np_to_pose(kitchen_setup_avoid_collisions.world.get_fk('map', milk_name)).position
        point_s = PointStamped()
        point_s.header.frame_id = 'map'
        point_s.point = point
        self.look_at(kitchen_setup_avoid_collisions, goal_point=point_s)
        kitchen_setup.plan_and_execute()

        # move arm towards milk
        if tip_link == kitchen_setup_avoid_collisions.l_tip:
            kitchen_setup_avoid_collisions.open_l_gripper()
        elif tip_link == kitchen_setup_avoid_collisions.r_tip:
            kitchen_setup_avoid_collisions.open_r_gripper()
        else:
            raise Exception('Wrong tip link')

        kitchen_setup_avoid_collisions.set_json_goal('CartesianPreGrasp',
                                                     root_link=kitchen_setup_avoid_collisions.default_root,
                                                     tip_link=tip_link,
                                                     grasping_goal=milk_pose)
        kitchen_setup_avoid_collisions.plan_and_execute()

        kitchen_setup_avoid_collisions.set_json_goal(u'CartesianPose',
                                                     root_link=kitchen_setup_avoid_collisions.default_root,
                                                     tip_link=tip_link,
                                                     goal=milk_pose)
        kitchen_setup_avoid_collisions.plan_and_execute()

        # grasp milk
        kitchen_setup_avoid_collisions.attach_object(milk_name, tip_link)

        if tip_link == kitchen_setup_avoid_collisions.l_tip:
            kitchen_setup_avoid_collisions.close_l_gripper()
        elif tip_link == kitchen_setup_avoid_collisions.r_tip:
            kitchen_setup_avoid_collisions.close_r_gripper()
        else:
            raise Exception('Wrong tip link')

        kitchen_setup_avoid_collisions.set_json_goal('CartesianPreGrasp',
                                                     root_link=kitchen_setup_avoid_collisions.default_root,
                                                     tip_link=tip_link,
                                                     grasping_goal=milk_pose,
                                                     dist=0.1)
        kitchen_setup_avoid_collisions.plan_and_execute()

        kitchen_setup_avoid_collisions.set_joint_goal(gaya_pose)
        kitchen_setup_avoid_collisions.plan_and_execute()

    def test_move_to_cup(self, kitchen_setup):
        # teleport to cup drawer
        base_goal = PoseStamped()
        base_goal.header.frame_id = u'map'
        base_goal.pose.position.x = 0.5
        base_goal.pose.position.y = 1.0
        base_goal.pose.orientation = Quaternion(*quaternion_about_axis(pi, [0, 0, 1]))
        kitchen_setup.set_cart_goal(base_goal, tip_link='base_footprint')
        kitchen_setup.plan_and_execute()

    def test_move_to_fridge(self, kitchen_setup):
        base_goal = PoseStamped()
        base_goal.header.frame_id = 'map'
        base_goal.pose.position.x = 0.3
        base_goal.pose.position.y = -0.7
        base_goal.pose.orientation.z = -0.51152562713
        base_goal.pose.orientation.w = 0.85926802151
        kitchen_setup.set_cart_goal(base_goal, tip_link='base_footprint')
        kitchen_setup.plan_and_execute()

    def test_open_cereal_drawer(self, kitchen_setup):
        handle_name = [
            # u'oven_area_area_middle_upper_drawer_handle',
            # u'oven_area_area_middle_lower_drawer_handle',
            #u'sink_area_left_upper_drawer_handle',
            # u'sink_area_left_middle_drawer_handle',
            # u'sink_area_left_bottom_drawer_handle',
            #u'sink_area_trash_drawer_handle',
            #u'fridge_area_lower_drawer_handle',
            # u'kitchen_island_left_upper_drawer_handle',
            # u'kitchen_island_left_lower_drawer_handle',
            # u'kitchen_island_middle_upper_drawer_handle',
            # u'kitchen_island_middle_lower_drawer_handle',
            # u'kitchen_island_right_upper_drawer_handle',
            #u'kitchen_island_right_lower_drawer_handle',
            u'oven_area_area_right_drawer_handle',
            # u'oven_area_area_right_drawer_handle'
        ]

        handle_frame_id = [u'iai_kitchen/' + item for item in handle_name]
        joint_name = [item.replace(u'handle', u'main_joint') for item in handle_name]

        for i_handle_id, i_handle_name, i_joint_name in zip(handle_frame_id, handle_name, joint_name):
            bar_axis = Vector3Stamped()
            bar_axis.header.frame_id = i_handle_id
            bar_axis.vector.y = 1

            bar_center = PointStamped()
            bar_center.header.frame_id = i_handle_id

            tip_grasp_axis = Vector3Stamped()
            tip_grasp_axis.header.frame_id = kitchen_setup.l_tip
            tip_grasp_axis.vector.z = 1

            self.look_at(kitchen_setup, tip_link=i_handle_id)

            kitchen_setup.set_json_goal(u'GraspBar',
                                        root_link=kitchen_setup.default_root,
                                        tip_link=kitchen_setup.l_tip,
                                        tip_grasp_axis=tip_grasp_axis,
                                        bar_center=bar_center,
                                        bar_axis=bar_axis,
                                        bar_length=0.4)  # TODO: check for real length
            x_gripper = Vector3Stamped()
            x_gripper.header.frame_id = kitchen_setup.l_tip
            x_gripper.vector.x = 1

            x_goal = Vector3Stamped()
            x_goal.header.frame_id = i_handle_id
            x_goal.vector.x = -1

            kitchen_setup.set_align_planes_goal(kitchen_setup.l_tip,
                                                x_gripper,
                                                root_normal=x_goal)
            kitchen_setup.allow_all_collisions()
            kitchen_setup.avoid_self_collision()
            kitchen_setup.plan_and_execute()

            kitchen_setup.set_json_goal(u'Open',
                                        tip_link=kitchen_setup.l_tip,
                                        environment_link=i_handle_name)
            kitchen_setup.allow_all_collisions()  # makes execution faster
            kitchen_setup.avoid_self_collision()
            kitchen_setup.plan_and_execute()  # send goal to Giskard
            # Update kitchen object
            kitchen_setup.set_kitchen_js({i_joint_name: 0.48})  # TODO: get real value from URDF
            kitchen_setup.allow_collision()
            r_goal = deepcopy(tf.lookup_pose(kitchen_setup.default_root, 'base_footprint'))
            r_goal.pose.position.x -= 0.2
            kitchen_setup.move_base(r_goal)
            kitchen_setup.set_joint_goal(gaya_pose)
            kitchen_setup.plan_and_execute()

    def test_close_cereal_drawer(self, kitchen_setup):
        handle_name = [
            # u'oven_area_area_middle_upper_drawer_handle',
            # u'oven_area_area_middle_lower_drawer_handle',
            #u'sink_area_left_upper_drawer_handle',
            # u'sink_area_left_middle_drawer_handle',
            # u'sink_area_left_bottom_drawer_handle',
            #u'sink_area_trash_drawer_handle',
            #u'fridge_area_lower_drawer_handle',
            # u'kitchen_island_left_upper_drawer_handle',
            # u'kitchen_island_left_lower_drawer_handle',
            # u'kitchen_island_middle_upper_drawer_handle',
            # u'kitchen_island_middle_lower_drawer_handle',
            # u'kitchen_island_right_upper_drawer_handle',
            #u'kitchen_island_right_lower_drawer_handle',
            u'oven_area_area_right_drawer_handle',
            # u'oven_area_area_right_drawer_handle'
        ]

        handle_frame_id = [u'iai_kitchen/' + item for item in handle_name]
        joint_name = [item.replace(u'handle', u'main_joint') for item in handle_name]

        for i_handle_id, i_handle_name, i_joint_name in zip(handle_frame_id, handle_name, joint_name):
            bar_axis = Vector3Stamped()
            bar_axis.header.frame_id = i_handle_id
            bar_axis.vector.y = 1

            bar_center = PointStamped()
            bar_center.header.frame_id = i_handle_id

            tip_grasp_axis = Vector3Stamped()
            tip_grasp_axis.header.frame_id = kitchen_setup.l_tip
            tip_grasp_axis.vector.z = 1

            self.look_at(kitchen_setup, tip_link=i_handle_id)

            kitchen_setup.set_json_goal(u'GraspBar',
                                        root_link=kitchen_setup.default_root,
                                        tip_link=kitchen_setup.l_tip,
                                        tip_grasp_axis=tip_grasp_axis,
                                        bar_center=bar_center,
                                        bar_axis=bar_axis,
                                        bar_length=0.4)  # TODO: check for real length
            x_gripper = Vector3Stamped()
            x_gripper.header.frame_id = kitchen_setup.l_tip
            x_gripper.vector.x = 1

            x_goal = Vector3Stamped()
            x_goal.header.frame_id = i_handle_id
            x_goal.vector.x = -1

            kitchen_setup.set_align_planes_goal(kitchen_setup.l_tip,
                                                x_gripper,
                                                root_normal=x_goal)
            kitchen_setup.allow_all_collisions()
            kitchen_setup.avoid_self_collision()
            kitchen_setup.plan_and_execute()

            kitchen_setup.set_json_goal(u'Close',
                                        tip_link=kitchen_setup.l_tip,
                                        object_name=u'kitchen',
                                        environment_link=i_handle_name)
            kitchen_setup.allow_all_collisions()  # makes execution faster
            kitchen_setup.avoid_self_collision()
            kitchen_setup.plan_and_execute()  # send goal to Giskard
            # Update kitchen object
            kitchen_setup.set_kitchen_js({i_joint_name: 0.0})  # TODO: get real value from URDF
            kitchen_setup.allow_collision()
            r_goal = deepcopy(tf.lookup_pose(kitchen_setup.default_root, 'base_footprint'))
            r_goal.pose.position.x -= 0.2
            kitchen_setup.move_base(r_goal)
            kitchen_setup.set_joint_goal(gaya_pose)
            kitchen_setup.plan_and_execute()

    def test_open_fridge(self, kitchen_setup):
        """
        :type kitchen_setup: PR2
        """
        handle_frame_id = u'iai_kitchen/iai_fridge_door_handle'
        handle_name = u'iai_fridge_door_handle'

        base_goal = PoseStamped()
        base_goal.header.frame_id = u'map'
        base_goal.pose.position = Point(0.3, -0.5, 0)
        base_goal.pose.orientation.w = 1
        kitchen_setup.teleport_base(base_goal)

        bar_axis = Vector3Stamped()
        bar_axis.header.frame_id = handle_frame_id
        bar_axis.vector.z = 1

        bar_center = PointStamped()
        bar_center.header.frame_id = handle_frame_id

        tip_grasp_axis = Vector3Stamped()
        tip_grasp_axis.header.frame_id = kitchen_setup.r_tip
        tip_grasp_axis.vector.z = 1

        self.look_at(kitchen_setup, tip_link=handle_frame_id)

        kitchen_setup.set_json_goal(u'GraspBar',
                                    root_link=kitchen_setup.default_root,
                                    tip_link=kitchen_setup.r_tip,
                                    tip_grasp_axis=tip_grasp_axis,
                                    bar_center=bar_center,
                                    bar_axis=bar_axis,
                                    bar_length=.4)
        x_gripper = Vector3Stamped()
        x_gripper.header.frame_id = kitchen_setup.r_tip
        x_gripper.vector.x = 1

        x_goal = Vector3Stamped()
        x_goal.header.frame_id = handle_frame_id
        x_goal.vector.x = -1
        kitchen_setup.set_align_planes_goal(kitchen_setup.r_tip, x_gripper, root_normal=x_goal)
        kitchen_setup.allow_all_collisions()
        # kitchen_setup.add_json_goal(u'AvoidJointLimits', percentage=10)
        kitchen_setup.plan_and_execute()

        kitchen_setup.set_json_goal(u'Open',
                                    tip_link=kitchen_setup.r_tip,
                                    environment_link=handle_name,
                                    goal_joint_state=1.5)
        kitchen_setup.set_json_goal(u'AvoidJointLimits', percentage=40)
        kitchen_setup.allow_all_collisions()
        # kitchen_setup.add_json_goal(u'AvoidJointLimits')
        kitchen_setup.plan_and_execute()
        kitchen_setup.set_kitchen_js({u'iai_fridge_door_joint': 1.5})

        kitchen_setup.avoid_all_collisions()
        r_goal = deepcopy(tf.lookup_pose(kitchen_setup.default_root, handle_frame_id))
        kitchen_setup.set_json_goal('CartesianPreGrasp',
                                    root_link=kitchen_setup.default_root,
                                    tip_link=kitchen_setup.r_tip,
                                    grasping_goal=r_goal,
                                    dist=0.025)
        kitchen_setup.plan_and_execute()

        base_goal = PoseStamped()
        base_goal.header.frame_id = u'base_footprint'
        base_goal.pose.position.x = -0.2
        base_goal.pose.orientation.w = 1
        kitchen_setup.set_cart_goal(base_goal, tip_link='base_footprint')
        kitchen_setup.plan_and_execute()

        kitchen_setup.set_joint_goal(gaya_pose)
        kitchen_setup.plan_and_execute()

    def test_move_to_dining_area(self, kitchen_setup, left):
        table_navigation_link = 'iai_kitchen/dining_area_footprint'
        tip_link = u'base_footprint'

        # spawn milk
        table_navigation_goal = PoseStamped()
        table_navigation_goal.header.frame_id = table_navigation_link
        if left:
            table_navigation_goal.pose.position = Point(0.15, -0.95, 0.0)
        else:
            table_navigation_goal.pose.position = Point(-0.15, -0.95, 0.0)
        table_navigation_goal.pose.orientation = Quaternion(*quaternion_from_euler(0, 0, np.pi/2.))

        kitchen_setup.set_json_goal(u'CartesianPose',
                                    tip_link=tip_link,
                                    root_link=kitchen_setup.default_root,
                                    goal=table_navigation_goal
                                    )

        kitchen_setup.plan_and_execute()

    def test_place_on_dining_area_table(self, kitchen_setup, z_offset, left=False, detach_object_name=None):
        # move to dining table
        self.test_move_to_dining_area(kitchen_setup, left)
        # go in gaya pose
        kitchen_setup.set_joint_goal(gaya_pose)
        kitchen_setup.plan_and_execute()
        # place
        # preplacing
        if left:
            tip = kitchen_setup.l_tip
        else:
            tip = kitchen_setup.r_tip
        g = PoseStamped()
        g.header.frame_id = 'iai_kitchen/dining_area_jokkmokk_table_main'
        g.pose.position.y = -0.3
        if left:
            g.pose.position.x = -0.2
        else:
            g.pose.position.x = 0.2
        g.pose.position.z = 0.35 + z_offset
        pregrasp_r_goal = deepcopy(g)
        pregrasp_r_goal.pose.position.z += .2
        kitchen_setup.set_json_goal('CartesianPreGrasp',
                                    root_link=kitchen_setup.default_root,
                                    tip_link=tip,
                                    grasping_goal=g,
                                    goal_position=pregrasp_r_goal)
        #kitchen_setup.set_json_goal(u'AvoidJointLimits', percentage=percentage)
        kitchen_setup.plan_and_execute()

        # placing
        r_goal = deepcopy(tf.np_to_pose_stamped(kitchen_setup.robot.get_fk(kitchen_setup.default_root, tip),
                                                kitchen_setup.default_root))
        r_goal.pose.position.z -= 0.2
        kitchen_setup.set_cart_goal(r_goal, tip)
        kitchen_setup.plan_and_execute()
        if detach_object_name:
            kitchen_setup.detach_object(detach_object_name)
        if left:
            kitchen_setup.open_l_gripper()
        else:
            kitchen_setup.open_r_gripper()
        kitchen_setup.set_joint_goal(gaya_pose)
        kitchen_setup.plan_and_execute()

    def test_fetch_milk(self, kitchen_setup):
        self.test_open_fridge(kitchen_setup)
        self.test_move_to_fridge(kitchen_setup)
        self.test_grasp_milk(kitchen_setup)

    def test_fetch_cereal(self, kitchen_setup):
        self.test_open_cereal_drawer(kitchen_setup)
        self.test_grasp_cereal(kitchen_setup)
        self.test_close_cereal_drawer(kitchen_setup)

    def test_deliver_milk(self, kitchen_setup):
        self.test_fetch_milk(kitchen_setup)
        self.test_move_to_dining_area(kitchen_setup)

    def test_deliver_cup(self, kitchen_setup):
        left = True
        tip_link = 'l_gripper_tool_frame'
        self.test_move_to_cup(kitchen_setup)
        self.test_grasp_cup(kitchen_setup)
        self.look_at_while_driving(kitchen_setup, tip_link)
        self.test_place_on_dining_area_table(kitchen_setup, 0.1, left=left)

    def test_deliver_cereal_cup(self, kitchen_setup):
        self.test_fetch_cereal(kitchen_setup)
        self.test_move_to_cup(kitchen_setup)
        self.test_grasp_cup(kitchen_setup)
        self.look_at_while_driving(kitchen_setup, 'l_gripper_tool_frame')
        self.test_place_on_dining_area_table(kitchen_setup, 0.1, left=True, detach_object_name='cup')
        self.test_place_on_dining_area_table(kitchen_setup, 0.2, left=False, detach_object_name='cereal')


class TestInfoServices(object):
    def test_get_object_info(self, zero_pose: PR2):
        result = zero_pose.get_group_info('robot')
        expected = {'head_pan_joint',
                    'head_tilt_joint',
                    'l_elbow_flex_joint',
                    'l_forearm_roll_joint',
                    'l_shoulder_lift_joint',
                    'l_shoulder_pan_joint',
                    'l_upper_arm_roll_joint',
                    'l_wrist_flex_joint',
                    'l_wrist_roll_joint',
                    'odom_x_joint',
                    'odom_y_joint',
                    'odom_z_joint',
                    'r_elbow_flex_joint',
                    'r_forearm_roll_joint',
                    'r_shoulder_lift_joint',
                    'r_shoulder_pan_joint',
                    'r_upper_arm_roll_joint',
                    'r_wrist_flex_joint',
                    'r_wrist_roll_joint',
                    'torso_lift_joint'}
        assert set(result.controlled_joints) == expected

# time: *[1-9].
# import pytest
# pytest.main(['-s', __file__ + '::TestJointGoals::test_joint_movement1'])
# pytest.main(['-s', __file__ + '::TestCollisionAvoidanceGoals::test_bowl_and_cup'])
# pytest.main(['-s', __file__ + '::TestCollisionAvoidanceGoals::test_attached_collision2'])
# pytest.main(['-s', __file__ + '::TestCollisionAvoidanceGoals::test_avoid_self_collision'])
# pytest.main(['-s', __file__ + '::TestCollisionAvoidanceGoals::test_avoid_collision_at_kitchen_corner'])
# pytest.main(['-s', __file__ + '::TestCartesianPath::test_ease_fridge_with_cart_goals_and_global_planner'])
# pytest.main(['-s', __file__ + '::TestCartGoals::test_keep_position3'])<|MERGE_RESOLUTION|>--- conflicted
+++ resolved
@@ -4969,7 +4969,106 @@
         kitchen_setup.set_joint_goal(kitchen_setup.better_pose)
         kitchen_setup.plan_and_execute()
 
-    def test_ease_cereal(self, kitchen_setup: PR2):
+    def test_ease_cereal_1(self, kitchen_setup):
+        # FIXME collision avoidance needs soft_threshholds at 0
+        cereal_name = u'cereal'
+        drawer_frame_id = u'iai_kitchen/oven_area_area_right_drawer_board_2_link'
+        drawer_frame = u'oven_area_area_right_drawer_board_2_link'
+
+        # spawn milk
+        cereal_pose = PoseStamped()
+        cereal_pose.header.frame_id = drawer_frame_id
+        cereal_pose.pose.position = Point(0.123, 0.0, 0.15) #placing z 0.15
+        cereal_pose.pose.orientation = Quaternion(0.0087786, 0.005395, -0.838767, -0.544393)
+        kitchen_setup.add_box(cereal_name, [0.1028, 0.0634, 0.20894], cereal_pose)# placing size: [0.1028, 0.0634, 0.20894]
+        kitchen_setup.update_parent_link_of_group(cereal_name, parent_link=drawer_frame, parent_link_group='kitchen')
+
+        # take milk out of fridge
+        kitchen_setup.set_kitchen_js({u'oven_area_area_right_drawer_main_joint': 0.48})
+
+        drawer_T_box = tf.np_to_kdl(kitchen_setup.world.get_fk(drawer_frame, cereal_name))
+
+        # grasp milk
+        kitchen_setup.open_l_gripper()
+        grasp_pose = PoseStamped()
+        grasp_pose.header.frame_id = cereal_name
+        grasp_pose.pose.position = Point(0.03, 0, 0.05)
+        grasp_pose.pose.orientation = Quaternion(0, 0, 1, 0)
+        box_T_r_goal = tf.msg_to_kdl(grasp_pose)
+        box_T_r_goal_pre = deepcopy(box_T_r_goal)
+        box_T_r_goal_pre.p[0] += 0.2
+
+        pre_grasp_pose = tf.kdl_to_pose_stamped(drawer_T_box * box_T_r_goal_pre, drawer_frame)
+
+        box_T_r_goal_post = deepcopy(box_T_r_goal)
+        box_T_r_goal_post.p[0] += 0.4
+        post_grasp_pose = tf.kdl_to_pose_stamped(drawer_T_box * box_T_r_goal_post, drawer_frame)
+
+        kitchen_setup.set_json_goal(u'AvoidJointLimits', percentage=40)
+        kitchen_setup.set_json_goal(u'CartesianPose',
+                                    tip_link=kitchen_setup.r_tip,
+                                    root_link=kitchen_setup.default_root,
+                                    goal_pose=pre_grasp_pose)
+        kitchen_setup.plan_and_execute()
+
+        grasp_pose = tf.kdl_to_pose_stamped(drawer_T_box * box_T_r_goal, drawer_frame)
+
+        kitchen_setup.set_json_goal(u'AvoidJointLimits', percentage=40)
+        kitchen_setup.set_cart_goal(grasp_pose,
+                                    tip_link=kitchen_setup.r_tip)
+        kitchen_setup.plan_and_execute()
+
+        #kitchen_setup.attach_object(cereal_name, kitchen_setup.r_tip)
+        kitchen_setup.detach_group(cereal_name)
+        kitchen_setup.update_parent_link_of_group(cereal_name, parent_link=kitchen_setup.r_tip)
+        # kitchen_setup.keep_position(kitchen_setup.r_tip)
+        kitchen_setup.close_l_gripper()
+
+        # x = Vector3Stamped()
+        # x.header.frame_id = 'milk'
+        # x.vector.x = 1
+        # x_map = Vector3Stamped()
+        # x_map.header.frame_id = 'iai_kitchen/iai_fridge_door'
+        # x_map.vector.x = 1
+        # z = Vector3Stamped()
+        # z.header.frame_id = 'milk'
+        # z.vector.z = 1
+        # z_map = Vector3Stamped()
+        # z_map.header.frame_id = 'map'
+        # z_map.vector.z = 1
+        # kitchen_setup.align_planes('milk', x, root_normal=x_map)
+        # kitchen_setup.align_planes('milk', z, root_normal=z_map)
+        # kitchen_setup.keep_orientation(u'milk')
+        # kitchen_setup.set_cart_goal(grasp_pose, cereal_name, kitchen_setup.default_root)
+        kitchen_setup.set_json_goal(u'CartesianPose',
+                                    tip_link=kitchen_setup.r_tip,
+                                    root_link=kitchen_setup.default_root,
+                                    goal_pose=post_grasp_pose)
+        kitchen_setup.plan_and_execute()
+        #kitchen_setup.set_joint_goal(gaya_pose)
+
+        # place milk back
+
+        # kitchen_setup.add_json_goal(u'BasePointingForward')
+        # milk_goal = PoseStamped()
+        # milk_goal.header.frame_id = u'iai_kitchen/kitchen_island_surface'
+        # milk_goal.pose.position = Point(.1, -.2, .13)
+        # milk_goal.pose.orientation = Quaternion(*quaternion_about_axis(np.pi, [0,0,1]))
+
+        kitchen_setup.set_json_goal(u'CartesianPose',
+                                    tip_link=kitchen_setup.r_tip,
+                                    root_link=kitchen_setup.default_root,
+                                    goal_pose=grasp_pose)
+        kitchen_setup.plan_and_execute()
+
+        # kitchen_setup.keep_position(kitchen_setup.r_tip)
+        kitchen_setup.open_l_gripper()
+        kitchen_setup.detach_object(cereal_name)
+
+        kitchen_setup.set_joint_goal(kitchen_setup.better_pose)
+        kitchen_setup.plan_and_execute()
+
+    def test_ease_cereal_3(self, kitchen_setup: PR2):
         # FIXME
         cereal_name = 'cereal'
         drawer_frame_id = 'iai_kitchen/oven_area_area_right_drawer_board_2_link'
@@ -5563,149 +5662,12 @@
         kitchen_setup.set_joint_goal(kitchen_setup.better_pose)
         kitchen_setup.plan_and_execute()
 
-<<<<<<< HEAD
         tray_handle_frame_id = 'iai_kitchen/sink_area_dish_washer_tray_handle_front_side'
         tray_handle_name = 'sink_area_dish_washer_tray_handle_front_side'
         bar_axis = Vector3Stamped()
         bar_axis.header.frame_id = tray_handle_frame_id
         bar_axis.vector.y = 1
         bar_axis.vector.z = -0.1
-=======
-    def test_ease_cereal_1(self, kitchen_setup):
-        # FIXME collision avoidance needs soft_threshholds at 0
-        cereal_name = u'cereal'
-        drawer_frame_id = u'iai_kitchen/oven_area_area_right_drawer_board_2_link'
-        drawer_frame = u'oven_area_area_right_drawer_board_2_link'
-
-        # spawn milk
-        cereal_pose = PoseStamped()
-        cereal_pose.header.frame_id = drawer_frame_id
-        cereal_pose.pose.position = Point(0.123, 0.0, 0.15) #placing z 0.15
-        cereal_pose.pose.orientation = Quaternion(0.0087786, 0.005395, -0.838767, -0.544393)
-        kitchen_setup.add_box(cereal_name, [0.1028, 0.0634, 0.20894], cereal_pose)# placing size: [0.1028, 0.0634, 0.20894]
-        kitchen_setup.update_parent_link_of_group(cereal_name, parent_link=drawer_frame, parent_link_group='kitchen')
-
-        # take milk out of fridge
-        kitchen_setup.set_kitchen_js({u'oven_area_area_right_drawer_main_joint': 0.48})
-
-        drawer_T_box = tf.np_to_kdl(kitchen_setup.world.get_fk(drawer_frame, cereal_name))
-
-        # grasp milk
-        kitchen_setup.open_l_gripper()
-        grasp_pose = PoseStamped()
-        grasp_pose.header.frame_id = cereal_name
-        grasp_pose.pose.position = Point(0.03, 0, 0.05)
-        grasp_pose.pose.orientation = Quaternion(0, 0, 1, 0)
-        box_T_r_goal = tf.msg_to_kdl(grasp_pose)
-        box_T_r_goal_pre = deepcopy(box_T_r_goal)
-        box_T_r_goal_pre.p[0] += 0.2
-
-        pre_grasp_pose = tf.kdl_to_pose_stamped(drawer_T_box * box_T_r_goal_pre, drawer_frame)
-
-        box_T_r_goal_post = deepcopy(box_T_r_goal)
-        box_T_r_goal_post.p[0] += 0.4
-        post_grasp_pose = tf.kdl_to_pose_stamped(drawer_T_box * box_T_r_goal_post, drawer_frame)
-
-        kitchen_setup.set_json_goal(u'AvoidJointLimits', percentage=40)
-        kitchen_setup.set_json_goal(u'CartesianPose',
-                                    tip_link=kitchen_setup.r_tip,
-                                    root_link=kitchen_setup.default_root,
-                                    goal_pose=pre_grasp_pose)
-        kitchen_setup.plan_and_execute()
-
-        grasp_pose = tf.kdl_to_pose_stamped(drawer_T_box * box_T_r_goal, drawer_frame)
-
-        kitchen_setup.set_json_goal(u'AvoidJointLimits', percentage=40)
-        kitchen_setup.set_cart_goal(grasp_pose,
-                                    tip_link=kitchen_setup.r_tip)
-        kitchen_setup.plan_and_execute()
-
-        #kitchen_setup.attach_object(cereal_name, kitchen_setup.r_tip)
-        kitchen_setup.detach_group(cereal_name)
-        kitchen_setup.update_parent_link_of_group(cereal_name, parent_link=kitchen_setup.r_tip)
-        # kitchen_setup.keep_position(kitchen_setup.r_tip)
-        kitchen_setup.close_l_gripper()
-
-        # x = Vector3Stamped()
-        # x.header.frame_id = 'milk'
-        # x.vector.x = 1
-        # x_map = Vector3Stamped()
-        # x_map.header.frame_id = 'iai_kitchen/iai_fridge_door'
-        # x_map.vector.x = 1
-        # z = Vector3Stamped()
-        # z.header.frame_id = 'milk'
-        # z.vector.z = 1
-        # z_map = Vector3Stamped()
-        # z_map.header.frame_id = 'map'
-        # z_map.vector.z = 1
-        # kitchen_setup.align_planes('milk', x, root_normal=x_map)
-        # kitchen_setup.align_planes('milk', z, root_normal=z_map)
-        # kitchen_setup.keep_orientation(u'milk')
-        # kitchen_setup.set_cart_goal(grasp_pose, cereal_name, kitchen_setup.default_root)
-        kitchen_setup.set_json_goal(u'CartesianPose',
-                                    tip_link=kitchen_setup.r_tip,
-                                    root_link=kitchen_setup.default_root,
-                                    goal_pose=post_grasp_pose)
-        kitchen_setup.plan_and_execute()
-        #kitchen_setup.set_joint_goal(gaya_pose)
-
-        # place milk back
-
-        # kitchen_setup.add_json_goal(u'BasePointingForward')
-        # milk_goal = PoseStamped()
-        # milk_goal.header.frame_id = u'iai_kitchen/kitchen_island_surface'
-        # milk_goal.pose.position = Point(.1, -.2, .13)
-        # milk_goal.pose.orientation = Quaternion(*quaternion_about_axis(np.pi, [0,0,1]))
-
-        kitchen_setup.set_json_goal(u'CartesianPose',
-                                    tip_link=kitchen_setup.r_tip,
-                                    root_link=kitchen_setup.default_root,
-                                    goal_pose=grasp_pose)
-        kitchen_setup.plan_and_execute()
-
-        # kitchen_setup.keep_position(kitchen_setup.r_tip)
-        kitchen_setup.open_l_gripper()
-        kitchen_setup.detach_object(cereal_name)
-
-        kitchen_setup.set_joint_goal(kitchen_setup.better_pose)
-        kitchen_setup.plan_and_execute()
-
-    def test_ease_cereal_3(self, kitchen_setup: PR2):
-        # FIXME
-        cereal_name = 'cereal'
-        drawer_frame_id = 'iai_kitchen/oven_area_area_right_drawer_board_3_link'
-
-        # take milk out of fridge
-        kitchen_setup.set_kitchen_js({'oven_area_area_right_drawer_main_joint': 0.48})
-
-        # spawn milk
-
-        cereal_pose = PoseStamped()
-        cereal_pose.header.frame_id = drawer_frame_id
-        cereal_pose.pose.position = Point(0.123, -0.03, 0.11)
-        cereal_pose.pose.orientation = Quaternion(0.0087786, 0.005395, -0.838767, -0.544393)
-        kitchen_setup.add_box(cereal_name, (0.1528, 0.0634, 0.22894), pose=cereal_pose)
-
-        drawer_T_box = tf.msg_to_kdl(cereal_pose)
-
-        # grasp milk
-        kitchen_setup.open_l_gripper()
-        grasp_pose = PoseStamped()
-        grasp_pose.header.frame_id = cereal_name
-        grasp_pose.pose.position = Point(0.13, 0, 0.05)
-        grasp_pose.pose.orientation = Quaternion(0, 0, 1, 0)
-        box_T_r_goal = tf.msg_to_kdl(grasp_pose)
-        box_T_r_goal_pre = deepcopy(box_T_r_goal)
-        box_T_r_goal_pre.p[0] += 0.1
-
-        grasp_pose = tf.kdl_to_pose_stamped(drawer_T_box * box_T_r_goal_pre, drawer_frame_id)
-
-        kitchen_setup.set_json_goal('AvoidJointLimits', percentage=40)
-        kitchen_setup.set_cart_goal(grasp_pose, tip_link=kitchen_setup.r_tip)
-        kitchen_setup.plan_and_execute()
-
-        grasp_pose = tf.kdl_to_pose_stamped(drawer_T_box * box_T_r_goal, drawer_frame_id)
->>>>>>> c4f7defd
 
         bar_center = PointStamped()
         bar_center.header.frame_id = tray_handle_frame_id
