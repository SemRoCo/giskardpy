# -*- coding: utf-8 -*-

import re
from collections import defaultdict
from typing import List, Dict, Tuple, Optional, Union

import pydot
from line_profiler import profile
from py_trees import Status

import giskard_msgs.msg as giskard_msgs
from giskard_msgs.msg import ExecutionState, MotionGraphNode
from giskardpy.data_types.data_types import LifeCycleState, ObservationState
from giskardpy.god_map import god_map
from giskardpy.middleware import get_middleware
from giskardpy.motion_graph.monitors.monitors import EndMotion, CancelMotion
from giskardpy.utils.decorators import record_time
from giskardpy.utils.utils import create_path
from giskardpy_ros.ros1.msg_converter import json_str_to_ros_kwargs
from giskardpy_ros.tree.behaviors.plugin import GiskardBehavior
from giskardpy_ros.tree.behaviors.publish_feedback import giskard_state_to_execution_state
from giskardpy_ros.tree.blackboard_utils import catch_and_raise_to_blackboard, GiskardBlackboard


def extract_node_names_from_condition(condition: str) -> List[str]:
    return set(re.findall(r"'(.*?)'", condition))


def format_condition(condition: str) -> str:
    condition = condition.replace(' and ', '<BR/>       and ')
    condition = condition.replace(' or ', '<BR/>       or ')
    condition = condition.replace('1.0', 'True')
    condition = condition.replace('0.0', 'False')
    return condition


NotStartedColor = '#9F9F9F'
MyBLUE = '#0000DD'
MyGREEN = '#006600'
MyORANGE = '#996900'
MyRED = '#993000'
MyGRAY = '#E0E0E0'

ChatGPTGreen = '#28A745'
ChatGPTOrange = '#E6AC00'
ChatGPTRed = '#DC3545'
ChatGPTBlue = '#007BFF'
ChatGPTGray = '#8F959E'

StartCondColor = ChatGPTGreen
PauseCondColor = ChatGPTOrange
EndCondColor = ChatGPTRed
ResetCondColor = ChatGPTGray

MonitorTrueGreen = '#B6E5A0'
MonitorFalseRed = '#FF5024'
FONT = 'sans-serif'
LineWidth = 4
NodeSep = 1
RankSep = 1
ArrowSize = 1
Fontsize = 15
GoalNodeStyle = 'filled'
GoalNodeShape = 'none'
GoalClusterStyle = 'filled'
MonitorStyle = 'filled, rounded'
MonitorShape = 'rectangle'
TaskStyle = 'filled, diagonals'
TaskShape = 'rectangle'
ConditionFont = 'monospace'

ResetSymbol = '⟲'

ObservationStateToColor: Dict[ObservationState, str] = {
    ObservationState.unknown: ResetCondColor,
    ObservationState.true: MonitorTrueGreen,
    ObservationState.false: MonitorFalseRed
}

ObservationStateToSymbol: Dict[ObservationState, str] = {
    ObservationState.unknown: '?',
    ObservationState.true: 'True',
    ObservationState.false: 'False'
}

ObservationStateToEdgeStyle: Dict[ObservationState, Dict[str, str]] = {
    ObservationState.unknown: {'penwidth': (LineWidth * 1.5) / 2,
                               # 'label': '<<FONT FACE="monospace"><B>?</B></FONT>>',
                               'fontsize': Fontsize * 1.333},
    ObservationState.true: {'penwidth': LineWidth * 1.5},
    ObservationState.false: {'style': 'dashed',
                             'penwidth': LineWidth * 1.5}
}

LiftCycleStateToColor: Dict[LifeCycleState, str] = {
    LifeCycleState.not_started: ResetCondColor,
    LifeCycleState.running: StartCondColor,
    LifeCycleState.paused: PauseCondColor,
    LifeCycleState.succeeded: EndCondColor,
    LifeCycleState.failed: 'red',
}

LiftCycleStateToSymbol: Dict[LifeCycleState, str] = {
    # LifeCycleState.not_started: '○',
    LifeCycleState.not_started: '—',
    LifeCycleState.running: '▶',
    # LifeCycleState.paused: '⏸',
    LifeCycleState.paused: '<B>||</B>',
    LifeCycleState.succeeded: '■',
    LifeCycleState.failed: 'red',
}


<<<<<<< HEAD
class ExecutionStateToDotParser:
    graph: pydot.Graph
    compact: bool

    def __init__(self, execution_state: ExecutionState, compact: bool = False):
        self.compact = compact
        self.execution_state = execution_state
        self.graph = pydot.Dot(graph_type='digraph', graph_name='',
                               ranksep=RankSep if not self.compact else RankSep*0.5,
                               nodesep=NodeSep if not self.compact else NodeSep*0.5,
                               compound=True,
                               ratio='compress')

    def search_for_monitor(self, monitor_name: str) -> giskard_msgs.MotionGraphNode:
        return [m for m in self.execution_state.monitors if m.name == monitor_name][0]

    def format_motion_graph_node_msg(self, msg: giskard_msgs.MotionGraphNode,
                                     obs_state: ObservationState, life_cycle_state: LifeCycleState) -> str:
        start_condition = format_condition(msg.start_condition)
        pause_condition = format_condition(msg.pause_condition)
        end_condition = format_condition(msg.end_condition)
        reset_condition = format_condition(msg.reset_condition)
        if msg.class_name in {EndMotion.__name__, CancelMotion.__name__}:
            pause_condition = None
            end_condition = None
            reset_condition = None
        return self.conditions_to_str(name=msg.name,
                                      start_condition=start_condition,
                                      pause_condition=pause_condition,
                                      end_condition=end_condition,
                                      reset_condition=reset_condition,
                                      obs_state=obs_state,
                                      life_cycle_state=life_cycle_state)

    def conditions_to_str(self, name: str, start_condition: str, pause_condition: Optional[str],
                          end_condition: Optional[str], reset_condition: Optional[str],
                          obs_state: ObservationState, life_cycle_state: LifeCycleState) -> str:
        line_color = 'black'
        obs_color = ObservationStateToColor[obs_state]
        obs_text = ObservationStateToSymbol[obs_state]
        life_color = LiftCycleStateToColor[life_cycle_state]
        life_symbol = LiftCycleStateToSymbol[life_cycle_state]
        label = (f'<<TABLE  BORDER="0" CELLBORDER="0" CELLSPACING="0">'
                 f'<TR>'
                 f'  <TD WIDTH="100%" HEIGHT="{LineWidth}"></TD>'
                 f'</TR>'
                 f'<TR>'
                 f'  <TD><B> {name} </B></TD>'
                 f'</TR>'
                 f'<TR>'
                 f'  <TD CELLPADDING="0">'
                 f'    <TABLE BORDER="0" CELLBORDER="2" CELLSPACING="0" WIDTH="100%">'
                 f'      <TR>'
                 f'        <TD BGCOLOR="{obs_color}" WIDTH="50%" FIXEDSIZE="FALSE"><FONT FACE="monospace">{obs_text}</FONT></TD>'
                 f'        <VR/>'
                 f'        <TD BGCOLOR="{life_color}" WIDTH="50%" FIXEDSIZE="FALSE"><FONT FACE="monospace">{life_symbol}</FONT></TD>'
                 f'      </TR>'
                 f'    </TABLE>'
                 f'  </TD>'
                 f'</TR>')
        if self.compact:
            label += (f'<TR>'
                      f'  <TD WIDTH="100%" HEIGHT="{LineWidth*2.5}"></TD>'
                      f'</TR>')
=======
def format_monitor_msg(msg: giskard_msgs.Monitor, color: str) -> str:
    start_condition = format_condition(msg.start_condition)
    kwargs = json_str_to_ros_kwargs(msg.kwargs)
    hold_condition = format_condition(kwargs['hold_condition'])
    end_condition = format_condition(kwargs['end_condition'])
    if msg.monitor_class in {EndMotion.__name__, CancelMotion.__name__}:
        hold_condition = None
        end_condition = None
    return conditions_to_str(msg.name, start_condition, hold_condition, end_condition, color)


def format_task_msg(msg: giskard_msgs.MotionGoal, color: str) -> str:
    start_condition = format_condition(msg.start_condition)
    hold_condition = format_condition(msg.hold_condition)
    end_condition = format_condition(msg.end_condition)
    return conditions_to_str(msg.name, start_condition, hold_condition, end_condition, color)


def conditions_to_str(name: str, start_condition: str, pause_condition: Optional[str], end_condition: Optional[str],
                      color: str) -> str:
    label = (f'<<TABLE  BORDER="0" CELLBORDER="0" CELLSPACING="0">'
             f'<TR><TD WIDTH="100%" HEIGHT="{LineWidth}"></TD></TR>'
             f'<TR><TD><B> {name} </B></TD></TR>'
             f'<TR><TD WIDTH="100%" BGCOLOR="{color}" HEIGHT="{LineWidth * 1.5}"></TD></TR>'
             f'<TR><TD ALIGN="LEFT" BALIGN="LEFT" CELLPADDING="{LineWidth}"><FONT FACE="{ConditionFont}">start:{start_condition}</FONT></TD></TR>')
    if pause_condition is not None:
        label += (f'<TR><TD WIDTH="100%" BGCOLOR="{color}" HEIGHT="{LineWidth}"></TD></TR>'
                  f'<TR><TD ALIGN="LEFT" BALIGN="LEFT" CELLPADDING="{LineWidth}"><FONT FACE="{ConditionFont}">pause:{pause_condition}</FONT></TD></TR>')
    if end_condition is not None:
        label += (f'<TR><TD WIDTH="100%" BGCOLOR="{color}" HEIGHT="{LineWidth}"></TD></TR>'
                  f'<TR><TD ALIGN="LEFT" BALIGN="LEFT" CELLPADDING="{LineWidth}"><FONT FACE="{ConditionFont}">end  :{end_condition}</FONT></TD></TR>')
    label += f'</TABLE>>'
    return label


def format_msg(msg: Union[giskard_msgs.Monitor, giskard_msgs.MotionGoal], color: str) -> str:
    if isinstance(msg, giskard_msgs.MotionGoal):
        return format_task_msg(msg, color)
    return format_monitor_msg(msg, color)


def add_boarder_to_node(graph: pydot.Graph, node: pydot.Node, num: int, color: str, style: str) -> None:
    child = node
    for i in range(num):
        c = pydot.Cluster(graph_name=f'{node.get_name()}{i}', penwidth=LineWidth, style=style, color=color)
        if i == 0:
            c.add_node(child)
>>>>>>> 99f17d06
        else:
            if start_condition is not None:
                label += (f'<TR><TD WIDTH="100%" BGCOLOR="{line_color}" HEIGHT="{LineWidth}"></TD></TR>'
                          f'<TR><TD ALIGN="LEFT" BALIGN="LEFT" CELLPADDING="{LineWidth}"><FONT FACE="{ConditionFont}">start:{start_condition}</FONT></TD></TR>')
            if pause_condition is not None:
                label += (f'<TR><TD WIDTH="100%" BGCOLOR="{line_color}" HEIGHT="{LineWidth}"></TD></TR>'
                          f'<TR><TD ALIGN="LEFT" BALIGN="LEFT" CELLPADDING="{LineWidth}"><FONT FACE="{ConditionFont}">pause:{pause_condition}</FONT></TD></TR>')
            if end_condition is not None:
                label += (f'<TR><TD WIDTH="100%" BGCOLOR="{line_color}" HEIGHT="{LineWidth}"></TD></TR>'
                          f'<TR><TD ALIGN="LEFT" BALIGN="LEFT" CELLPADDING="{LineWidth}"><FONT FACE="{ConditionFont}">end  :{end_condition}</FONT></TD></TR>')
            if reset_condition is not None:
                label += (f'<TR><TD WIDTH="100%" BGCOLOR="{line_color}" HEIGHT="{LineWidth}"></TD></TR>'
                          f'<TR><TD ALIGN="LEFT" BALIGN="LEFT" CELLPADDING="{LineWidth}"><FONT FACE="{ConditionFont}">reset:{reset_condition}</FONT></TD></TR>')
        label += f'</TABLE>>'
        return label

    def add_boarder_to_node(self, graph: Union[pydot.Graph, pydot.Cluster], node: pydot.Node, num: int, color: str,
                            style: str) -> None:
        child = node
        for i in range(num):
            c = pydot.Cluster(graph_name=f'{node.get_name()}', penwidth=LineWidth, style=style, color=color)
            if i == 0:
                c.add_node(child)
            else:
                c.add_subgraph(child)
            child = c
        if num > 0:
            graph.add_subgraph(c)

    def escape_name(self, name: str) -> str:
        return f'"{name}"'

    def is_goal(self, name: str) -> bool:
        for goal in self.execution_state.goals:
            if goal.name == name:
                return True
        return False

    def get_cluster_of_node(self, node_name: str, graph: Union[pydot.Graph, pydot.Cluster]) -> Optional[pydot.Cluster]:
        node_cluster = None
        for cluster in graph.get_subgraphs():
            if len(cluster.get_node(self.escape_name(node_name))) == 1 or len(cluster.get_node(node_name)) == 1:
                node_cluster = cluster
                break
        return node_cluster

    def add_node(self, graph: pydot.Graph, node_msg: giskard_msgs.MotionGraphNode, style: str, shape: str,
                 obs_state: ObservationState, life_cycle_state: LifeCycleState) \
            -> pydot.Node:
        num_extra_boarders = 0
        node_id = str(node_msg.name)
        boarder_style = 'rounded'
        if node_msg.class_name == EndMotion.__name__:
            num_extra_boarders = 1
            boarder_style = 'rounded'
        elif node_msg.class_name == CancelMotion.__name__:
            num_extra_boarders = 1
            boarder_style = 'dashed, rounded'
        label = self.format_motion_graph_node_msg(msg=node_msg, obs_state=obs_state, life_cycle_state=life_cycle_state)
        node = pydot.Node(node_id,
                          label=label,
                          shape=shape,
                          color='black',
                          style=style,
                          margin=0,
                          fillcolor='white',
                          fontname=FONT,
                          fontsize=Fontsize,
                          penwidth=LineWidth)
        self.add_boarder_to_node(graph=graph, node=node, num=num_extra_boarders, color='black', style=boarder_style)
        if num_extra_boarders == 0:
            graph.add_node(node)
        return node

<<<<<<< HEAD
    def cluster_name_to_goal_name(self, name: str) -> str:
        if name == '':
            return name
        if '"' in name:
            return name[9:-1]
        return name[8:]

    def to_dot_graph(self) -> pydot.Graph:
        obs_states: Dict[str, ObservationState] = {}
        self.add_goal_cluster(self.graph, obs_states)
        return self.graph

    def add_goal_cluster(self, parent_cluster: Union[pydot.Graph, pydot.Cluster],
                         obs_states: Dict[str, ObservationState]):
        my_tasks: List[MotionGraphNode] = []
        for i, task in enumerate(self.execution_state.tasks):
            # TODO add one collision avoidance task?
            if self.execution_state.task_parents[i] == self.cluster_name_to_goal_name(parent_cluster.get_name()):
                obs_state = self.execution_state.task_state[i]
                self.add_node(parent_cluster, node_msg=task, style=TaskStyle, shape=TaskShape,
                              obs_state=obs_state,
                              life_cycle_state=self.execution_state.task_life_cycle_state[i])
                my_tasks.append(task)
                obs_states[task.name] = obs_state
        my_monitors: List[MotionGraphNode] = []
        for i, monitor in enumerate(self.execution_state.monitors):
            if self.execution_state.monitor_parents[i] == self.cluster_name_to_goal_name(parent_cluster.get_name()):
                obs_state = self.execution_state.monitor_state[i]
                life_cycle_state = self.execution_state.monitor_life_cycle_state[i]
                self.add_node(parent_cluster, node_msg=monitor, style=MonitorStyle, shape=MonitorShape,
                              obs_state=obs_state,
                              life_cycle_state=life_cycle_state)
                my_monitors.append(monitor)
                obs_states[monitor.name] = obs_state
        my_goals: List[MotionGraphNode] = []
        for i, goal in enumerate(self.execution_state.goals):
            if self.execution_state.goal_parents[i] == self.cluster_name_to_goal_name(parent_cluster.get_name()):
                obs_state = self.execution_state.goal_state[i]
                goal_cluster = pydot.Cluster(graph_name=goal.name,
                                             fontname=FONT,
                                             fontsize=Fontsize,
                                             style=GoalClusterStyle,
                                             color='black',
                                             fillcolor='white',
                                             penwidth=LineWidth)
                self.add_node(graph=goal_cluster, node_msg=goal, style=GoalNodeStyle, shape=GoalNodeShape,
                              obs_state=obs_state,
                              life_cycle_state=self.execution_state.goal_life_cycle_state[i])
                obs_states[goal.name] = obs_state
                parent_cluster.add_subgraph(goal_cluster)
                self.add_goal_cluster(goal_cluster, obs_states)
                my_goals.append(goal)
        # %% add edges
        self.add_edges(parent_cluster, my_tasks, my_monitors, my_goals, obs_states)

    def add_edges(self,
                  graph: Union[pydot.Graph, pydot.Cluster],
                  tasks: List[MotionGraphNode],
                  monitors: List[MotionGraphNode],
                  goals: List[MotionGraphNode],
                  obs_states: Dict[str, ObservationState]) -> pydot.Graph:
        all_nodes = tasks + monitors + goals
        all_node_name = [node.name for node in all_nodes]  # + [self.cluster_name_to_goal_name(graph.get_name())]
        for node in all_nodes:
            node_name = node.name
            node_cluster = self.get_cluster_of_node(node_name, graph)
            for sub_node_name in extract_node_names_from_condition(node.start_condition):
                if sub_node_name not in all_node_name:
                    continue
                sub_node_cluster = self.get_cluster_of_node(sub_node_name, graph)
                kwargs = {}
                if node_cluster is not None:
                    kwargs['lhead'] = node_cluster.get_name()
                if sub_node_cluster is not None:
                    kwargs['ltail'] = sub_node_cluster.get_name()
                kwargs.update(ObservationStateToEdgeStyle[obs_states[sub_node_name]])
                graph.add_edge(pydot.Edge(src=sub_node_name, dst=node_name, color=StartCondColor,
                                          arrowsize=ArrowSize, **kwargs))
            for sub_node_name in extract_node_names_from_condition(node.pause_condition):
                if sub_node_name not in all_node_name:
                    continue
                sub_node_cluster = self.get_cluster_of_node(sub_node_name, graph)
                kwargs = {}
                if node_cluster is not None:
                    kwargs['lhead'] = node_cluster.get_name()
                if sub_node_cluster is not None:
                    kwargs['ltail'] = sub_node_cluster.get_name()
                kwargs.update(ObservationStateToEdgeStyle[obs_states[sub_node_name]])
                graph.add_edge(pydot.Edge(sub_node_name, node_name, color=PauseCondColor,
                                          minlen=0,
                                          arrowsize=ArrowSize, **kwargs))
            for sub_node_name in extract_node_names_from_condition(node.end_condition):
                if sub_node_name not in all_node_name:
                    continue
                sub_node_cluster = self.get_cluster_of_node(sub_node_name, graph)
                kwargs = {}
                if node_cluster is not None:
                    kwargs['ltail'] = node_cluster.get_name()
                if sub_node_cluster is not None:
                    kwargs['lhead'] = sub_node_cluster.get_name()
                kwargs.update(ObservationStateToEdgeStyle[obs_states[sub_node_name]])
                graph.add_edge(pydot.Edge(node_name, sub_node_name, color=EndCondColor,
                                          arrowhead='none',
                                          arrowtail='normal',
                                          dir='both', arrowsize=ArrowSize, **kwargs))
            for sub_node_name in extract_node_names_from_condition(node.reset_condition):
                if sub_node_name not in all_node_name:
                    continue
                sub_node_cluster = self.get_cluster_of_node(sub_node_name, graph)
                kwargs = {}
                if node_cluster is not None:
                    kwargs['ltail'] = node_cluster.get_name()
                if sub_node_cluster is not None:
                    kwargs['lhead'] = sub_node_cluster.get_name()
                kwargs.update(ObservationStateToEdgeStyle[obs_states[sub_node_name]])
                graph.add_edge(pydot.Edge(node_name, sub_node_name, color=ResetCondColor,
                                          arrowhead='none',
                                          arrowtail='normal',
                                          minlen=0,
                                          dir='both', arrowsize=ArrowSize, **kwargs))

        return graph


class PlotMotionGraph(GiskardBehavior):
=======
    # Process monitors and their conditions
    for i, monitor in enumerate(execution_state.monitors):
        if use_state_color:
            color, bg_color = monitor_state_to_color[(execution_state.monitor_life_cycle_state[i],
                                                      execution_state.monitor_state[i])]
        else:
            color, bg_color = 'black', 'white'
        kwargs = json_str_to_ros_kwargs(monitor.kwargs)
        hold_condition = format_condition(kwargs['hold_condition'])
        end_condition = format_condition(kwargs['end_condition'])
        monitor_node = add_node(monitor, color, bg_color)
        free_symbols = extract_monitor_names_from_condition(monitor.start_condition)
        for sub_monitor_name in free_symbols:
            graph.add_edge(pydot.Edge(sub_monitor_name, monitor_node, penwidth=LineWidth, color=MyGREEN,
                                      arrowsize=ArrowSize))
        free_symbols = extract_monitor_names_from_condition(hold_condition)
        for sub_monitor_name in free_symbols:
            graph.add_edge(pydot.Edge(sub_monitor_name, monitor_node, penwidth=LineWidth, color=MyORANGE,
                                      arrowsize=ArrowSize))
        free_symbols = extract_monitor_names_from_condition(end_condition)
        for sub_monitor_name in free_symbols:
            graph.add_edge(pydot.Edge(monitor_node, sub_monitor_name, color=MyRED, penwidth=LineWidth, arrowhead='none',
                                      arrowtail='normal',
                                      dir='both', arrowsize=ArrowSize))

    # Process goals and their connections
    for i, task in enumerate(execution_state.tasks):
        # TODO add one collision avoidance task?
        if use_state_color:
            color, bg_color = task_state_to_color[execution_state.task_state[i]]
        else:
            color, bg_color = 'black', MyGRAY
        goal_node = add_node(task, color, bg_color)
        for monitor_name in extract_monitor_names_from_condition(task.start_condition):
            graph.add_edge(pydot.Edge(monitor_name, goal_node, penwidth=LineWidth, color=MyGREEN, arrowsize=ArrowSize))

        for monitor_name in extract_monitor_names_from_condition(task.hold_condition):
            graph.add_edge(pydot.Edge(monitor_name, goal_node, penwidth=LineWidth, color=MyORANGE, arrowsize=ArrowSize))

        for monitor_name in extract_monitor_names_from_condition(task.end_condition):
            graph.add_edge(pydot.Edge(goal_node, monitor_name, color=MyRED, penwidth=LineWidth, arrowhead='none',
                                      arrowtail='normal',
                                      dir='both', arrowsize=ArrowSize))

    return graph


class PlotTaskMonitorGraph(GiskardBehavior):
>>>>>>> 99f17d06

    @profile
    def __init__(self, name: str = 'plot task graph'):
        super().__init__(name)

    @catch_and_raise_to_blackboard
    @record_time
    @profile
    def update(self):
        file_name = god_map.tmp_folder + f'task_graphs/goal_{GiskardBlackboard().move_action_server.goal_id}.pdf'
        execution_state = giskard_state_to_execution_state()
        parser = ExecutionStateToDotParser(execution_state)
        graph = parser.to_dot_graph()
        create_path(file_name)
        graph.write_pdf(file_name)
        # graph.write_dot(file_name + '.dot')
        get_middleware().loginfo(f'Saved task graph at {file_name}.')
        return Status.SUCCESS<|MERGE_RESOLUTION|>--- conflicted
+++ resolved
@@ -111,7 +111,6 @@
 }
 
 
-<<<<<<< HEAD
 class ExecutionStateToDotParser:
     graph: pydot.Graph
     compact: bool
@@ -176,55 +175,6 @@
             label += (f'<TR>'
                       f'  <TD WIDTH="100%" HEIGHT="{LineWidth*2.5}"></TD>'
                       f'</TR>')
-=======
-def format_monitor_msg(msg: giskard_msgs.Monitor, color: str) -> str:
-    start_condition = format_condition(msg.start_condition)
-    kwargs = json_str_to_ros_kwargs(msg.kwargs)
-    hold_condition = format_condition(kwargs['hold_condition'])
-    end_condition = format_condition(kwargs['end_condition'])
-    if msg.monitor_class in {EndMotion.__name__, CancelMotion.__name__}:
-        hold_condition = None
-        end_condition = None
-    return conditions_to_str(msg.name, start_condition, hold_condition, end_condition, color)
-
-
-def format_task_msg(msg: giskard_msgs.MotionGoal, color: str) -> str:
-    start_condition = format_condition(msg.start_condition)
-    hold_condition = format_condition(msg.hold_condition)
-    end_condition = format_condition(msg.end_condition)
-    return conditions_to_str(msg.name, start_condition, hold_condition, end_condition, color)
-
-
-def conditions_to_str(name: str, start_condition: str, pause_condition: Optional[str], end_condition: Optional[str],
-                      color: str) -> str:
-    label = (f'<<TABLE  BORDER="0" CELLBORDER="0" CELLSPACING="0">'
-             f'<TR><TD WIDTH="100%" HEIGHT="{LineWidth}"></TD></TR>'
-             f'<TR><TD><B> {name} </B></TD></TR>'
-             f'<TR><TD WIDTH="100%" BGCOLOR="{color}" HEIGHT="{LineWidth * 1.5}"></TD></TR>'
-             f'<TR><TD ALIGN="LEFT" BALIGN="LEFT" CELLPADDING="{LineWidth}"><FONT FACE="{ConditionFont}">start:{start_condition}</FONT></TD></TR>')
-    if pause_condition is not None:
-        label += (f'<TR><TD WIDTH="100%" BGCOLOR="{color}" HEIGHT="{LineWidth}"></TD></TR>'
-                  f'<TR><TD ALIGN="LEFT" BALIGN="LEFT" CELLPADDING="{LineWidth}"><FONT FACE="{ConditionFont}">pause:{pause_condition}</FONT></TD></TR>')
-    if end_condition is not None:
-        label += (f'<TR><TD WIDTH="100%" BGCOLOR="{color}" HEIGHT="{LineWidth}"></TD></TR>'
-                  f'<TR><TD ALIGN="LEFT" BALIGN="LEFT" CELLPADDING="{LineWidth}"><FONT FACE="{ConditionFont}">end  :{end_condition}</FONT></TD></TR>')
-    label += f'</TABLE>>'
-    return label
-
-
-def format_msg(msg: Union[giskard_msgs.Monitor, giskard_msgs.MotionGoal], color: str) -> str:
-    if isinstance(msg, giskard_msgs.MotionGoal):
-        return format_task_msg(msg, color)
-    return format_monitor_msg(msg, color)
-
-
-def add_boarder_to_node(graph: pydot.Graph, node: pydot.Node, num: int, color: str, style: str) -> None:
-    child = node
-    for i in range(num):
-        c = pydot.Cluster(graph_name=f'{node.get_name()}{i}', penwidth=LineWidth, style=style, color=color)
-        if i == 0:
-            c.add_node(child)
->>>>>>> 99f17d06
         else:
             if start_condition is not None:
                 label += (f'<TR><TD WIDTH="100%" BGCOLOR="{line_color}" HEIGHT="{LineWidth}"></TD></TR>'
@@ -299,7 +249,6 @@
             graph.add_node(node)
         return node
 
-<<<<<<< HEAD
     def cluster_name_to_goal_name(self, name: str) -> str:
         if name == '':
             return name
@@ -425,56 +374,6 @@
 
 
 class PlotMotionGraph(GiskardBehavior):
-=======
-    # Process monitors and their conditions
-    for i, monitor in enumerate(execution_state.monitors):
-        if use_state_color:
-            color, bg_color = monitor_state_to_color[(execution_state.monitor_life_cycle_state[i],
-                                                      execution_state.monitor_state[i])]
-        else:
-            color, bg_color = 'black', 'white'
-        kwargs = json_str_to_ros_kwargs(monitor.kwargs)
-        hold_condition = format_condition(kwargs['hold_condition'])
-        end_condition = format_condition(kwargs['end_condition'])
-        monitor_node = add_node(monitor, color, bg_color)
-        free_symbols = extract_monitor_names_from_condition(monitor.start_condition)
-        for sub_monitor_name in free_symbols:
-            graph.add_edge(pydot.Edge(sub_monitor_name, monitor_node, penwidth=LineWidth, color=MyGREEN,
-                                      arrowsize=ArrowSize))
-        free_symbols = extract_monitor_names_from_condition(hold_condition)
-        for sub_monitor_name in free_symbols:
-            graph.add_edge(pydot.Edge(sub_monitor_name, monitor_node, penwidth=LineWidth, color=MyORANGE,
-                                      arrowsize=ArrowSize))
-        free_symbols = extract_monitor_names_from_condition(end_condition)
-        for sub_monitor_name in free_symbols:
-            graph.add_edge(pydot.Edge(monitor_node, sub_monitor_name, color=MyRED, penwidth=LineWidth, arrowhead='none',
-                                      arrowtail='normal',
-                                      dir='both', arrowsize=ArrowSize))
-
-    # Process goals and their connections
-    for i, task in enumerate(execution_state.tasks):
-        # TODO add one collision avoidance task?
-        if use_state_color:
-            color, bg_color = task_state_to_color[execution_state.task_state[i]]
-        else:
-            color, bg_color = 'black', MyGRAY
-        goal_node = add_node(task, color, bg_color)
-        for monitor_name in extract_monitor_names_from_condition(task.start_condition):
-            graph.add_edge(pydot.Edge(monitor_name, goal_node, penwidth=LineWidth, color=MyGREEN, arrowsize=ArrowSize))
-
-        for monitor_name in extract_monitor_names_from_condition(task.hold_condition):
-            graph.add_edge(pydot.Edge(monitor_name, goal_node, penwidth=LineWidth, color=MyORANGE, arrowsize=ArrowSize))
-
-        for monitor_name in extract_monitor_names_from_condition(task.end_condition):
-            graph.add_edge(pydot.Edge(goal_node, monitor_name, color=MyRED, penwidth=LineWidth, arrowhead='none',
-                                      arrowtail='normal',
-                                      dir='both', arrowsize=ArrowSize))
-
-    return graph
-
-
-class PlotTaskMonitorGraph(GiskardBehavior):
->>>>>>> 99f17d06
 
     @profile
     def __init__(self, name: str = 'plot task graph'):
