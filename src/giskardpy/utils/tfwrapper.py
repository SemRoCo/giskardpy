from copy import copy

import PyKDL
import numpy as np
from scipy.spatial.transform import Rotation as R
from scipy.spatial.transform import Slerp
import rospy
from geometry_msgs.msg import PoseStamped, Vector3Stamped, PointStamped, TransformStamped, Pose, Quaternion, Point, \
    Vector3, Twist, TwistStamped, QuaternionStamped, Transform
from std_msgs.msg import ColorRGBA
from tf.transformations import quaternion_from_matrix, quaternion_matrix, concatenate_matrices, translation_matrix, \
    inverse_matrix, translation_from_matrix
from tf2_geometry_msgs import do_transform_pose, do_transform_vector3, do_transform_point
from tf2_kdl import transform_to_kdl
from tf2_py import InvalidArgumentException
from tf2_ros import Buffer, TransformListener
from visualization_msgs.msg import MarkerArray, Marker

tfBuffer = None  # type: Buffer
tf_listener = None


def init(tf_buffer_size=15):
    """
    If you want to specify the buffer size, call this function manually, otherwise don't worry about it.
    :param tf_buffer_size: in secs
    :type tf_buffer_size: int
    """
    global tfBuffer, tf_listener
    tfBuffer = Buffer(rospy.Duration(tf_buffer_size))
    tf_listener = TransformListener(tfBuffer)
    rospy.sleep(5.0)


def get_full_frame_name(frame_name):
    """
    Gets the full tf frame name if the frame with the name frame_name
    is in a separate namespace.

    :rtype: str
    """
    global tfBuffer
    tf_frames = tfBuffer._getFrameStrings()
    for tf_frame in tf_frames:
        try:
            frame = tf_frame[tf_frame.index("/") + 1:]
            if frame == frame_name or frame_name == tf_frame:
                return tf_frame
        except ValueError:
            continue
    raise KeyError('Could not find frame {} in the buffer of the tf Listener.'.format(frame_name))


def wait_for_transform(target_frame, source_frame, time, timeout):
    global tfBuller
    return tfBuffer.can_transform(target_frame, source_frame, time, timeout)


def transform_msg(target_frame, msg, timeout=5):
    if isinstance(msg, PoseStamped):
        return transform_pose(target_frame, msg, timeout)
    elif isinstance(msg, PointStamped):
        return transform_point(target_frame, msg, timeout)
    elif isinstance(msg, Vector3Stamped):
        return transform_vector(target_frame, msg, timeout)
    elif isinstance(msg, QuaternionStamped):
        return transform_quaternion(target_frame, msg, timeout)
    else:
        raise NotImplementedError('tf transform message of type \'{}\''.format(type(msg)))


def transform_pose(target_frame, pose, timeout=5.0):
    """
    Transforms a pose stamped into a different target frame.
    :type target_frame: Union[str, unicode]
    :type pose: PoseStamped
    :return: Transformed pose of None on loop failure
    :rtype: PoseStamped
    """
    transform = lookup_transform(target_frame, pose.header.frame_id, pose.header.stamp, timeout)
    new_pose = do_transform_pose(pose, transform)
    return new_pose


def lookup_transform(target_frame, source_frame, time=None, timeout=5.0):
    if not target_frame:
        raise InvalidArgumentException('target frame can not be empty')
    if not source_frame:
        raise InvalidArgumentException('source frame can not be empty')
    if time is None:
        time = rospy.Time()
    global tfBuffer
    if tfBuffer is None:
        init()
    return tfBuffer.lookup_transform(str(target_frame),
                                     str(source_frame),  # source frame
                                     time,
                                     rospy.Duration(timeout))


def transform_vector(target_frame, vector, timeout=5):
    """
    Transforms a pose stamped into a different target frame.
    :type target_frame: Union[str, unicode]
    :type vector: Vector3Stamped
    :return: Transformed pose of None on loop failure
    :rtype: Vector3Stamped
    """
    transform = lookup_transform(target_frame, vector.header.frame_id, vector.header.stamp, timeout)
    new_pose = do_transform_vector3(vector, transform)
    return new_pose


def transform_quaternion(target_frame: str, quaternion: QuaternionStamped, timeout: float = 5) -> QuaternionStamped:
    """
    Transforms a pose stamped into a different target frame.
    :return: Transformed pose of None on loop failure
    """
    p = PoseStamped()
    p.header = quaternion.header
    p.pose.orientation = quaternion.quaternion
    new_pose = transform_pose(target_frame, p, timeout)
    new_quaternion = QuaternionStamped()
    new_quaternion.header = new_pose.header
    new_quaternion.quaternion = new_pose.pose.orientation
    return new_quaternion


def transform_point(target_frame, point, timeout=5):
    """
    Transforms a pose stamped into a different target frame.
    :type target_frame: Union[str, unicode]
    :type point: PointStamped
    :return: Transformed pose of None on loop failure
    :rtype: PointStamped
    """
    transform = lookup_transform(target_frame, point.header.frame_id, point.header.stamp, timeout)
    new_pose = do_transform_point(point, transform)
    return new_pose


def lookup_pose(target_frame, source_frame, time=None):
    """
    :type target_frame: Union[str, unicode]
    :type source_frame: Union[str, unicode]
    :return: target_frame <- source_frame
    :rtype: PoseStamped
    """
    p = PoseStamped()
    p.header.frame_id = str(source_frame)
    if time is not None:
        p.header.stamp = time
    p.pose.orientation.w = 1.0
    return transform_pose(target_frame, p)


def lookup_point(target_frame, source_frame, time=None):
    """
    :type target_frame: Union[str, unicode]
    :type source_frame: Union[str, unicode]
    :return: target_frame <- source_frame
    :rtype: PointStamped
    """
    t = lookup_transform(target_frame, source_frame, time)
    p = PointStamped()
    p.header.frame_id = t.header.frame_id
    p.point.x = t.transform.translation.x
    p.point.y = t.transform.translation.y
    p.point.z = t.transform.translation.z
    return p


def list_to_kdl(pose):
    return PyKDL.Frame(PyKDL.Rotation.Quaternion(pose[1][0],
                                                 pose[1][1],
                                                 pose[1][2],
                                                 pose[1][3]),
                       PyKDL.Vector(pose[0][0],
                                    pose[0][1],
                                    pose[0][2]))


def pose_to_kdl(pose):
    """Convert a geometry_msgs Transform message to a PyKDL Frame.

    :param pose: The Transform message to convert.
    :type pose: Pose
    :return: The converted PyKDL frame.
    :rtype: PyKDL.Frame
    """
    return PyKDL.Frame(PyKDL.Rotation.Quaternion(pose.orientation.x,
                                                 pose.orientation.y,
                                                 pose.orientation.z,
                                                 pose.orientation.w),
                       PyKDL.Vector(pose.position.x,
                                    pose.position.y,
                                    pose.position.z))


def quaternion_to_kdl(pose):
    """Convert a geometry_msgs Transform message to a PyKDL Frame.

    :param pose: The Transform message to convert.
    :type pose: Quaternion
    :return: The converted PyKDL frame.
    :rtype: PyKDL.Frame
    """
    return PyKDL.Frame(PyKDL.Rotation.Quaternion(pose.x,
                                                 pose.y,
                                                 pose.z,
                                                 pose.w))


def point_to_kdl(point):
    """
    :type point: Union[Point, Vector]
    :rtype: PyKDL.Vector
    """
    return PyKDL.Vector(point.x, point.y, point.z)


def twist_to_kdl(twist):
    t = PyKDL.Twist()
    t.vel[0] = twist.linear.x
    t.vel[1] = twist.linear.y
    t.vel[2] = twist.linear.z
    t.rot[0] = twist.angular.x
    t.rot[1] = twist.angular.y
    t.rot[2] = twist.angular.z
    return t


def msg_to_kdl(msg):
    if isinstance(msg, TransformStamped):
        return transform_to_kdl(msg)
    elif isinstance(msg, PoseStamped):
        return pose_to_kdl(msg.pose)
    elif isinstance(msg, Pose):
        return pose_to_kdl(msg)
    elif isinstance(msg, PointStamped):
        return point_to_kdl(msg.point)
    elif isinstance(msg, Point):
        return point_to_kdl(msg)
    elif isinstance(msg, QuaternionStamped):
        return quaternion_to_kdl(msg.quaternion)
    elif isinstance(msg, Quaternion):
        return quaternion_to_kdl(msg)
    elif isinstance(msg, Twist):
        return twist_to_kdl(msg)
    elif isinstance(msg, TwistStamped):
        return twist_to_kdl(msg.twist)
    elif isinstance(msg, Vector3Stamped):
        return point_to_kdl(msg.vector)
    elif isinstance(msg, Vector3):
        return point_to_kdl(msg)
    else:
        raise TypeError('can\'t convert {} to kdl'.format(type(msg)))


def normalize(msg):
    if isinstance(msg, Quaternion):
        rotation = np.array([msg.x,
                             msg.y,
                             msg.z,
                             msg.w])
        normalized_rotation = rotation / np.linalg.norm(rotation)
        return Quaternion(*normalized_rotation)
    elif isinstance(msg, Vector3):
        tmp = np.array([msg.x,
                        msg.y,
                        msg.z])
        tmp = tmp / np.linalg.norm(tmp)
        return Vector3(*tmp)


def kdl_to_pose(frame):
    """
    :type frame: PyKDL.Frame
    :rtype: Pose
    """
    p = Pose()
    p.position.x = frame.p[0]
    p.position.y = frame.p[1]
    p.position.z = frame.p[2]
    p.orientation = normalize(Quaternion(*frame.M.GetQuaternion()))
    return p


def kdl_to_pose_stamped(frame, frame_id):
    """
    :type frame: PyKDL.Frame
    :rtype: PoseStamped
    """
    p = PoseStamped()
    p.header.frame_id = frame_id
    p.pose = kdl_to_pose(frame)
    return p


def kdl_to_point(vector):
    """
    :ty vector: PyKDL.Vector
    :return:
    """
    p = Point()
    p.x = vector[0]
    p.y = vector[1]
    p.z = vector[2]
    return p


def kdl_to_vector(vector):
    """
    :ty vector: PyKDL.Vector
    :return:
    """
    v = Vector3()
    v.x = vector[0]
    v.y = vector[1]
    v.z = vector[2]
    return v


def kdl_to_quaternion(rotation_matrix):
    return Quaternion(*quaternion_from_matrix([[rotation_matrix[0, 0], rotation_matrix[0, 1], rotation_matrix[0, 2], 0],
                                               [rotation_matrix[1, 0], rotation_matrix[1, 1], rotation_matrix[1, 2], 0],
                                               [rotation_matrix[2, 0], rotation_matrix[2, 1], rotation_matrix[2, 2], 0],
                                               [0, 0, 0, 1]]))


def np_to_kdl(matrix):
    r = PyKDL.Rotation(matrix[0, 0], matrix[0, 1], matrix[0, 2],
                       matrix[1, 0], matrix[1, 1], matrix[1, 2],
                       matrix[2, 0], matrix[2, 1], matrix[2, 2])
    p = PyKDL.Vector(matrix[0, 3],
                     matrix[1, 3],
                     matrix[2, 3])
    return PyKDL.Frame(r, p)


def kdl_to_np(kdl_thing):
    if isinstance(kdl_thing, PyKDL.Wrench):
        return np.array([kdl_thing.force[0],
                         kdl_thing.force[1],
                         kdl_thing.force[2],
                         kdl_thing.torque[0],
                         kdl_thing.torque[1],
                         kdl_thing.torque[2]])
    if isinstance(kdl_thing, PyKDL.Twist):
        return np.array([kdl_thing.vel[0],
                         kdl_thing.vel[1],
                         kdl_thing.vel[2],
                         kdl_thing.rot[0],
                         kdl_thing.rot[1],
                         kdl_thing.rot[2]])
    if isinstance(kdl_thing, PyKDL.Vector):
        return np.array([kdl_thing[0],
                         kdl_thing[1],
                         kdl_thing[2]])
    if isinstance(kdl_thing, PyKDL.Frame):
        return np.array([[kdl_thing.M[0, 0], kdl_thing.M[0, 1], kdl_thing.M[0, 2], kdl_thing.p[0]],
                         [kdl_thing.M[1, 0], kdl_thing.M[1, 1], kdl_thing.M[1, 2], kdl_thing.p[1]],
                         [kdl_thing.M[2, 0], kdl_thing.M[2, 1], kdl_thing.M[2, 2], kdl_thing.p[2]],
                         [0, 0, 0, 1]])
    if isinstance(kdl_thing, PyKDL.Rotation):
        return np.array([[kdl_thing[0, 0], kdl_thing[0, 1], kdl_thing[0, 2], 0],
                         [kdl_thing[1, 0], kdl_thing[1, 1], kdl_thing[1, 2], 0],
                         [kdl_thing[2, 0], kdl_thing[2, 1], kdl_thing[2, 2], 0],
                         [0, 0, 0, 1]])


def np_to_pose(matrix):
    """
    :type matrix: np.ndarray
    :rtype: Pose
    """
    return kdl_to_pose(np_to_kdl(matrix))

def np_to_pose_stamped(matrix, frame_id):
    """
    :type matrix: np.ndarray
    :rtype: PoseStamped
    """
    p = PoseStamped()
    p.header.frame_id = frame_id
    p.pose = np_to_pose(matrix)
    return p


<<<<<<< HEAD
=======
def interpolate_pose(s1, s2, f):
    np1 = pose_to_np(s1)
    np2 = pose_to_np(s2)
    np3_trans = np1[0] + (np2[0] - np1[0]) * f
    key_rots = R.from_quat([np1[1], np2[1]])
    key_times = [0, 1]
    slerp = Slerp(key_times, key_rots)
    times = [f]
    interp_rots = slerp(times)
    np3_rot = interp_rots.as_quat()[0]
    f_trans_m = translation_matrix(np3_trans)
    f_rot_m = quaternion_matrix(np3_rot)
    f_m = concatenate_matrices(f_trans_m, f_rot_m)
    return np_to_pose(f_m)


def norm_rotation_matrix(r):
    r[:, 0] /= np.sum(np.abs(r[:, 0]))
    r[:, 1] /= np.sum(np.abs(r[:, 1]))
    r[:, 2] /= np.sum(np.abs(r[:, 2]))
    return r


def pose_diff(a, b):
    a_t, a_r = pose_to_np(a)
    b_t, b_r = pose_to_np(b)
    m_P_a = translation_matrix(a_t)
    m_P_b = translation_matrix(b_t)
    b_P_a = concatenate_matrices(m_P_a, inverse_matrix(m_P_b))
    angle = np.sum(a_r * b_r)
    if angle > 1.0 - 1e-9:
        r_diff = 0.0
    else:
        r_diff = np.arccos(angle)
    t_diff = np.linalg.norm(translation_from_matrix(b_P_a))
    return t_diff + r_diff

# Code copied from user jarvisschultz from ROS answers
# https://answers.ros.org/question/332407/transformstamped-to-transformation-matrix-python/
>>>>>>> c8acd87f
def pose_to_np(msg):
    p = np.array([msg.position.x, msg.position.y, msg.position.z])
    q = np.array([msg.orientation.x, msg.orientation.y,
                  msg.orientation.z, msg.orientation.w])
    T = quaternion_matrix(q)
    T[0:3, -1] = p
    return T


def pose_stamped_to_np(msg):
    return pose_to_np(msg.pose)


def transform_to_np(msg):
    p = Pose()
    p.position = msg.translation
    p.orientation = msg.rotation
    return pose_to_np(p)


def transform_stamped_to_np(msg):
    return transform_to_np(msg.transform)


def msg_to_homogeneous_matrix(msg):
    if isinstance(msg, Pose):
        return pose_to_np(msg)
    elif isinstance(msg, PoseStamped):
        return pose_stamped_to_np(msg)
    elif isinstance(msg, Transform):
        return transform_to_np(msg)
    elif isinstance(msg, TransformStamped):
        return transform_stamped_to_np(msg)
    elif isinstance(msg, Point):
        return point_to_np(msg)
    elif isinstance(msg, PointStamped):
        return point_stamped_to_np(msg)
    elif isinstance(msg, Vector3):
        return vector_to_np(msg)
    elif isinstance(msg, Vector3Stamped):
        return vector_stamped_to_np(msg)
    else:
        raise TypeError("Invalid type for conversion to SE(3)")


def point_to_np(msg):
    """
    :type msg: Point
    :return:
    """
    return np.array([msg.x, msg.y, msg.z, 1])


def point_stamped_to_np(msg):
    """
    :type msg: PointStamped
    :return:
    """
    return point_to_np(msg.point)


def vector_to_np(msg):
    """
    :type msg: Vector3
    :return:
    """
    return np.array([msg.x, msg.y, msg.z, 0])


def vector_stamped_to_np(msg):
    return vector_to_np(msg.vector)


def publish_frame_marker(pose_stamped, id_=1, length=0.1):
    """
    :type pose_stamped: PoseStamped
    :type id_: int
    """
    kdl_pose = msg_to_kdl(pose_stamped.pose.orientation)
    ma = MarkerArray()
    x = Marker()
    x.action = x.ADD
    x.ns = 'debug'
    x.id = id_
    x.type = x.CUBE
    x.header.frame_id = pose_stamped.header.frame_id
    x.pose.position = copy(pose_stamped.pose.position)
    x.pose.orientation = pose_stamped.pose.orientation

    v = PyKDL.Vector(length / 2., 0, 0)
    v = kdl_pose * v
    x.pose.position.x += v[0]
    x.pose.position.y += v[1]
    x.pose.position.z += v[2]

    x.color = ColorRGBA(1, 0, 0, 1)
    x.scale.x = length
    x.scale.y = length / 10.
    x.scale.z = length / 10.
    ma.markers.append(x)
    y = Marker()
    y.action = y.ADD
    y.ns = 'debug'
    y.id = id_ + 1
    y.type = y.CUBE
    y.header.frame_id = pose_stamped.header.frame_id
    y.pose.position = copy(pose_stamped.pose.position)
    y.pose.orientation = pose_stamped.pose.orientation

    v = PyKDL.Vector(0, length / 2., 0)
    v = kdl_pose * v
    y.pose.position.x += v[0]
    y.pose.position.y += v[1]
    y.pose.position.z += v[2]

    y.color = ColorRGBA(0, 1, 0, 1)
    y.scale.x = length / 10.
    y.scale.y = length
    y.scale.z = length / 10.
    ma.markers.append(y)
    z = Marker()
    z.action = z.ADD
    z.ns = 'debug'
    z.id = id_ + 2
    z.type = z.CUBE
    z.header.frame_id = pose_stamped.header.frame_id
    z.pose.position = copy(pose_stamped.pose.position)
    z.pose.orientation = pose_stamped.pose.orientation

    v = PyKDL.Vector(0, 0, length / 2.)
    v = kdl_pose * v
    z.pose.position.x += v[0]
    z.pose.position.y += v[1]
    z.pose.position.z += v[2]

    z.color = ColorRGBA(0, 0, 1, 1)
    z.scale.x = length / 10.
    z.scale.y = length / 10.
    z.scale.z = length
    ma.markers.append(z)

    pub = rospy.Publisher('/visualization_marker_array', MarkerArray, queue_size=1)
    while pub.get_num_connections() < 1:
        # wait for a connection to publisher
        # you can do whatever you like here or simply do nothing
        pass

    pub.publish(ma)


def normalize_quaternion_msg(quaternion):
    q = Quaternion()
    rotation = np.array([quaternion.x,
                         quaternion.y,
                         quaternion.z,
                         quaternion.w])
    normalized_rotation = rotation / np.linalg.norm(rotation)
    q.x = normalized_rotation[0]
    q.y = normalized_rotation[1]
    q.z = normalized_rotation[2]
    q.w = normalized_rotation[3]
    return q


def homo_matrix_to_pose(m):
    return kdl_to_pose(np_to_kdl(m))<|MERGE_RESOLUTION|>--- conflicted
+++ resolved
@@ -387,8 +387,6 @@
     return p
 
 
-<<<<<<< HEAD
-=======
 def interpolate_pose(s1, s2, f):
     np1 = pose_to_np(s1)
     np2 = pose_to_np(s2)
@@ -426,9 +424,7 @@
     t_diff = np.linalg.norm(translation_from_matrix(b_P_a))
     return t_diff + r_diff
 
-# Code copied from user jarvisschultz from ROS answers
-# https://answers.ros.org/question/332407/transformstamped-to-transformation-matrix-python/
->>>>>>> c8acd87f
+
 def pose_to_np(msg):
     p = np.array([msg.position.x, msg.position.y, msg.position.z])
     q = np.array([msg.orientation.x, msg.orientation.y,
