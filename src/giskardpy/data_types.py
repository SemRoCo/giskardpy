from collections import OrderedDict, defaultdict, deque, namedtuple
from copy import deepcopy

import rospy
from sensor_msgs.msg import JointState
from trajectory_msgs.msg import JointTrajectory, JointTrajectoryPoint


class KeyDefaultDict(defaultdict):
    """
    A default dict where the key is passed as parameter to the factory function.
    """

    def __missing__(self, key):
        if self.default_factory is None:
            raise KeyError(key)
        else:
            ret = self[key] = self.default_factory(key)
            return ret


class FIFOSet(set):
    def __init__(self, data, max_length=None):
        if len(data) > max_length:
            raise ValueError('len(data) > max_length')
        super(FIFOSet, self).__init__(data)
        self.max_length = max_length
        self._data_queue = deque(data)

    def add(self, item):
        if len(self._data_queue) == self.max_length:
            to_delete = self._data_queue.popleft()
            super(FIFOSet, self).remove(to_delete)
            self._data_queue.append(item)
        super(FIFOSet, self).add(item)

    def remove(self, item):
        self.remove(item)
        self._data_queue.remove(item)


class _JointState(object):
    derivative_to_name = {
        0: 'position',
        1: 'velocity',
        2: 'acceleration',
        3: 'jerk',
        4: 'snap',
        5: 'crackle',
        6: 'pop',
    }

    def __init__(self, position=0, velocity=0, acceleration=0, jerk=0, snap=0, crackle=0, pop=0):
        self.position = position
        self.velocity = velocity
        self.acceleration = acceleration
        self.jerk = jerk
        self.snap = snap
        self.crackle = crackle
        self.pop = pop

    def set_derivative(self, d, item):
        setattr(self, self.derivative_to_name[d], item)

    def __str__(self):
        return '{}'.format(self.position)

    def __repr__(self):
        return str(self)

    def __deepcopy__(self, memodict={}):
        return _JointState(self.position, self.velocity, self.acceleration, self.jerk, self.snap, self.crackle,
                           self.pop)


class JointStates(defaultdict):
    def __init__(self, *args, **kwargs):
        super(JointStates, self).__init__(_JointState, *args, **kwargs)

    @classmethod
    def from_msg(cls, msg, prefix=None):
        """
        :type msg: JointState
        :rtype: JointStates
        """
        self = cls()
        for i, joint_name in enumerate(msg.name):
            joint_name = PrefixName(joint_name, prefix)
            sjs = _JointState(position=msg.position[i],
                              velocity=msg.velocity[i] if msg.velocity else 0,
                              acceleration=0,
                              jerk=0,
                              snap=0,
                              crackle=0,
                              pop=0)
            self[joint_name] = sjs
        return self

    def __deepcopy__(self, memodict={}):
        new_js = JointStates()
        for joint_name, joint_state in self.items():
            new_js[joint_name] = deepcopy(joint_state)
        return new_js

    def to_position_dict(self):
        return {k: v.position for k, v in self.items()}


<<<<<<< HEAD
CollisionAABB = namedtuple('CollisionAABB', 'link d u')


class CollisionObjects(object):

    def __init__(self):
        self.collision_objects = list()

    def update(self):
        raise Exception('not implemented')

    def add_collision(self, link_name):
        raise Exception('not implemented')

    def get_collision(self, link_name):
        raise Exception('not implemented')


class AABBCollision(CollisionObjects):

    def __init__(self):
        super(AABBCollision, self).__init__()

    def get_link_names(self):
        return list(map(lambda c: c.link, self.collision_objects))

    def add_collision(self, collision_object: CollisionAABB):
        link_names = self.get_link_names()
        if collision_object.link in link_names:
            i = link_names.index(collision_object.link)
            self.collision_objects.remove(link_names[i])
        self.collision_objects.append(collision_object)

    def get_points(self, collision_objects=None):
        if collision_objects is None:
            collision_objects = self.collision_objects
        return self._get_points(collision_objects)

    def _get_points(self, collision_objects):
        query = list()
        for collision_info in collision_objects:
            aabbs = self.aabb_to_3d_points(collision_info.d, collision_info.u)
            query.extend(aabbs)
        return query

    def aabb_to_3d_points(self, d, u):
        d_new = [d[0], d[1], u[2]]
        u_new = [u[0], u[1], d[2]]
        bottom_cube_face = self.aabb_to_2d_points(d, u_new)
        upper_cube_face = self.aabb_to_2d_points(d_new, u)
        res = []
        for p in bottom_cube_face:
            res.append([p[0], p[1], d[2]])
        for p in upper_cube_face:
            res.append([p[0], p[1], u[2]])
        return res

    def aabb_to_2d_points(self, d, u):
        d_l = [d[0], u[1], 0]
        u_r = [u[0], d[1], 0]
        return [d_l, d, u, u_r]


=======
>>>>>>> 2950e390
class Trajectory(object):
    def __init__(self):
        self.clear()

    def clear(self):
        self._points = OrderedDict()

    def get_exact(self, time):
        return self._points[time]

    def set(self, time, point):
        if len(self._points) > 0 and list(self._points.keys())[-1] > time:
            raise KeyError('Cannot append a trajectory point that is before the current end time of the trajectory.')
        self._points[time] = point

    def delete(self, time):
        del self._points[time]

    def delete_last(self):
        self.delete(list(self._points.keys())[-1])

    def get_last(self):
        return list(self._points.values())[-1]

    def items(self):
        return self._points.items()

    def keys(self):
        return self._points.keys()

    def values(self):
        return self._points.values()

    def to_msg(self, sample_period, controlled_joints, fill_velocity_values):
        """
        :type traj: giskardpy.data_types.Trajectory
        :return: JointTrajectory
        """
        trajectory_msg = JointTrajectory()
        trajectory_msg.header.stamp = rospy.get_rostime() + rospy.Duration(0.5)
        trajectory_msg.joint_names = controlled_joints
        for time, traj_point in self.items():
            p = JointTrajectoryPoint()
            p.time_from_start = rospy.Duration(time * sample_period)
            for joint_name in controlled_joints:
                if joint_name in traj_point:
                    p.positions.append(traj_point[joint_name].position)
                    if fill_velocity_values:
                        p.velocities.append(traj_point[joint_name].velocity)
                else:
                    raise NotImplementedError('generated traj does not contain all joints')
            trajectory_msg.points.append(p)
        return trajectory_msg


class BiDict(dict):
    # TODO test me
    def __init__(self, *args, **kwargs):
        super(BiDict, self).__init__(*args, **kwargs)
        self.inverse = {}
        for key, value in self.items():
            self.inverse[value] = key

    def __setitem__(self, key, value):
        if key in self:
            self.inverse[self[key]].remove(key)
        super(BiDict, self).__setitem__(key, value)
        self.inverse[value] = key

    def __delitem__(self, key):
        self.inverse.setdefault(self[key], []).remove(key)
        if self[key] in self.inverse and not self.inverse[self[key]]:
            del self.inverse[self[key]]
        super(BiDict, self).__delitem__(key)


class PrefixName(object):
    def __init__(self, name, prefix, separator='/'):
        self.short_name = name
        self.prefix = prefix
        self.separator = separator
        if prefix:
            self.long_name = '{}{}{}'.format(self.prefix, self.separator, self.short_name)
        else:
            self.long_name = name

    def __str__(self):
        return self.long_name.__str__()

    def __repr__(self):
        return self.long_name.__repr__()

    def __hash__(self):
        return self.long_name.__hash__()

    def __eq__(self, other):
        return self.long_name.__eq__(other.__str__())

    def __ne__(self, other):
        return self.long_name.__ne__(other.__str__())

    def __le__(self, other):
        return self.long_name.__le__(other.__str__())

    def __ge__(self, other):
        return self.long_name.__ge__(other.__str__())

    def __gt__(self, other):
        return self.long_name.__gt__(other.__str__())

    def __lt__(self, other):
        return self.long_name.__lt__(other.__str__())

    def __contains__(self, item):
        return self.long_name.__contains__(item.__str__())


order_map = BiDict({
    0: 'position',
    1: 'velocity',
    2: 'acceleration',
    3: 'jerk',
    4: 'snap',
    5: 'crackle',
    6: 'pop'
})<|MERGE_RESOLUTION|>--- conflicted
+++ resolved
@@ -106,7 +106,6 @@
         return {k: v.position for k, v in self.items()}
 
 
-<<<<<<< HEAD
 CollisionAABB = namedtuple('CollisionAABB', 'link d u')
 
 
@@ -170,8 +169,6 @@
         return [d_l, d, u, u_r]
 
 
-=======
->>>>>>> 2950e390
 class Trajectory(object):
     def __init__(self):
         self.clear()
