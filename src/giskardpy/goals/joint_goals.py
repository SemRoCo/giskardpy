--- conflicted
+++ resolved
@@ -52,13 +52,8 @@
 
 class JointPositionContinuous(Goal):
 
-<<<<<<< HEAD
-    def __init__(self, joint_name: str, goal: float, weight: float = WEIGHT_BELOW_CA, max_velocity: float = 1,
-                 hard: bool = False, **kwargs):
-=======
     def __init__(self, joint_name: str, goal: float, group_name: str = None, weight: float = WEIGHT_BELOW_CA,
                  max_velocity: float = 1, hard: bool = False, **kwargs):
->>>>>>> a018cd7d
         """
         This goal will move a continuous joint to the goal position
         :param joint_name: str
@@ -66,21 +61,14 @@
         :param weight: float, default WEIGHT_BELOW_CA
         :param max_velocity: float, rad/s, default 1423, meaning the urdf/config limits are active
         """
-        super(JointPositionContinuous, self).__init__(**kwargs)
-        self.joint_name = self.get_joint(joint_name, group_name)
-        if not self.world.is_joint_continuous(self.joint_name):
-            raise ConstraintException(f'{self.__class__.__name__} called with non continuous joint {self.joint_name}')
         self.joint_goal = goal
         self.weight = weight
         self.max_velocity = max_velocity
         self.hard = hard
-<<<<<<< HEAD
-        super().__init__(**kwargs)
-
-        if not self.world.is_joint_continuous(joint_name):
+        super().__init__(**kwargs)
+        self.joint_name = self.get_joint(joint_name, group_name)
+        if not self.world.is_joint_continuous(self.joint_name):
             raise ConstraintException(f'{self.__class__.__name__} called with non continuous joint {joint_name}')
-=======
->>>>>>> a018cd7d
 
     def make_constraints(self):
         """
@@ -128,20 +116,14 @@
         :param weight: default WEIGHT_BELOW_CA
         :param max_velocity: m/s, default 4535, meaning the urdf/config limits are active
         """
-        super(JointPositionPrismatic, self).__init__(**kwargs)
-        self.joint_name = self.get_joint(joint_name, group_name)
-        if not self.world.is_joint_prismatic(self.joint_name):
-            raise ConstraintException(f'{self.__class__.__name__} called with non prismatic joint {self.joint_name}')
         self.goal = goal
         self.weight = weight
         self.max_velocity = max_velocity
         self.hard = hard
-<<<<<<< HEAD
-        super().__init__(**kwargs)
-        if not self.world.is_joint_prismatic(joint_name):
+        super().__init__(**kwargs)
+        self.joint_name = self.get_joint(joint_name, group_name)
+        if not self.world.is_joint_prismatic(self.joint_name):
             raise ConstraintException(f'{self.__class__.__name__} called with non prismatic joint {joint_name}')
-=======
->>>>>>> a018cd7d
 
     def make_constraints(self):
         """
@@ -172,16 +154,12 @@
         except IndexError:
             max_velocity = self.max_velocity
 
-<<<<<<< HEAD
         error = self.goal - current_joint
-=======
-        error = joint_goal - current_joint
-        if 'torso' in self.joint_name.long_name:
-            self.add_debug_expr('torso_curr', current_joint)
-            self.add_debug_expr('torso_goal', joint_goal)
-            self.add_debug_expr('torso_error', error)
-            self.add_debug_expr('torso_w', weight)
->>>>>>> a018cd7d
+        # if 'torso' in self.joint_name.long_name:
+        #     self.add_debug_expr('torso_curr', current_joint)
+        #     self.add_debug_expr('torso_goal', joint_goal)
+        #     self.add_debug_expr('torso_error', error)
+        #     self.add_debug_expr('torso_w', weight)
 
         if self.hard:
             self.add_constraint(reference_velocity=max_velocity,
@@ -204,19 +182,19 @@
 
 
 class JointVelocityRevolute(Goal):
-    def __init__(self, joint_name: str, weight: float = WEIGHT_BELOW_CA, max_velocity: float = 1,
+    def __init__(self, joint_name: str, group_name: str, weight: float = WEIGHT_BELOW_CA, max_velocity: float = 1,
                  hard: bool = False, **kwargs):
         """
         This goal will move a prismatic joint to the goal position
         :param weight: default WEIGHT_BELOW_CA
         :param max_velocity: m/s, default 4535, meaning the urdf/config limits are active
         """
-        self.joint_name = joint_name
         self.weight = weight
         self.max_velocity = max_velocity
         self.hard = hard
         super().__init__(**kwargs)
-        if not self.world.is_joint_revolute(joint_name):
+        self.joint_name = self.get_joint(joint_name, group_name)
+        if not self.world.is_joint_revolute(self.joint_name):
             raise ConstraintException(f'{self.__class__.__name__} called with non revolute joint {joint_name}')
 
     def make_constraints(self):
@@ -271,20 +249,14 @@
         :param weight: float, default WEIGHT_BELOW_CA
         :param max_velocity: float, rad/s, default 3451, meaning the urdf/config limits are active
         """
-        super(JointPositionRevolute, self).__init__(**kwargs)
-        self.joint_name = self.get_joint(joint_name, group_name)
-        if not self.world.is_joint_revolute(self.joint_name):
-            raise ConstraintException(f'{self.__class__.__name__} called with non revolute joint {self.joint_name}')
         self.goal = goal
         self.weight = weight
         self.max_velocity = max_velocity
         self.hard = hard
-<<<<<<< HEAD
-        super().__init__(**kwargs)
-        if not self.world.is_joint_revolute(joint_name):
+        super().__init__(**kwargs)
+        self.joint_name = self.get_joint(joint_name, group_name)
+        if not self.world.is_joint_revolute(self.joint_name):
             raise ConstraintException(f'{self.__class__.__name__} called with non revolute joint {joint_name}')
-=======
->>>>>>> a018cd7d
 
     def make_constraints(self):
         """
@@ -341,14 +313,9 @@
         :param weight: float, default WEIGHT_BELOW_CA
         :param max_velocity: float, rad/s, default 3451, meaning the urdf/config limits are active
         """
-<<<<<<< HEAD
-        self.joint_name = joint_name
-        super().__init__(**kwargs)
-=======
-        super(ShakyJointPositionRevoluteOrPrismatic, self).__init__(**kwargs)
-        self.joint_name = self.get_joint(joint_name, group_name)
->>>>>>> a018cd7d
-        if not self.world.is_joint_revolute(joint_name) and not self.world.is_joint_prismatic(joint_name):
+        super().__init__(**kwargs)
+        self.joint_name = self.get_joint(joint_name, group_name)
+        if not self.world.is_joint_revolute(self.joint_name) and not self.world.is_joint_prismatic(joint_name):
             raise ConstraintException(
                 f'{self.__class__.__name__} called with non revolute/prismatic joint {joint_name}')
 
@@ -410,18 +377,14 @@
         :param weight: float, default WEIGHT_BELOW_CA
         :param max_velocity: float, rad/s, default 3451, meaning the urdf/config limits are active
         """
-        super(ShakyJointPositionContinuous, self).__init__(**kwargs)
-        self.joint_name = self.get_joint(joint_name, group_name)
         self.goal = goal
         self.frequency = frequency
         self.noise_amplitude = noise_amplitude
         self.weight = weight
         self.max_velocity = max_velocity
-<<<<<<< HEAD
-        super().__init__(**kwargs)
-=======
->>>>>>> a018cd7d
-        if not self.world.is_joint_continuous(joint_name):
+        super().__init__(**kwargs)
+        self.joint_name = self.get_joint(joint_name, group_name)
+        if not self.world.is_joint_continuous(self.joint_name):
             raise ConstraintException(f'{self.__class__.__name__} called with non continuous joint {joint_name}')
 
     def make_constraints(self):
@@ -475,19 +438,13 @@
         :param max_linear_velocity: float, default 1e9, meaning the urdf/config limit will kick in
         :param percentage: float, default 15, if limits are 0-100, the constraint will push into the 15-85 range
         """
-        super(AvoidJointLimitsRevolute, self).__init__(**kwargs)
-        self.joint_name = self.get_joint(joint_name, group_name)
         self.weight = weight
         self.max_velocity = max_linear_velocity
         self.percentage = percentage
-<<<<<<< HEAD
-        super().__init__(**kwargs)
-        if not self.world.is_joint_revolute(joint_name):
+        super().__init__(**kwargs)
+        self.joint_name = self.get_joint(joint_name, group_name)
+        if not self.world.is_joint_revolute(self.joint_name):
             raise ConstraintException(f'{self.__class__.__name__} called with non prismatic joint {joint_name}')
-=======
-        if not self.world.is_joint_revolute(self.joint_name):
-            raise ConstraintException(f'{self.__class__.__name__} called with non prismatic joint {self.joint_name}')
->>>>>>> a018cd7d
 
     def make_constraints(self):
         weight = self.weight
@@ -535,19 +492,13 @@
         :param max_angular_velocity: float, default 1e9, meaning the urdf/config limit will kick in
         :param percentage: float, default 15, if limits are 0-100, the constraint will push into the 15-85 range
         """
-        super(AvoidJointLimitsPrismatic, self).__init__(**kwargs)
-        self.joint_name = self.get_joint(joint_name, group_name)
         self.weight = weight
         self.max_velocity = max_angular_velocity
         self.percentage = percentage
-<<<<<<< HEAD
-        super().__init__(**kwargs)
-        if not self.world.is_joint_prismatic(joint_name):
+        super().__init__(**kwargs)
+        self.joint_name = self.get_joint(joint_name, group_name)
+        if not self.world.is_joint_prismatic(self.joint_name):
             raise ConstraintException(f'{self.__class__.__name__} called with non prismatic joint {joint_name}')
-=======
-        if not self.world.is_joint_prismatic(self.joint_name):
-            raise ConstraintException(f'{self.__class__.__name__} called with non prismatic joint {self.joint_name}')
->>>>>>> a018cd7d
 
     def make_constraints(self):
         weight = self.weight
@@ -618,23 +569,15 @@
 
 
 class JointPosition(Goal):
-<<<<<<< HEAD
-    def __init__(self, joint_name: str, goal: float, weight: float = WEIGHT_BELOW_CA, max_velocity: float = 100,
-                 **kwargs):
-        super().__init__(**kwargs)
-        self.joint_name = joint_name
-        if self.world.is_joint_continuous(joint_name):
-=======
     def __init__(self, joint_name: str, goal: float, group_name: str = None, weight: float = WEIGHT_BELOW_CA,
                  max_velocity: float = 100, **kwargs):
-        super(JointPosition, self).__init__(**kwargs)
-        full_joint_name = self.get_joint(joint_name, group_name)
-        if self.world.is_joint_continuous(full_joint_name):
->>>>>>> a018cd7d
+        super().__init__(**kwargs)
+        self.joint_name = self.get_joint(joint_name, group_name)
+        if self.world.is_joint_continuous(self.joint_name):
             C = JointPositionContinuous
-        elif self.world.is_joint_revolute(full_joint_name):
+        elif self.world.is_joint_revolute(self.joint_name):
             C = JointPositionRevolute
-        elif self.world.is_joint_prismatic(full_joint_name):
+        elif self.world.is_joint_prismatic(self.joint_name):
             C = JointPositionPrismatic
         else:
             raise ConstraintInitalizationException(f'\'{joint_name}\' has to be continuous, revolute or prismatic')
@@ -657,16 +600,11 @@
         :param percentage: float, default 15, if limits are 0-100, the constraint will push into the 15-85 range
         :param weight: float, default WEIGHT_BELOW_CA
         """
-<<<<<<< HEAD
         super().__init__(**kwargs)
         if joint_list is None:
             joint_list = self.god_map.get_data(identifier.controlled_joints)
         for joint_name in joint_list:
-=======
-        super(AvoidJointLimits, self).__init__(**kwargs)
-        for joint_name in self.god_map.get_data(identifier.controlled_joints):
             group_name = self.world.get_group_of_joint(joint_name).name
->>>>>>> a018cd7d
             if self.world.is_joint_revolute(joint_name):
                 self.add_constraints_of_goal(AvoidJointLimitsRevolute(joint_name=joint_name.short_name,
                                                                       group_name=group_name,
@@ -680,15 +618,9 @@
 
 
 class JointPositionRange(Goal):
-<<<<<<< HEAD
-    def __init__(self, joint_name, upper_limit, lower_limit, hard=False, **kwargs):
-        super().__init__(**kwargs)
-        self.joint_name = joint_name
-=======
     def __init__(self, joint_name, upper_limit, lower_limit, group_name: str = None, hard=False, **kwargs):
-        super(JointPositionRange, self).__init__(**kwargs)
-        self.joint_name = self.get_joint(joint_name, group_name)
->>>>>>> a018cd7d
+        super().__init__(**kwargs)
+        self.joint_name = self.get_joint(joint_name, group_name)
         if self.world.is_joint_continuous(joint_name):
             raise NotImplementedError(f'Can\'t limit range of continues joint \'{self.joint_name}\'.')
         self.upper_limit = upper_limit
