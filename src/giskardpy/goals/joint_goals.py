--- conflicted
+++ resolved
@@ -3,104 +3,13 @@
 from typing import Dict, Optional, List
 
 from giskardpy import casadi_wrapper as cas
-<<<<<<< HEAD
-=======
 from giskardpy.data_types import Derivatives
 from giskardpy.exceptions import GoalInitalizationException
 from giskardpy.goals.goal import Goal
->>>>>>> f768bbb4
 from giskardpy.god_map import god_map
 from giskardpy.model.joints import OneDofJoint
 from giskardpy.symbol_manager import symbol_manager
-<<<<<<< HEAD
-from giskardpy.exceptions import GoalInitalizationException
-from giskardpy.goals.goal import Goal, NonMotionGoal
 from giskardpy.motion_graph.tasks.task import WEIGHT_BELOW_CA
-from giskardpy.model.joints import OmniDrive, DiffDrive, OmniDrivePR22, OneDofJoint
-from giskardpy.data_types import PrefixName, Derivatives
-from giskardpy.utils.expression_definition_utils import transform_msg
-from giskardpy.utils.math import axis_angle_from_quaternion
-
-
-class SetSeedConfiguration(NonMotionGoal):
-    def __init__(self,
-                 seed_configuration: Dict[str, float],
-                 group_name: Optional[str] = None,
-                 name: Optional[str] = None,
-                 start_condition: cas.Expression = cas.TrueSymbol,
-                 hold_condition: cas.Expression = cas.FalseSymbol,
-                 end_condition: cas.Expression = cas.FalseSymbol):
-        """
-        Overwrite the configuration of the world to allow starting the planning from a different state.
-        Can only be used in plan only mode.
-        :param seed_configuration: maps joint name to float
-        :param group_name: if joint names are not unique, it will search in this group for matches.
-        """
-        self.seed_configuration = seed_configuration
-        if name is None:
-            name = f'{str(self.__class__.__name__)}/{list(self.seed_configuration.keys())}'
-        super().__init__(name)
-        if group_name is not None:
-            seed_configuration = {PrefixName(joint_name, group_name): v for joint_name, v in seed_configuration.items()}
-        if god_map.is_goal_msg_type_execute() and not god_map.is_standalone():
-            raise GoalInitalizationException(f'It is not allowed to combine {str(self)} with plan and execute.')
-        for joint_name, initial_joint_value in seed_configuration.items():
-            joint_name = god_map.world.search_for_joint_name(joint_name, group_name)
-            if joint_name not in god_map.world.state:
-                raise KeyError(f'World has no joint \'{joint_name}\'.')
-            god_map.world.state[joint_name].position = initial_joint_value
-        god_map.world.notify_state_change()
-        self.connect_monitors_to_all_tasks(start_condition, hold_condition, end_condition)
-
-
-class SetOdometry(NonMotionGoal):
-    odom_joints = (OmniDrive, DiffDrive, OmniDrivePR22)
-    def __init__(self,
-                 base_pose: PoseStamped,
-                 group_name: Optional[str] = None,
-                 name: Optional[str] = None,
-                 start_condition: cas.Expression = cas.TrueSymbol,
-                 hold_condition: cas.Expression = cas.FalseSymbol,
-                 end_condition: cas.Expression = cas.FalseSymbol):
-        self.group_name = group_name
-        if name is None:
-            name = f'{self.__class__.__name__}/{self.group_name}'
-        super().__init__(name)
-        if god_map.is_goal_msg_type_execute() and not god_map.is_standalone():
-            raise GoalInitalizationException(f'It is not allowed to combine {str(self)} with plan and execute.')
-        if self.group_name is None:
-            drive_joints = god_map.world.search_for_joint_of_type(self.odom_joints)
-            if len(drive_joints) == 0:
-                raise GoalInitalizationException('No drive joints in world')
-            elif len(drive_joints) == 1:
-                brumbrum_joint = drive_joints[0]
-            else:
-                raise GoalInitalizationException('Multiple drive joint found in world, please set \'group_name\'')
-        else:
-            brumbrum_joint_name = god_map.world.groups[group_name].root_link.child_joint_names[0]
-            brumbrum_joint = god_map.world.joints[brumbrum_joint_name]
-            if not isinstance(brumbrum_joint, self.odom_joints):
-                raise GoalInitalizationException(f'Group {self.group_name} has no odometry joint.')
-        base_pose = transform_msg(brumbrum_joint.parent_link_name, base_pose).pose
-        god_map.world.state[brumbrum_joint.x.name].position = base_pose.position.x
-        god_map.world.state[brumbrum_joint.y.name].position = base_pose.position.y
-        axis, angle = axis_angle_from_quaternion(base_pose.orientation.x,
-                                                 base_pose.orientation.y,
-                                                 base_pose.orientation.z,
-                                                 base_pose.orientation.w)
-        if axis[-1] < 0:
-            angle = -angle
-        if isinstance(brumbrum_joint, OmniDrivePR22):
-            god_map.world.state[brumbrum_joint.yaw1_vel.name].position = 0
-            # god_map.get_world().state[brumbrum_joint.yaw2_name].position = angle
-            god_map.world.state[brumbrum_joint.yaw.name].position = angle
-        else:
-            god_map.world.state[brumbrum_joint.yaw.name].position = angle
-        god_map.world.notify_state_change()
-        self.connect_monitors_to_all_tasks(start_condition, hold_condition, end_condition)
-=======
-from giskardpy.tasks.task import WEIGHT_BELOW_CA
->>>>>>> f768bbb4
 
 
 class JointVelocityLimit(Goal):
