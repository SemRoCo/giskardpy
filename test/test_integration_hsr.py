--- conflicted
+++ resolved
@@ -7,40 +7,28 @@
 from numpy import pi
 from tf.transformations import quaternion_from_matrix, quaternion_about_axis
 
-<<<<<<< HEAD
-import giskardpy.utils.tfwrapper as tf
-from giskardpy.configs.hsr import HSR_StandAlone, HSR_Mujoco, HSR_Mujoco_Closedloop
-from giskardpy.model.utils import make_world_body_box
-from giskardpy.python_interface import GiskardWrapper
-=======
 from giskardpy.configs.behavior_tree_config import StandAloneBTConfig
 from giskardpy.configs.giskard import Giskard
 from giskardpy.configs.iai_robots.hsr import HSRCollisionAvoidanceConfig, WorldWithHSRConfig, HSRStandaloneInterface
 from giskardpy.configs.qp_controller_config import QPControllerConfig
->>>>>>> 9512086b
 from giskardpy.utils.utils import launch_launchfile
 from utils_for_tests import compare_poses, GiskardTestWrapper
 
 
 class HSRTestWrapper(GiskardTestWrapper):
     default_pose = {
-        'arm_flex_joint': -0.7,
-        'arm_lift_joint': 0.2,
+        'arm_flex_joint': 0.0,
+        'arm_lift_joint': 0.0,
         'arm_roll_joint': 0.0,
-        'head_pan_joint': -0.1,
-        'head_tilt_joint': 0.1,
-        'wrist_flex_joint': -0.9,
-        'wrist_roll_joint': -0.4,
+        'head_pan_joint': 0.0,
+        'head_tilt_joint': 0.0,
+        'wrist_flex_joint': 0.0,
+        'wrist_roll_joint': 0.0,
     }
     better_pose = default_pose
 
     def __init__(self, giskard=None):
         self.tip = 'hand_gripper_tool_frame'
-<<<<<<< HEAD
-        self.robot_name = 'hsrb4s'
-        if config is None:
-            config = HSR_StandAlone
-=======
         self.robot_name = 'hsr'
         if giskard is None:
             giskard = Giskard(world_config=WorldWithHSRConfig(),
@@ -49,16 +37,10 @@
                               behavior_tree_config=StandAloneBTConfig(),
                               qp_controller_config=QPControllerConfig())
         super().__init__(giskard)
->>>>>>> 9512086b
         self.gripper_group = 'gripper'
         # self.r_gripper = rospy.ServiceProxy('r_gripper_simulator/set_joint_states', SetJointState)
         # self.l_gripper = rospy.ServiceProxy('l_gripper_simulator/set_joint_states', SetJointState)
         self.odom_root = 'odom'
-<<<<<<< HEAD
-        super().__init__(config)
-        self.robot_name = 'hsrb4s'
-=======
->>>>>>> 9512086b
         self.robot = self.world.groups[self.robot_name]
 
     def move_base(self, goal_pose):
@@ -88,7 +70,7 @@
     def reset(self):
         self.clear_world()
         # self.close_gripper()
-        # self.reset_base()
+        self.reset_base()
         self.register_group('gripper',
                             root_link_group_name=self.robot_name,
                             root_link_name='hand_palm_link')
@@ -99,44 +81,11 @@
         self.plan_and_execute()
 
 
-<<<<<<< HEAD
-class HSRTestWrapperMujoco(HSRTestWrapper):
-    def __init__(self):
-        # self.r_gripper = rospy.ServiceProxy('r_gripper_simulator/set_joint_states', SetJointState)
-        # self.l_gripper = rospy.ServiceProxy('l_gripper_simulator/set_joint_states', SetJointState)
-        self.mujoco_reset = rospy.ServiceProxy('mujoco/reset', Trigger)
-        self.odom_root = 'odom'
-        # super().__init__(HSR_Mujoco) # for open loop control
-        super().__init__(HSR_Mujoco_Closedloop)  # for closed loop control
-
-    def reset_base(self):
-        p = PoseStamped()
-        p.header.frame_id = 'map'
-        p.pose.orientation.w = 1
-        self.move_base(p)
-
-    def teleport_base(self, goal_pose, group_name: Optional[str] = None):
-        self.move_base(goal_pose)
-
-    def set_localization(self, map_T_odom: PoseStamped):
-        pass
-        # super(HSRTestWrapper, self).set_localization(map_T_odom)
-
-    def reset(self):
-        # self.mujoco_reset()
-        super().reset()
-
-    def command_gripper(self, width):
-        pass
-
-
-=======
->>>>>>> 9512086b
 @pytest.fixture(scope='module')
 def giskard(request, ros):
-    # launch_launchfile('package://hsr_description/launch/upload_hsrb.launch')
-    # c = HSRTestWrapper()
-    c = HSRTestWrapperMujoco()
+    launch_launchfile('package://hsr_description/launch/upload_hsrb.launch')
+    c = HSRTestWrapper()
+    # c = HSRTestWrapperMujoco()
     request.addfinalizer(c.tear_down)
     return c
 
@@ -488,225 +437,7 @@
         zero_pose.add_box(name=box1_name,
                           size=(1, 1, 1),
                           pose=pose,
-<<<<<<< HEAD
-                          parent_link='hand_palm_link',
-                          parent_link_group='hsrb4s')
-
-        zero_pose.set_joint_goal({'arm_flex_joint': -0.3})
-        zero_pose.allow_all_collisions()
-        zero_pose.plan_and_execute()
-
-
-class TestPouring:
-    def test_pouring(self, zero_pose):
-        containerPose = PoseStamped()
-        containerPose.header.frame_id = 'map'
-        containerPose.pose.position.x = 2
-        containerPose.pose.position.y = 0
-        containerPose.pose.position.z = 0.8
-        containerPose.pose.orientation = Quaternion(*quaternion_from_matrix([[1, 0, 0, 0],
-                                                                             [0, 1, 0, 0],
-                                                                             [0, 0, 1, 0],
-                                                                             [0, 0, 0, 1]]))
-        cupPose = PoseStamped()
-        cupPose.header.frame_id = 'hand_palm_link'
-        cupPose.pose.position.x = 0
-        cupPose.pose.position.y = 0
-        cupPose.pose.position.z = 0.05
-        cupPose.pose.orientation = Quaternion(*quaternion_from_matrix([[0, 0, 1, 0],
-                                                                       [0, -1, 0, 0],
-                                                                       [1, 0, 0, 0],
-                                                                       [0, 0, 0, 1]]))
-        edgePose = PoseStamped()
-        edgePose.header.frame_id = 'cup'
-        edgePose.pose.position.x = 0
-        edgePose.pose.position.y = 0.03
-        edgePose.pose.position.z = 0.045
-        edgePose.pose.orientation = Quaternion(*quaternion_from_matrix([[1, 0, 0, 0],
-                                                                        [0, 1, 0, 0],
-                                                                        [0, 0, 1, 0],
-                                                                        [0, 0, 0, 1]]))
-
-        # zero_pose.add_box('container', (0.2, 0.2, 0.03), containerPose)
-        # zero_pose.add_mesh('container', mesh='package://giskardpy/test/urdfs/meshes/bowl_21.obj',
-        #                    pose=containerPose)
-        zero_pose.add_cylinder('cup', 0.10, 0.03, cupPose, parent_link=cupPose.header.frame_id)
-        zero_pose.add_box('edge', (0.02, 0.01, 0.01), edgePose, 'cup', 'cup')
-
-        # held object
-        object_link = 'cup'
-        # object axis for keep upright
-        object_axis = Vector3Stamped()
-        object_axis.header.frame_id = object_link
-        object_axis.vector.z = 1
-
-        # goal object and keep above parameter
-        container_plane = PointStamped()
-        container_plane.header.frame_id = 'sync_bowl1/sync_bowl1'
-        lower_distance = 0.19
-        upper_distance = 0.19
-        plane_radius = 0.0
-
-        # reference axis for keep upright
-        reference_axis = Vector3Stamped()
-        reference_axis.header.frame_id = 'map'
-        reference_axis.vector.z = 1
-
-        reference_axis2 = Vector3Stamped()
-        reference_axis2.header.frame_id = 'map'
-        reference_axis2.vector.x = 1
-
-        # rotation axis for tilting
-        rotation_axis = Vector3Stamped()
-        rotation_axis.header.frame_id = 'edge'
-        rotation_axis.vector.x = 1
-        tilt_angle = -1.5708
-        tilt_velocity = 0.9
-
-        zero_pose.update_parent_link_of_group('sync_create_cup2223', 'hand_palm_link', 'hsrb4s')
-        # First phase KeepObjectUpright & KeepObjectAbovePlane
-        zero_pose.set_json_goal('KeepObjectAbovePlane',
-                                object_link='sync_create_cup2223/sync_create_cup2223',
-                                plane_center_point=container_plane,
-                                lower_distance=lower_distance,
-                                upper_distance=upper_distance,
-                                plane_radius=plane_radius,
-                                root_link='map')
-
-        zero_pose.set_json_goal('KeepObjectUpright',
-                                object_link_axis=object_axis,
-                                reference_link_axis=reference_axis,
-                                root_link='map')
-        # align x planes of object and map
-        zero_pose.set_json_goal('KeepObjectUpright',
-                                object_link_axis=rotation_axis,
-                                reference_link_axis=reference_axis2,
-                                root_link='map')
-
-        zero_pose.set_avoid_joint_limits_goal(30)
-        zero_pose.add_cmd()
-
-        # Second phase TiltObject & KeepObjectAbovePlane
-        zero_pose.set_json_goal('KeepObjectAbovePlane',
-                                object_link='sync_create_cup2223/sync_create_cup2223',
-                                plane_center_point=container_plane,
-                                lower_distance=lower_distance,
-                                upper_distance=upper_distance,
-                                plane_radius=plane_radius,
-                                root_link='map')
-
-        zero_pose.set_json_goal('TiltObject',
-                                object_link='edge',
-                                reference_link='map',
-                                rotation_velocity=tilt_velocity,
-                                root_link='map',
-                                lower_angle=tilt_angle,
-                                rotation_axis=rotation_axis)
-        # align x planes of object and map
-        zero_pose.set_json_goal('KeepObjectUpright',
-                                object_link_axis=rotation_axis,
-                                reference_link_axis=reference_axis2,
-                                root_link='map')
-
-        zero_pose.add_cmd()
-
-        # # Third phase KeepObjectUpright & KeepObjectAbovePlane
-        zero_pose.set_json_goal('KeepObjectAbovePlane',
-                                object_link='sync_create_cup2223/sync_create_cup2223',
-                                plane_center_point=container_plane,
-                                lower_distance=lower_distance,
-                                upper_distance=upper_distance,
-                                plane_radius=plane_radius,
-                                root_link='map')
-        zero_pose.set_json_goal('KeepObjectUpright',
-                                object_link_axis=object_axis,
-                                reference_link_axis=reference_axis,
-                                root_link='map')
-        # align x planes of object and map
-        zero_pose.set_json_goal('KeepObjectUpright',
-                                object_link_axis=rotation_axis,
-                                reference_link_axis=reference_axis2,
-                                root_link='map')
-
-        zero_pose.plan_and_execute()
-
-    def test_tilt(self, zero_pose):
-        containerPose = PoseStamped()
-        containerPose.header.frame_id = 'map'
-        containerPose.pose.position.x = 2
-        containerPose.pose.position.y = 0
-        containerPose.pose.position.z = 0.8
-        containerPose.pose.orientation = Quaternion(*quaternion_from_matrix([[1, 0, 0, 0],
-                                                                             [0, 1, 0, 0],
-                                                                             [0, 0, 1, 0],
-                                                                             [0, 0, 0, 1]]))
-        cupPose = PoseStamped()
-        cupPose.header.frame_id = 'hand_gripper_tool_frame'
-        cupPose.pose.position.x = 0
-        cupPose.pose.position.y = 0
-        cupPose.pose.position.z = 0
-        cupPose.pose.orientation = Quaternion(*quaternion_from_matrix([[0, 0, 1, 0],
-                                                                       [0, -1, 0, 0],
-                                                                       [1, 0, 0, 0],
-                                                                       [0, 0, 0, 1]]))
-        edgePose = PoseStamped()
-        edgePose.header.frame_id = 'cup'
-        edgePose.pose.position.x = 0
-        edgePose.pose.position.y = 0.03
-        edgePose.pose.position.z = 0.045
-        edgePose.pose.orientation = Quaternion(*quaternion_from_matrix([[1, 0, 0, 0],
-                                                                        [0, 1, 0, 0],
-                                                                        [0, 0, 1, 0],
-                                                                        [0, 0, 0, 1]]))
-
-        zero_pose.add_mesh('container', mesh='package://giskardpy/test/urdfs/meshes/bowl_21.obj',
-                           pose=containerPose)
-        zero_pose.add_cylinder('cup', 0.10, 0.03, cupPose, parent_link=cupPose.header.frame_id)
-        zero_pose.add_box('edge', (0.02, 0.01, 0.01), edgePose, 'cup', 'cup')
-
-        # rotation axis for tilting
-        rotation_axis = Vector3Stamped()
-        rotation_axis.header.frame_id = 'edge'
-        rotation_axis.vector.x = 1
-        tilt_angle = -90
-        tilt_velocity = 0.5
-
-        zero_pose.set_json_goal('TiltObject',
-                                object_link='edge',
-                                reference_link='map',
-                                rotation_velocity=tilt_velocity,
-                                root_link='map',
-                                lower_angle=tilt_angle,
-                                rotation_axis=rotation_axis)
-        zero_pose.plan_and_execute()
-
-    def test_mujoco_objects(self, zero_pose):
-        # goal object and keep above parameter
-        container_plane = PointStamped()
-        container_plane.header.frame_id = 'sync_bowl1/sync_bowl1'
-        lower_distance = 0.3
-        upper_distance = 0.3
-        plane_radius = 0.0
-        zero_pose.update_parent_link_of_group('sync_cup223', 'hand_palm_link', 'hsrb4s')
-        zero_pose.set_json_goal('KeepObjectAbovePlane',
-                                object_link='sync_cup223/sync_cup223',
-                                plane_center_point=container_plane,
-                                lower_distance=lower_distance,
-                                upper_distance=upper_distance,
-                                plane_radius=plane_radius,
-                                root_link='map')
-        zero_pose.plan_and_execute()
-
-=======
                           parent_link='hand_palm_link')
->>>>>>> 9512086b
-
-class TestClosedLoop:
-    def test_balance_ball(self, zero_pose):
-        zero_pose.update_parent_link_of_group('sync_create_tray19', 'hand_palm_link',
-                                              'hsrb4s')
-        zero_pose.set_json_goal('BalanceBall',
-                                ball_name='sync_ball1/sync_ball1',
-                                tray_name='sync_create_tray19/sync_create_tray19',
-                                root_link='map')
+
+        zero_pose.set_joint_goal({'arm_flex_joint': -0.7})
         zero_pose.plan_and_execute()