import datetime
import os
from collections import OrderedDict, defaultdict
from copy import deepcopy
from time import time

import matplotlib.pyplot as plt
import numpy as np
import pandas as pd

from giskardpy import casadi_wrapper as w
from giskardpy.exceptions import OutOfJointLimitsException, \
    HardConstraintsViolatedException, PlanningException
from giskardpy.qp.constraint import VelocityConstraint, Constraint
from giskardpy.qp.free_variable import FreeVariable
from giskardpy.utils import logging
from giskardpy.utils.time_collector import TimeCollector
from giskardpy.utils.utils import memoize, create_path


def save_pandas(dfs, names, path):
    folder_name = '{}/pandas_{}/'.format(path, datetime.datetime.now().strftime('%Yy-%mm-%dd--%Hh-%Mm-%Ss'))
    create_path(folder_name)
    for df, name in zip(dfs, names):
        csv_string = 'name\n'
        with pd.option_context('display.max_rows', None, 'display.max_columns', None):
            if df.shape[1] > 1:
                for column_name, column in df.T.items():
                    csv_string += column.add_prefix(column_name + '||').to_csv(float_format='%.4f')
            else:
                csv_string += df.to_csv(float_format='%.4f')
        file_name2 = '{}{}.csv'.format(folder_name, name)
        with open(file_name2, 'w') as f:
            f.write(csv_string)


class Parent(object):
    time_collector: TimeCollector

    def __init__(self, sample_period, prediction_horizon, order, time_collector=None):
        self.time_collector = time_collector
        self.prediction_horizon = prediction_horizon
        self.sample_period = sample_period
        self.order = order

    def _sorter(self, *args):
        """
        Sorts every arg dict individually and then appends all of them.
        :arg args: a bunch of dicts
        :return: list
        """
        result = []
        result_names = []
        for arg in args:
            result.extend(self.__helper(arg))
            result_names.extend(self.__helper_names(arg))
        return result, result_names

    def __helper(self, param):
        return [x for _, x in sorted(param.items())]

    def __helper_names(self, param):
        return [x for x, _ in sorted(param.items())]

    def blow_up(self, d, num_of_copies, weight_inc_f=None):
        result = {}
        for t in range(num_of_copies):
            for name, value in d.items():
                if weight_inc_f is not None:
                    result['t{:03d}/{}'.format(t, name)] = weight_inc_f(value, t)
                else:
                    result['t{:03d}/{}'.format(t, name)] = value
        return result


class H(Parent):
    def __init__(self, free_variables, constraints, velocity_constraints, sample_period, prediction_horizon, order):
        super(H, self).__init__(sample_period, prediction_horizon, order)
        self.free_variables = free_variables
        self.constraints = constraints  # type: list[Constraint]
        self.velocity_constraints = velocity_constraints  # type: list[velocity_constraints]
        self.height = 0
        self._compute_height()

    def _compute_height(self):
        self.height = self.number_of_free_variables_with_horizon()
        self.height += self.number_of_constraint_vel_variables()
        self.height += self.number_of_contraint_error_variables()

    @property
    def width(self):
        return self.height

    def number_of_free_variables_with_horizon(self):
        h = 0
        for v in self.free_variables:
            h += (min(v.order, self.order) - 1) * self.prediction_horizon
        return h

    def number_of_constraint_vel_variables(self):
        h = 0
        for c in self.velocity_constraints:
            h += c.control_horizon
        return h

    def number_of_contraint_error_variables(self):
        return len(self.constraints)

    @profile
    def weights(self):
        weights = defaultdict(dict)  # maps order to joints
        for t in range(self.prediction_horizon):
            for v in self.free_variables:  # type: FreeVariable
                for o in range(1, min(v.order, self.order)):
                    weights[o]['t{:03d}/{}/{}'.format(t, v.name, o)] = v.normalized_weight(t, o,
                                                                                           self.prediction_horizon)
        slack_weights = {}
        for t in range(self.prediction_horizon):
            for c in self.velocity_constraints:  # type: VelocityConstraint
                if t < c.control_horizon:
                    slack_weights['t{:03d}/{}'.format(t, c.name)] = c.normalized_weight(t)

        error_slack_weights = {'{}/error'.format(c.name): c.normalized_weight(self.prediction_horizon) for c in
                               self.constraints}

        params = []
        for o, w in sorted(weights.items()):
            params.append(w)
        params.append(slack_weights)
        params.append(error_slack_weights)
        return self._sorter(*params)[0]

    @profile
    @memoize
    def make_error_id_to_vel_ids_map(self):
        d = defaultdict(list)
        start_id1 = self.number_of_free_variables_with_horizon()
        start_id = self.number_of_free_variables_with_horizon() + self.number_of_constraint_vel_variables()
        c = 0
        for t in range(self.prediction_horizon):
            for i, constraint in enumerate(self.constraints):
                if t < constraint.control_horizon:
                    d[start_id + i].append(start_id1 + c)
                    c += 1
        return {k: np.array(v) for k, v in d.items()}


class B(Parent):
    def __init__(self, free_variables, constraints, velocity_constraints, sample_period, prediction_horizon, order):
        super(B, self).__init__(sample_period, prediction_horizon, order)
        self.free_variables = free_variables  # type: list[FreeVariable]
        self.constraints = constraints  # type: list[Constraint]
        self.velocity_constraints = velocity_constraints  # type: list[VelocityConstraint]
        self.no_limits = 1e4

    def get_lower_slack_limits(self):
        result = {}
        for t in range(self.prediction_horizon):
            for c in self.velocity_constraints:
                if t < c.control_horizon:
                    result['t{:03d}/{}'.format(t, c.name)] = c.lower_slack_limit
        return result

    def get_upper_slack_limits(self):
        result = {}
        for t in range(self.prediction_horizon):
            for c in self.velocity_constraints:
                if t < c.control_horizon:
                    result['t{:03d}/{}'.format(t, c.name)] = c.upper_slack_limit
        return result

    def get_lower_error_slack_limits(self):
        return {'{}/error'.format(c.name): c.lower_slack_limit for c in self.constraints}

    def get_upper_error_slack_limits(self):
        return {'{}/error'.format(c.name): c.upper_slack_limit for c in self.constraints}

    def __call__(self):
        lb = defaultdict(dict)
        ub = defaultdict(dict)
        for t in range(self.prediction_horizon):
            for v in self.free_variables:  # type: FreeVariable
                for o in range(1, min(v.order, self.order)):  # start with velocity
                    if t == self.prediction_horizon - 1 and o < min(v.order, self.order) - 1 and self.prediction_horizon > 2:  # and False:
                        lb[o]['t{:03d}/{}/{}'.format(t, v.name, o)] = 0
                        ub[o]['t{:03d}/{}/{}'.format(t, v.name, o)] = 0
                    else:
                        lb[o]['t{:03d}/{}/{}'.format(t, v.name, o)] = v.get_lower_limit(o)
                        ub[o]['t{:03d}/{}/{}'.format(t, v.name, o)] = v.get_upper_limit(o)
        lb_params = []
        for o, x in sorted(lb.items()):
            lb_params.append(x)
        lb_params.append(self.get_lower_slack_limits())
        lb_params.append(self.get_lower_error_slack_limits())

        ub_params = []
        for o, x in sorted(ub.items()):
            ub_params.append(x)
        ub_params.append(self.get_upper_slack_limits())
        ub_params.append(self.get_upper_error_slack_limits())

        lb, self.names = self._sorter(*lb_params)
        return lb, self._sorter(*ub_params)[0]


class BA(Parent):
    def __init__(self, free_variables, constraints, velocity_constraints, sample_period, prediction_horizon, order):
        super(BA, self).__init__(sample_period, prediction_horizon, order)
        self.free_variables = free_variables
        self.constraints = constraints
        self.velocity_constraints = velocity_constraints
        self.round_to = 5
        self.round_to2 = 10

    def get_lower_constraint_velocities(self):
        result = {}
        for t in range(self.prediction_horizon):
            for c in self.velocity_constraints:
                if t < c.control_horizon:
                    result['t{:03d}/{}'.format(t, c.name)] = c.lower_velocity_limit * self.sample_period
        return result

    def get_upper_constraint_velocities(self):
        result = {}
        for t in range(self.prediction_horizon):
            for c in self.velocity_constraints:
                if t < c.control_horizon:
                    result['t{:03d}/{}'.format(t, c.name)] = c.upper_velocity_limit * self.sample_period
        return result

    @memoize
    def get_lower_constraint_error(self):
        return {'{}/e'.format(c.name): w.limit(c.lower_error,
                                               -c.velocity_limit * self.sample_period * c.control_horizon,
                                               c.velocity_limit * self.sample_period * c.control_horizon)
                for c in self.constraints}

    @memoize
    def get_upper_constraint_error(self):
        return {'{}/e'.format(c.name): w.limit(c.upper_error,
                                               -c.velocity_limit * self.sample_period * c.control_horizon,
                                               c.velocity_limit * self.sample_period * c.control_horizon)
                for c in self.constraints}

    def __call__(self) -> tuple:
        lb = {}
        ub = {}
        # position limits
        for t in range(self.prediction_horizon):
            for v in self.free_variables:  # type: FreeVariable
                if v.has_position_limits():
                    lb['t{:03d}/{}/p_limit'.format(t, v.name)] = w.round_up(v.get_lower_limit(0) - v.get_symbol(0),
                                                                            self.round_to2)
                    ub['t{:03d}/{}/p_limit'.format(t, v.name)] = w.round_down(v.get_upper_limit(0) - v.get_symbol(0),
                                                                              self.round_to2)

        l_last_stuff = defaultdict(dict)
        u_last_stuff = defaultdict(dict)
        for v in self.free_variables:
            for o in range(1, min(v.order, self.order) - 1):
                l_last_stuff[o]['{}/last_{}'.format(v.name, o)] = w.round_down(v.get_symbol(o), self.round_to)
                u_last_stuff[o]['{}/last_{}'.format(v.name, o)] = w.round_up(v.get_symbol(o), self.round_to)

        derivative_link = defaultdict(dict)
        for t in range(self.prediction_horizon - 1):
            for v in self.free_variables:
                for o in range(1, min(v.order, self.order) - 1):
                    derivative_link[o]['t{:03d}/{}/{}/link'.format(t, o, v.name)] = 0

        lb_params = [lb]
        ub_params = [ub]
        for o in range(1, self.order - 1):
            lb_params.append(l_last_stuff[o])
            lb_params.append(derivative_link[o])
            ub_params.append(u_last_stuff[o])
            ub_params.append(derivative_link[o])
        lb_params.append(self.get_lower_constraint_velocities())
        lb_params.append(self.get_lower_constraint_error())
        ub_params.append(self.get_upper_constraint_velocities())
        ub_params.append(self.get_upper_constraint_error())

        lbA, self.names = self._sorter(*lb_params)
        return lbA, self._sorter(*ub_params)[0]


class A(Parent):
    def __init__(self, free_variables, constraints, velocity_constraints, sample_period, prediction_horizon, order, time_collector):
        super(A, self).__init__(sample_period, prediction_horizon, order, time_collector)
        self.free_variables = free_variables  # type: list[FreeVariable]
        self.constraints = constraints  # type: list[Constraint]
        self.velocity_constraints = velocity_constraints  # type: list[VelocityConstraint]
        self.joints = {}
        self.height = 0
        self._compute_height()
        self.width = 0
        self._compute_width()

    def _compute_height(self):
        # rows for position limits of non continuous joints
        self.height = self.prediction_horizon * (self.number_of_joints - self.num_of_continuous_joints())
        # rows for linking vel/acc/jerk
        self.height += self.number_of_joints * self.prediction_horizon * (self.order - 2)
        # rows for velocity constraints
        for i, c in enumerate(self.velocity_constraints):
            self.height += c.control_horizon
        # row for constraint error
        self.height += len(self.constraints)

    def _compute_width(self):
        # columns for joint vel/acc/jerk symbols
        self.width = self.number_of_joints * self.prediction_horizon * (self.order - 1)
        # columns for velocity constraints
        for i, c in enumerate(self.velocity_constraints):
            self.width += c.control_horizon
        # slack variable for constraint error
        self.width += len(self.constraints)

    @property
    def number_of_joints(self):
        return len(self.free_variables)

    @memoize
    def num_of_continuous_joints(self):
        return len([v for v in self.free_variables if not v.has_position_limits()])

    def get_constraint_expressions(self):
        return self._sorter({c.name: c.expression for c in self.constraints})[0]

    def get_velocity_constraint_expressions(self):
        return self._sorter({c.name: c.expression for c in self.velocity_constraints})[0]

    def get_free_variable_symbols(self):
        return self._sorter({v.name: v.get_symbol(0) for v in self.free_variables})[0]

    @profile
    def construct_A(self):
        #         |   t1   |   tn   |   t1   |   tn   |   t1   |   tn   |   t1   |   tn   |
        #         |v1 v2 vn|v1 v2 vn|a1 a2 an|a1 a2 an|j1 j2 jn|j1 j2 jn|s1 s2 sn|s1 s2 sn|
        #         |-----------------------------------------------------------------------|
        #         |sp      |        |        |        |        |        |        |        |
        #         |   sp   |        |        |        |        |        |        |        |
        #         |      sp|        |        |        |        |        |        |        |
        #         |-----------------------------------------------------------------------|
        #         |sp      |sp      |        |        |        |        |        |        |
        #         |   sp   |   sp   |        |        |        |        |        |        |
        #         |      sp|      sp|        |        |        |        |        |        |
        #         |=======================================================================|
        #         | 1      |        |-sp     |        |        |        |        |        |
        #         |    1   |        |   -sp  |        |        |        |        |        |
        #         |       1|        |     -sp|        |        |        |        |        |
        #         |-----------------------------------------------------------------------|
        #         |-1      | 1      |        |-sp     |        |        |        |        |
        #         |   -1   |    1   |        |   -sp  |        |        |        |        |
        #         |      -1|       1|        |     -sp|        |        |        |        |
        #         |=======================================================================|
        #         |        |        | 1      |        |-sp     |        |-sp     |        |
        #         |        |        |    1   |        |   -sp  |        |   -sp  |        |
        #         |        |        |       1|        |     -sp|        |     -sp|        |
        #         |-----------------------------------------------------------------------|
        #         |        |        |-1      | 1      |        |-sp     |        |-sp     |
        #         |        |        |   -1   |    1   |        |   -sp  |        |   -sp  |
        #         |        |        |      -1|       1|        |     -sp|        |     -sp|
        #         |=======================================================================|
        #         |  J*sp  |        |        |        |        |        |   sp   |        |
        #         |-----------------------------------------------------------------------|
        #         |        |  J*sp  |        |        |        |        |        |   sp   |
        #         |-----------------------------------------------------------------------|
        #         |  J*sp  |  J*sp  |        |        |        |        | sp*ph  | sp*ph  |
        #         |-----------------------------------------------------------------------|

        #         |   t1   |   t2   |   t3   |   t3   |
        #         |v1 v2 vn|v1 v2 vn|v1 v2 vn|v1 v2 vn|
        #         |-----------------------------------|
        #         |sp      |        |        |        |
        #         |   sp   |        |        |        |
        #         |      sp|        |        |        |
        #         |sp      |sp      |        |        |
        #         |   sp   |   sp   |        |        |
        #         |      sp|      sp|        |        |
        #         |sp      |sp      |sp      |        |
        #         |   sp   |   sp   |   sp   |        |
        #         |      sp|      sp|      sp|        |
        #         |sp      |sp      |sp      |sp      |
        #         |   sp   |   sp   |   sp   |   sp   |
        #         |      sp|      sp|      sp|      sp|
        #         |===================================|
        # TODO possible speed improvement by creating blocks and stitching them together
        number_of_joints = self.number_of_joints
        A_soft = w.zeros(
            self.prediction_horizon * number_of_joints +  # joint position constraints
            number_of_joints * self.prediction_horizon * (self.order - 2) +  # links
            len(self.velocity_constraints) * (self.prediction_horizon) +  # velocity constraints
            len(self.constraints),  # constraints
            number_of_joints * self.prediction_horizon * (self.order - 1) +
            len(self.velocity_constraints) * self.prediction_horizon + len(self.constraints)
        )
        t = time()
        J_vel = w.jacobian(w.Matrix(self.get_velocity_constraint_expressions()), self.get_free_variable_symbols(),
                           order=1)
        J_err = w.jacobian(w.Matrix(self.get_constraint_expressions()), self.get_free_variable_symbols(), order=1)
        J_vel *= self.sample_period
        J_err *= self.sample_period
        jac_time = time() - t
        logging.loginfo('computed Jacobian in {:.5f}s'.format(jac_time))
        # Jd = w.jacobian(w.Matrix(soft_expressions), controlled_joints, order=2)
        # logging.loginfo('computed Jacobian dot in {:.5f}s'.format(time() - t))
        self.time_collector.jacobians.append(jac_time)

        # position limits
        vertical_offset = number_of_joints * self.prediction_horizon
        for p in range(1, self.prediction_horizon + 1):
            matrix_size = number_of_joints * p
            I = w.eye(matrix_size) * self.sample_period
            start = vertical_offset - matrix_size
            A_soft[start:vertical_offset, :matrix_size] += I

        # derivative links
        block_size = number_of_joints * (self.order - 2) * self.prediction_horizon
        I = w.eye(block_size)
        A_soft[vertical_offset:vertical_offset + block_size, :block_size] += I
        h_offset = number_of_joints * self.prediction_horizon
        A_soft[vertical_offset:vertical_offset + block_size, h_offset:h_offset + block_size] += -I * self.sample_period

        I_height = number_of_joints * (self.prediction_horizon - 1)
        I = -w.eye(I_height)
        offset_v = vertical_offset
        offset_h = 0
        for o in range(self.order - 2):
            offset_v += number_of_joints
            A_soft[offset_v:offset_v + I_height, offset_h:offset_h + I_height] += I
            offset_v += I_height
            offset_h += self.prediction_horizon * number_of_joints
        vertical_offset = vertical_offset + block_size

        # constraints
        # TODO i don't need vel checks for the last 2 entries because the have to be zero with current B's
        # velocity limits
        J_vel_limit_block = w.kron(w.eye(self.prediction_horizon), J_vel)
        next_vertical_offset = vertical_offset + J_vel_limit_block.shape[0]
        A_soft[vertical_offset:next_vertical_offset, :J_vel_limit_block.shape[1]] = J_vel_limit_block
        I = w.eye(J_vel_limit_block.shape[0]) * self.sample_period
        A_soft[vertical_offset:next_vertical_offset, -I.shape[1] - J_err.shape[0]:-J_err.shape[0]] = I
        # delete rows if control horizon of constraint shorter than prediction horizon
        rows_to_delete = []
        for t in range(self.prediction_horizon):
            for i, c in enumerate(self.velocity_constraints):
                index = vertical_offset + i + (t * len(self.velocity_constraints))
                if t + 1 > c.control_horizon:
                    rows_to_delete.append(index)

        # delete columns where control horizon is shorter than prediction horizon
        columns_to_delete = []
        horizontal_offset = A_soft.shape[1] - I.shape[1] - J_err.shape[0]
        for t in range(self.prediction_horizon):
            for i, c in enumerate(self.velocity_constraints):
                index = horizontal_offset + (t * len(self.velocity_constraints)) + i
                if t + 1 > c.control_horizon:
                    columns_to_delete.append(index)

        # J stack for total error
        J_hstack = w.hstack([J_err for _ in range(self.prediction_horizon)])
        vertical_offset = next_vertical_offset
        next_vertical_offset = vertical_offset + J_hstack.shape[0]
        # set jacobian entry to 0 if control horizon shorter than prediction horizon
        for i, c in enumerate(self.constraints):
            # offset = vertical_offset + i
            J_hstack[i, c.control_horizon * len(self.free_variables):] = 0
        A_soft[vertical_offset:next_vertical_offset, :J_hstack.shape[1]] = J_hstack

        # sum of vel slack for total error
        # I = w.kron(w.Matrix([[1 for _ in range(self.prediction_horizon)]]),
        #            w.eye(J_hstack.shape[0])) * self.sample_period
        # A_soft[vertical_offset:next_vertical_offset, -I.shape[1]-len(self.constraints):-len(self.constraints)] = I
        # TODO multiply with control horizon instead?
        # extra slack variable for total error
        I = w.eye(J_hstack.shape[0]) * self.sample_period * self.prediction_horizon
        A_soft[vertical_offset:next_vertical_offset, -I.shape[1]:] = I

        # delete rows with position limits of continuous joints
        continuous_joint_indices = [i for i, v in enumerate(self.free_variables) if not v.has_position_limits()]
        for o in range(self.prediction_horizon):
            for i in continuous_joint_indices:
                rows_to_delete.append(i + len(self.free_variables) * (o))

        A_soft.remove(rows_to_delete, [])
        A_soft.remove([], columns_to_delete)
        return A_soft

    def A(self):
        return self.construct_A()


class Filter(object):
    """
    Filter for the QPController
    """

    def __init__(self, max_filter_size=20):
        self.points = list()
        self.filter_size = 0
        self.max_filter_size = max_filter_size

    def full(self):
        return self.max_filter_size == self.filter_size

    def _dominate(self, e1, e2):
        return e1 < e2

    def is_filtered(self, e1):
        for e in self.points:
            if self._dominate(e, e1):
                return False
        return True

    def add(self, e):
        if not self.is_filtered(e):
            raise Exception('Please check if element gets filtered before adding.')
        tmp = deepcopy(self.points)
        self.points = []
        for t in tmp:
            if not self._dominate(e, t):
                self.points.append(t)
        if self.full():
            self.points = self.points[1:]
        self.points.append(e)


class QPController(object):
    """
    Wraps around QP Solver. Builds the required matrices from constraints.
    """
    time_collector: TimeCollector

    def __init__(self, sample_period, prediction_horizon, solver_name,
                 free_variables=None, constraints=None, velocity_constraints=None, debug_expressions=None,
                 retries_with_relaxed_constraints=0, retry_added_slack=100, retry_weight_factor=100, time_collector=None):
        self.time_collector = time_collector
        self.free_variables = []  # type: list[FreeVariable]
        self.constraints = []  # type: list[Constraint]
        self.velocity_constraints = []  # type: list[VelocityConstraint]
        self.debug_expressions = {}  # type: dict
        self.prediction_horizon = prediction_horizon
        self.sample_period = sample_period
        self.retries_with_relaxed_constraints = retries_with_relaxed_constraints
        self.retry_added_slack = retry_added_slack
        self.retry_weight_factor = retry_weight_factor
        self.xdot_full = None
        if free_variables is not None:
            self.add_free_variables(free_variables)
        if constraints is not None:
            self.add_constraints(constraints)
        if velocity_constraints is not None:
            self.add_velocity_constraints(velocity_constraints)
        if debug_expressions is not None:
            self.add_debug_expressions(debug_expressions)

        if solver_name == 'gurobi':
            from giskardpy.qp.qp_solver_gurobi import QPSolverGurobi
            self.qp_solver = QPSolverGurobi()
        elif solver_name == 'qpoases':
            from giskardpy.qp.qp_solver import QPSolver
            self.qp_solver = QPSolver()
        elif solver_name == 'cplex':
            from giskardpy.qp.qp_solver_cplex import QPSolverCplex
            self.qp_solver = QPSolverCplex()
        else:
            raise KeyError('Solver \'{}\' not supported'.format(solver_name))
        logging.loginfo('Using QP Solver \'{}\''.format(solver_name))

    def add_free_variables(self, free_variables):
        """
        :type free_variables: list
        """
        # TODO check for empty goals
        self.free_variables.extend(list(sorted(free_variables, key=lambda x: x.name)))
        l = [x.name for x in free_variables]
        duplicates = set([x for x in l if l.count(x) > 1])
        self.order = min(self.prediction_horizon + 1, max(v.order for v in self.free_variables))
        assert duplicates == set(), 'there are free variables with the same name: {}'.format(duplicates)

    def get_free_variable(self, name):
        """
        :type name: str
        :rtype: FreeVariable
        """
        for v in self.free_variables:
            if v.name == name:
                return v
        raise KeyError('No free variable with name: {}'.format(name))

    def add_constraints(self, constraints):
        """
        :type constraints: list
        """
        self.constraints.extend(list(sorted(constraints, key=lambda x: x.name)))
        l = [x.name for x in constraints]
        duplicates = set([x for x in l if l.count(x) > 1])
        assert duplicates == set(), 'there are multiple constraints with the same name: {}'.format(duplicates)
        for c in self.constraints:
            self.check_control_horizon(c)

    def add_velocity_constraints(self, constraints):
        """
        :type constraints: list
        """
        self.velocity_constraints.extend(list(sorted(constraints, key=lambda x: x.name)))
        l = [x.name for x in constraints]
        duplicates = set([x for x in l if l.count(x) > 1])
        assert duplicates == set(), 'there are multiple constraints with the same name: {}'.format(duplicates)
        for c in self.velocity_constraints:
            self.check_control_horizon(c)

    def check_control_horizon(self, constraint):
        if constraint.control_horizon is None:
            constraint.control_horizon = self.prediction_horizon
        elif constraint.control_horizon <= 0 or not isinstance(constraint.control_horizon, int):
            raise ValueError('Control horizon of {} is {}, it has to be an integer '
                             '1 <= control horizon <= prediction horizon'.format(constraint.name,
                                                                                 constraint.control_horizon))
        elif constraint.control_horizon > self.prediction_horizon:
            logging.logwarn('Specified control horizon of {} is bigger than prediction horizon.'
                            'Reducing control horizon of {} to prediction horizon of {}'.format(constraint.name,
                                                                                                constraint.control_horizon,
                                                                                                self.prediction_horizon))

    def add_debug_expressions(self, debug_expressions):
        """
        :type debug_expressions: dict
        """
        # TODO check duplicates
        self.debug_expressions.update(debug_expressions)

    @profile
    def compile(self):
        self._construct_big_ass_M()
        self._compile_big_ass_M()

    def get_parameter_names(self):
        return self.compiled_big_ass_M.str_params

    @profile
    def _compile_big_ass_M(self):
        t = time()
        free_symbols = w.free_symbols(self.big_ass_M)
        debug_free_symbols = w.free_symbols(self.debug_v)
        free_symbols = set(free_symbols)
        free_symbols.update(debug_free_symbols)
        free_symbols = list(free_symbols)
        self.compiled_big_ass_M = w.speed_up(self.big_ass_M,
                                             free_symbols)
        compilation_time = time() - t
        logging.loginfo('Compiled symbolic controller in {:.5f}s'.format(compilation_time))
        self.time_collector.compilations.append(compilation_time)
        # TODO should use separate symbols lists
        self.compiled_debug_v = w.speed_up(self.debug_v, free_symbols)

    def _are_joint_limits_violated(self, error_message):
        violations = (self.p_ub - self.p_lb)[self.p_lb.data > self.p_ub.data]
        if len(violations) > 0:
            error_message += '\nThe following joints are outside of their limits: \n {}'.format(violations)
            raise OutOfJointLimitsException(error_message)
        logging.loginfo('All joints are within limits')
        return False

    def _is_close_to_joint_limits(self):
        joint_with_position_limits = [x for x in self.free_variables if x.has_position_limits()]
        num_joint_with_position_limits = len(joint_with_position_limits)
        lbA = self.p_lbA_raw[:num_joint_with_position_limits]
        ubA = self.p_ubA_raw[:num_joint_with_position_limits]
        joint_range = ubA - lbA
        percentage = 0.01
        joint_range *= percentage
        lbA_danger = lbA[lbA > -joint_range].dropna()
        ubA_danger = ubA[ubA < joint_range].dropna()
        result = False
        if len(lbA_danger) > 0:
            logging.logwarn(
                'The following joints ended up closer than {}% to their lower position limits {}'.format(percentage,
                                                                                                         list(
                                                                                                             lbA_danger.index)))
            result = True
        if len(ubA_danger) > 0:
            logging.logwarn(
                'The following joints ended up closer than {}% to their upper position limits {}'.format(percentage,
                                                                                                         list(
                                                                                                             ubA_danger.index)))
            result = True
        return result

    def save_all_pandas(self):
        if hasattr(self, 'p_xdot') and self.p_xdot is not None:
            save_pandas([self.p_weights, self.p_A, self.p_lbA, self.p_ubA, self.p_lb, self.p_ub, self.p_debug,
                         self.p_xdot],
                        ['weights', 'A', 'lbA', 'ubA', 'lb', 'ub', 'debug', 'xdot'],
                        '../tmp_data')
        else:
            save_pandas([self.p_weights, self.p_A, self.p_lbA, self.p_ubA, self.p_lb, self.p_ub, self.p_debug],
                        ['weights', 'A', 'lbA', 'ubA', 'lb', 'ub', 'debug'],
                        '../tmp_data')

    def __is_nan_in_array(self, name, p_array):
        p_filtered = p_array.apply(lambda x: zip(x.index[x.isnull()].tolist(), x[x.isnull()]), 1)
        p_filtered = p_filtered[p_filtered.apply(lambda x: len(x)) > 0]
        if len(p_filtered) > 0:
            logging.logerr('{} has the following nans:'.format(name))
            self.__print_pandas_array(p_filtered)
            return True
        logging.loginfo('{} has no nans'.format(name))
        return False

    def __print_pandas_array(self, array):
        import pandas as pd
        if len(array) > 0:
            with pd.option_context('display.max_rows', None, 'display.max_columns', None):
                print(array)

    def _init_big_ass_M(self):
        """
        #
        #         |---------------|
        #         |  A  | lba| uba|
        #         |---------------|
        #         |  w  | 0  | 0  |
        #         |---------------|
        #         |  lb | 0  | 0  |
        #         |---------------|
        #         |  ub | 0  | 0  |
        #         |---------------|
        """
        self.big_ass_M = w.zeros(self.A.height + 3,
                                 self.A.width + 2)
        self.debug_v = w.zeros(len(self.debug_expressions), 1)

    def _set_A_soft(self, A_soft):
        self.big_ass_M[:self.A.height, :self.A.width] = A_soft

    def _set_weights(self, weights):
        self.big_ass_M[self.A.height, :-2] = weights

    def _set_lb(self, lb):
        self.big_ass_M[self.A.height + 1, :-2] = lb

    def _set_ub(self, ub):
        self.big_ass_M[self.A.height + 2, :-2] = ub

    def _set_lbA(self, lbA):
        self.big_ass_M[:self.A.height, self.A.width] = lbA

    def _set_ubA(self, ubA):
        self.big_ass_M[:self.A.height, self.A.width + 1] = ubA

    @profile
    def _construct_big_ass_M(self):
        self.b = B(self.free_variables, self.constraints, self.velocity_constraints, self.sample_period,
                   self.prediction_horizon, self.order)
        self.H = H(self.free_variables, self.constraints, self.velocity_constraints, self.sample_period,
                   self.prediction_horizon, self.order)
        self.bA = BA(self.free_variables, self.constraints, self.velocity_constraints, self.sample_period,
                     self.prediction_horizon, self.order)
        self.A = A(self.free_variables, self.constraints, self.velocity_constraints, self.sample_period,
                   self.prediction_horizon, self.order, self.time_collector)

        logging.loginfo('Constructing new controller with {} constraints and {} free variables...'.format(
            self.A.height, self.A.width))
        self.time_collector.constraints.append(self.A.height)
        self.time_collector.variables.append(self.A.width)

        self._init_big_ass_M()

        self._set_weights(w.Matrix(self.H.weights()))
        self._set_A_soft(self.A.A())
        lbA, ubA = self.bA()
        self._set_lbA(w.Matrix(lbA))
        self._set_ubA(w.Matrix(ubA))
        lb, ub = self.b()
        self._set_lb(w.Matrix(lb))
        self._set_ub(w.Matrix(ub))
        self.np_g = np.zeros(self.H.width)
        self.debug_names = list(sorted(self.debug_expressions.keys()))
        self.debug_v = w.Matrix([self.debug_expressions[name] for name in self.debug_names])
        self.H.make_error_id_to_vel_ids_map()

    @profile
    def _eval_debug_exprs(self, subsitutions):
        return {name: value[0] for name, value in zip(self.debug_names, self.compiled_debug_v.call2(subsitutions))}

    @profile
    def make_filters(self):
        b_filter = self.np_weights != 0
        b_filter[:self.H.number_of_free_variables_with_horizon()] = True
        # offset = self.H.number_of_free_variables_with_horizon() + self.H.number_of_constraint_vel_variables()
        # map_ = self.H.make_error_id_to_vel_ids_map()
        # for i in range(self.H.number_of_contraint_error_variables()):
        #     index = i+offset
        #     if not b_filter[index]:
        #         b_filter[map_[index]] = False

        bA_filter = np.ones(self.A.height, dtype=bool)
        ll = self.H.number_of_constraint_vel_variables() + self.H.number_of_contraint_error_variables()
        bA_filter[-ll:] = b_filter[-ll:]
        return np.array(b_filter), np.array(bA_filter)

    @profile
    def filter_zero_weight_stuff(self, b_filter, bA_filter):
        return self.np_weights[b_filter], \
               np.zeros(b_filter.shape[0]), \
               self.np_A[bA_filter, :][:, b_filter], \
               self.np_lb[b_filter], \
               self.np_ub[b_filter], \
               self.np_lbA[bA_filter], \
               self.np_ubA[bA_filter]

    @profile
    def get_cmd(self, substitutions):
        """
        Uses substitutions for each symbol to compute the next commands for each joint.
        :param substitutions:
        :type substitutions: list
        :return: joint name -> joint command
        :rtype: [list, dict]
        """
        np_big_ass_M = self.compiled_big_ass_M.call2(substitutions)
        self.np_weights = np_big_ass_M[self.A.height, :-2]
        self.np_A = np_big_ass_M[:self.A.height, :self.A.width]
        self.np_lb = np_big_ass_M[self.A.height + 1, :-2]
        self.np_ub = np_big_ass_M[self.A.height + 2, :-2]
        self.np_lbA = np_big_ass_M[:self.A.height, -2]
        self.np_ubA = np_big_ass_M[:self.A.height, -1]

        filters = self.make_filters()
        filtered_stuff = self.filter_zero_weight_stuff(*filters)
        try:
            self.xdot_full = self.qp_solver.solve(*filtered_stuff)
        except Exception as e_original:
            if self.retries_with_relaxed_constraints:
                try:
                    logging.logwarn('Failed to solve QP, retrying with relaxed hard constraints.')
                    self.get_cmd_relaxed_hard_constraints(*filtered_stuff)
                    self.retries_with_relaxed_constraints -= 1
                    return self.split_xdot(self.xdot_full), self._eval_debug_exprs(substitutions)
                except Exception as e_relaxed:
                    logging.logerr('Relaxing hard constraints failed.')
            else:
<<<<<<< HEAD
                logging.logwarn(u'Ran out of allowed retries with relaxed hard constraints.')
            self._create_debug_pandas(substitutions) # FIXME: may throw ValueError: Shape of passed values is (569, 1), indices imply (570, 1)
=======
                logging.logwarn('Ran out of allowed retries with relaxed hard constraints.')
            self._create_debug_pandas(substitutions)
>>>>>>> 2950e390
            self._are_joint_limits_violated(str(e_original))
            self._is_close_to_joint_limits()
            self._are_hard_limits_violated(substitutions, str(e_original), *filtered_stuff)
            # if isinstance(e, QPSolverException):
            # FIXME
            #     arrays = [(p_weights, 'H'),
            #               (p_A, 'A'),
            #               (p_lbA, 'lbA'),
            #               (p_ubA, 'ubA'),
            #               (p_lb, 'lb'),
            #               (p_ub, 'ub')]
            #     any_nan = False
            #     for a, name in arrays:
            #         any_nan |= self.__is_nan_in_array(name, a)
            #     if any_nan:
            #         raise e
            raise PlanningException()
        if self.xdot_full is None:
            return None
        # for debugging to might want to execute this line to create named panda matrices
        # self._create_debug_pandas(substitutions)
        return self.split_xdot(self.xdot_full), self._eval_debug_exprs(substitutions)

    def _are_hard_limits_violated(self, substitutions, error_message, weights, g, A, lb, ub, lbA, ubA):
        num_non_slack = len(self.free_variables) * self.prediction_horizon * (self.order - 1)
        num_of_slack = len(lb) - num_non_slack
        lb[-num_of_slack:] = -100
        ub[-num_of_slack:] = 100
        try:
            self.xdot_full = self.qp_solver.solve(weights, g, A, lb, ub, lbA, ubA)
        except:
            pass
        else:
            self._create_debug_pandas(substitutions)
            upper_violations = self.p_xdot[self.p_ub.data < self.p_xdot.data]
            lower_violations = self.p_xdot[self.p_lb.data > self.p_xdot.data]
            if len(upper_violations) > 0 or len(lower_violations) > 0:
                error_message += '\n'
                if len(upper_violations) > 0:
                    error_message += 'upper slack bounds of following constraints might be too low: {}\n'.format(
                        list(upper_violations.index))
                if len(lower_violations) > 0:
                    error_message += 'lower slack bounds of following constraints might be too high: {}'.format(
                        list(lower_violations.index))
                raise HardConstraintsViolatedException(error_message)
        logging.loginfo('No slack limit violation detected.')
        return False

    def get_cmd_relaxed_hard_constraints(self, weights, g, A, lb, ub, lbA, ubA):
        num_non_slack = len(self.free_variables) * self.prediction_horizon * (self.order - 1)
        num_of_slack = len(lb) - num_non_slack
        lb_relaxed = lb.copy()
        ub_relaxed = ub.copy()
        lb_relaxed[-num_of_slack:] = -self.retry_added_slack
        ub_relaxed[-num_of_slack:] = self.retry_added_slack
        self.xdot_full = self.qp_solver.solve(weights, g, A, lb_relaxed, ub_relaxed, lbA, ubA)
        upper_violations = ub < self.xdot_full
        lower_violations = lb > self.xdot_full
        if np.any(upper_violations) or np.any(lower_violations):
            weights[upper_violations | lower_violations] *= self.retry_weight_factor
            self.xdot_full = self.qp_solver.solve(weights, g, A, lb_relaxed, ub_relaxed, lbA, ubA)
            return True
        return False

    def split_xdot(self, xdot):
        split = []
        offset = len(self.free_variables)
        for derivative in range(self.order - 1):
            split.append(OrderedDict((x.name, xdot[i + offset * self.prediction_horizon * derivative])
                                     for i, x in enumerate(self.free_variables)))
        return split

    def b_names(self):
        return self.b.names

    def bA_names(self):
        return self.bA.names

    def _viz_mpc(self, joint_name):
        def pad(a, desired_length):
            tmp = np.zeros(desired_length)
            tmp[:len(a)] = a
            return tmp

        sample_period = self.state[str(self.sample_period)]
        try:
            start_pos = self.state[joint_name]
        except KeyError:
            logging.loginfo('start position not found in state')
            start_pos = 0
        ts = np.array([(i + 1) * sample_period for i in range(self.prediction_horizon)])
        filtered_x = self.p_xdot.filter(like='{}'.format(joint_name), axis=0)
        velocities = filtered_x[:self.prediction_horizon].values
        if joint_name in self.state:
            accelerations = filtered_x[self.prediction_horizon:self.prediction_horizon * 2].values
            jerks = filtered_x[self.prediction_horizon * 2:self.prediction_horizon * 3].values
        positions = [start_pos]
        for x_ in velocities:
            positions.append(positions[-1] + x_ * sample_period)

        positions = np.array(positions[1:])
        velocities = pad(velocities.T[0], len(ts))
        positions = pad(positions.T[0], len(ts))

        f, axs = plt.subplots(4, sharex=True)
        axs[0].set_title('position')
        axs[0].plot(ts, positions, 'b')
        axs[0].grid()
        axs[1].set_title('velocity')
        axs[1].plot(ts, velocities, 'b')
        axs[1].grid()
        if joint_name in self.state:
            axs[2].set_title('acceleration')
            axs[2].plot(ts, accelerations, 'b')
            axs[2].grid()
            axs[3].set_title('jerk')
            axs[3].plot(ts, jerks, 'b')
            axs[3].grid()
        plt.tight_layout()
        path, dirs, files = next(os.walk('tmp_data/mpc'))
        file_count = len(files)
        plt.savefig('tmp_data/mpc/mpc_{}_{}.png'.format(joint_name, file_count))

    @profile
    def _create_debug_pandas(self, substitutions):
        self.np_H = np.diag(self.np_weights)
        self.state = {k: v for k, v in zip(self.compiled_big_ass_M.str_params, substitutions)}
        sample_period = self.state[str(self.sample_period)]
        b_names = self.b_names()
        bA_names = self.bA_names()
        b_filter, bA_filter = self.make_filters()
        filtered_b_names = np.array(b_names)[b_filter]
        filtered_bA_names = np.array(bA_names)[bA_filter]
        H, g, A, lb, ub, lbA, ubA = self.filter_zero_weight_stuff(b_filter, bA_filter)
        # H, g, A, lb, ub, lbA, ubA = self.np_H, self.np_g, self.np_A, self.np_lb, self.np_ub, self.np_lbA, self.np_ubA
        num_non_slack = len(self.free_variables) * self.prediction_horizon * 3
        num_of_slack = len(lb) - num_non_slack

        debug_exprs = self._eval_debug_exprs(substitutions)
        self.p_debug = pd.DataFrame.from_dict(debug_exprs, orient='index', columns=['data']).sort_index()

        self.p_lb = pd.DataFrame(lb, filtered_b_names, ['data'], dtype=float)
        self.p_ub = pd.DataFrame(ub, filtered_b_names, ['data'], dtype=float)
        # self.p_g = pd.DataFrame(g, filtered_b_names, ['data'], dtype=float)
        self.p_lbA_raw = pd.DataFrame(lbA, filtered_bA_names, ['data'], dtype=float)
        self.p_lbA = deepcopy(self.p_lbA_raw)
        self.p_ubA_raw = pd.DataFrame(ubA, filtered_bA_names, ['data'], dtype=float)
        self.p_ubA = deepcopy(self.p_ubA_raw)
        # remove sample period factor
        self.p_lbA[-num_of_slack:] /= sample_period
        self.p_ubA[-num_of_slack:] /= sample_period
        self.p_weights = pd.DataFrame(self.np_H.dot(np.ones(self.np_H.shape[0])), b_names, ['data'],
                                      dtype=float)
        self.p_A = pd.DataFrame(A, filtered_bA_names, filtered_b_names, dtype=float)
        if self.xdot_full is not None:
            self.p_xdot = pd.DataFrame(self.xdot_full, filtered_b_names, ['data'], dtype=float)
            # Ax = np.dot(self.np_A, xdot_full)
            xH = np.dot((self.xdot_full ** 2).T, H)
            self.p_xH = pd.DataFrame(xH, filtered_b_names, ['data'], dtype=float)
            # p_xg = p_g * p_xdot
            # xHx = np.dot(np.dot(xdot_full.T, H), xdot_full)

            self.p_pure_xdot = deepcopy(self.p_xdot)
            self.p_pure_xdot[num_non_slack:] = 0
            self.p_Ax = pd.DataFrame(self.p_A.dot(self.p_xdot), filtered_bA_names, ['data'], dtype=float)
            self.p_Ax_without_slack_raw = pd.DataFrame(self.p_A.dot(self.p_pure_xdot), filtered_bA_names, ['data'],
                                                       dtype=float)
            self.p_Ax_without_slack = deepcopy(self.p_Ax_without_slack_raw)
            self.p_Ax_without_slack[-num_of_slack:] /= sample_period

        else:
            self.p_xdot = None

        # if self.lbAs is None:
        #     self.lbAs = p_lbA
        # else:
        #     self.lbAs = self.lbAs.T.append(p_lbA.T, ignore_index=True).T
        # self.lbAs.T[[c for c in self.lbAs.T.columns if 'dist' in c]].plot()

        # self.save_all(p_weights, p_A, p_lbA, p_ubA, p_lb, p_ub, p_xdot)

        # self._viz_mpc('j2')
        # self._viz_mpc(self.p_xdot, 'world_robot_joint_state_r_shoulder_lift_joint_position', state)
        # self._viz_mpc(self.p_Ax_without_slack, bA_names[-91][:-2], state)
        # p_lbA[p_lbA != 0].abs().sort_values(by='data')
        # get non 0 A entries
        # p_A.iloc[[1133]].T.loc[p_A.values[1133] != 0]
        # self.save_all_pandas()
        # self._viz_mpc(bA_names[-1])
        pass<|MERGE_RESOLUTION|>--- conflicted
+++ resolved
@@ -841,13 +841,8 @@
                 except Exception as e_relaxed:
                     logging.logerr('Relaxing hard constraints failed.')
             else:
-<<<<<<< HEAD
-                logging.logwarn(u'Ran out of allowed retries with relaxed hard constraints.')
+                logging.logwarn('Ran out of allowed retries with relaxed hard constraints.')
             self._create_debug_pandas(substitutions) # FIXME: may throw ValueError: Shape of passed values is (569, 1), indices imply (570, 1)
-=======
-                logging.logwarn('Ran out of allowed retries with relaxed hard constraints.')
-            self._create_debug_pandas(substitutions)
->>>>>>> 2950e390
             self._are_joint_limits_violated(str(e_original))
             self._is_close_to_joint_limits()
             self._are_hard_limits_violated(substitutions, str(e_original), *filtered_stuff)
