--- conflicted
+++ resolved
@@ -23,11 +23,7 @@
     PrismaticJoint, RevoluteJoint, ContinuousJoint
 from giskardpy.model.links import Link
 from giskardpy.model.utils import hacky_urdf_parser_fix
-<<<<<<< HEAD
 from giskardpy.my_types import my_string, expr_matrix
-=======
-from giskardpy.my_types import my_string
->>>>>>> a018cd7d
 from giskardpy.utils import logging
 from giskardpy.utils.tfwrapper import homo_matrix_to_pose, np_to_pose, msg_to_homogeneous_matrix
 from giskardpy.utils.utils import suppress_stderr, memoize
@@ -302,11 +298,7 @@
     def joint_names_as_set(self):
         return set(self.joints.keys())
 
-<<<<<<< HEAD
-    def add_urdf(self, urdf, prefix=None, group_name=None, parent_link_name=None):
-=======
-    def add_urdf(self, urdf, group_name, parent_link_name=None, actuated=False):
->>>>>>> a018cd7d
+    def add_urdf(self, urdf, group_name=None, parent_link_name=None, actuated=False):
         with suppress_stderr():
             parsed_urdf = up.URDF.from_xml_string(hacky_urdf_parser_fix(urdf))  # type: up.Robot
         if group_name in self.groups:
@@ -314,7 +306,7 @@
                 f'Failed to add group \'{group_name}\' because one with such a name already exists')
 
         urdf_root_link_name = parsed_urdf.link_map[parsed_urdf.get_root()].name
-        urdf_root_link_name = PrefixName(urdf_root_link_name, prefix)
+        urdf_root_link_name = PrefixName(urdf_root_link_name, group_name)
 
         if parent_link_name is not None:
             parent_link = self.links[parent_link_name]
@@ -323,14 +315,7 @@
             self._add_fixed_joint(parent_link=parent_link,
                                   child_link=urdf_root_link)
         else:
-<<<<<<< HEAD
             urdf_root_link = self.links[urdf_root_link_name]
-=======
-            odom = Link.from_urdf(parsed_urdf.link_map[parsed_urdf.get_root()], group_name)
-            base_footprint = odom
-            self._add_fixed_joint(parent_link, odom,
-                                  joint_name=PrefixName(PrefixName(parsed_urdf.name, group_name), self.connection_prefix))
->>>>>>> a018cd7d
 
         def helper(urdf, parent_link):
             short_name = parent_link.name.short_name
@@ -338,32 +323,20 @@
                 return
             for child_joint_name, child_link_name in urdf.child_map[short_name]:
                 urdf_link = urdf.link_map[child_link_name]
-<<<<<<< HEAD
-                child_link = Link.from_urdf(urdf_link, prefix)
+                child_link = Link.from_urdf(urdf_link, group_name)
                 self._add_link(child_link)
 
                 urdf_joint: up.Joint = urdf.joint_map[child_joint_name]
 
-                joint = URDFJoint.from_urdf(urdf_joint, prefix, self.god_map)
-=======
-                child_link = Link.from_urdf(urdf_link, group_name)
-
-                urdf_joint = urdf.joint_map[child_joint_name]
-                joint = Joint.from_urdf(urdf_joint, group_name, parent_link.name, child_link.name, self.god_map)
->>>>>>> a018cd7d
+                joint = URDFJoint.from_urdf(urdf_joint, group_name, self.god_map)
 
                 self._link_joint_to_links(joint)
                 helper(urdf, child_link)
 
         helper(parsed_urdf, urdf_root_link)
 
-<<<<<<< HEAD
         #FIXME should root link be odom?
-        self.register_group(group_name, urdf_root_link_name)
-=======
-        if group_name is not None:
-            self.register_group(group_name, odom.name, actuated=actuated)
->>>>>>> a018cd7d
+        self.register_group(group_name, urdf_root_link_name, actuated=actuated)
         if self.god_map is not None:
             self.sync_with_paramserver()
         self._set_free_variables_on_mimic_joints(group_name)
@@ -375,7 +348,6 @@
             joint_name = f'{parent_link.name}_{child_link.name}_fixed_joint'
         connecting_joint = FixedJoint(name=joint_name,
                                       parent_link_name=parent_link.name,
-<<<<<<< HEAD
                                       child_link_name=child_link.name,
                                       god_map=self.god_map,
                                       parent_T_child=transform)
@@ -396,35 +368,6 @@
                 del self.links[link_or_joint]
 
         self._link_joint_to_links(new_joint)
-=======
-                                      child_link_name=child_link.name)
-        self._link_joint_to_links(connecting_joint, child_link)
-
-    def _add_diff_drive_joint(self, urdf, map_link, odom_link_name='odom', prefix=None):
-        # create odom and link to map with fixed joint
-        odom = Link(name=PrefixName(odom_link_name, prefix))
-        self._add_fixed_joint(parent_link=map_link,
-                              child_link=odom,
-                              joint_name=PrefixName(PrefixName(urdf.name, prefix), self.connection_prefix))
-
-        # create urdf root link and fix to odom with diff drive
-        base_footprint_name = urdf.get_robot_root_link()
-        base_footprint = Link.from_urdf(urdf.link_map[base_footprint_name], None)
-
-        trans_lower_limits = {1: -1}
-        trans_upper_limits = {1: 1}
-        rot_lower_limits = {1: -1}
-        rot_upper_limits = {1: 1}
-        # diff_drive_joint = DiffDriveJoint(name=PrefixName('diff_drive', None),
-        diff_drive_joint = DiffDriveWheelsJoint(name=PrefixName('diff_drive', prefix),
-                                                parent_link_name=odom_link_name,
-                                                child_link_name=base_footprint_name,
-                                                god_map=self.god_map)
-        diff_drive_joint.create_free_variables(identifier.joint_states, trans_lower_limits, trans_upper_limits,
-                                               rot_lower_limits, rot_upper_limits)
-        self._link_joint_to_links(diff_drive_joint, base_footprint)
-        return base_footprint, odom
->>>>>>> a018cd7d
 
     def _set_free_variables_on_mimic_joints(self, group_name):
         # TODO prevent this from happening twice
@@ -615,14 +558,8 @@
             parent_link_name = PrefixName(parent_link_name, None)
         if msg.type == msg.URDF_BODY:
             self.add_urdf(urdf=msg.urdf,
-<<<<<<< HEAD
-                          group_name=group_name,
-                          parent_link_name=parent_link_name,
-                          prefix=None)
-=======
                           parent_link_name=parent_link_name,
                           group_name=group_name)
->>>>>>> a018cd7d
         else:
             link = Link.from_world_body(prefix=group_name, msg=msg)
             self._add_link(link)
@@ -650,24 +587,16 @@
         self.groups: Dict[my_string, SubWorldTree] = {}
         self.reset_cache()
 
-    def delete_all_but_robots(self, robot_names):
+    def delete_all_but_robots(self):
         self._clear()
-<<<<<<< HEAD
         joints_to_add: List[Joint] = self.god_map.unsafe_get_data(identifier.joints_to_add)
         for joint in joints_to_add:
             # todo handle if they are not in order
             self._add_joint_and_create_child(joint)
         for robot_config in self.god_map.unsafe_get_data(identifier.robot_interface_configs):
             self.add_urdf(robot_config.urdf,
-                          group_name=None,
-                          prefix=None)
+                          group_name=robot_config.name)
         self.fast_all_fks = None # TODO unnecessary?
-=======
-        for robot_name in robot_names:
-            self.add_urdf(self.god_map.unsafe_get_data(identifier.robot_descriptions)[robot_name],
-                          robot_name, actuated=True)
-        self.fast_all_fks = None
->>>>>>> a018cd7d
         self.notify_model_change()
 
     def _add_joint_and_create_child(self, joint: Joint):
@@ -855,12 +784,7 @@
         except KeyError:
             return []
 
-<<<<<<< HEAD
     def register_controlled_joints(self, controlled_joints: List[str]):
-=======
-    def register_controlled_joints(self, controlled_joints, group_name):
-        controlled_joints = [PrefixName(j, group_name) for j in controlled_joints]
->>>>>>> a018cd7d
         old_controlled_joints = set(self.controlled_joints)
         new_controlled_joints = set(controlled_joints)
         double_joints = old_controlled_joints.intersection(new_controlled_joints)
@@ -1335,8 +1259,6 @@
             raise UnknownLinkException(f'Found no link match for \'{link_name}\'.')
         return matches[0]
 
-<<<<<<< HEAD
-=======
     def get_joint_short_name_match(self, joint_name):
         matches = []
         for joint_name2 in self.joint_names:
@@ -1348,7 +1270,6 @@
             raise UnknownLinkException(f'Found no link match for \'{joint_name}\'.')
         return matches[0]
 
->>>>>>> a018cd7d
     def reset_cache(self):
         try:
             del self.joints
