--- conflicted
+++ resolved
@@ -213,7 +213,21 @@
         except StopIteration:
             return None
 
-<<<<<<< HEAD
+    def update_collisions_environment(self):
+        self.get_god_map().get_data(identifier.tree_manager).get_node(u'coll').initialise()
+
+    def update_collision_checker(self):
+        self.get_god_map().get_data(identifier.tree_manager).get_node(u'coll').update()
+
+    def is_robot_external_collision_free(self):
+        self.update_collision_checker()
+        closest_points = self.god_map.get_data(identifier.closest_point)
+        collisions = []
+        for joint_name in self.get_robot().get_link_names():
+            if joint_name in closest_points.external_collision:
+                collisions.append(closest_points.get_external_collisions(joint_name))
+        return len(collisions) == 0
+
     def is_global_path_needed(self, root_link, tip_link):
         curr_pos = self.get_robot().get_fk_pose(root_link, tip_link).pose.position
         curr_arr = numpy.array([curr_pos.x, curr_pos.y, curr_pos.z])
@@ -233,22 +247,6 @@
         return self.goal_dict[u'tip_link'] == u'base_footprint' and \
                self.goal_dict[u'root_link'] == self.get_robot().get_root() and \
                self.is_global_path_needed(self.goal_dict[u'root_link'], self.goal_dict[u'tip_link'])
-=======
-    def update_collisions_environment(self):
-        self.get_god_map().get_data(identifier.tree_manager).get_node(u'coll').initialise()
-
-    def update_collision_checker(self):
-        self.get_god_map().get_data(identifier.tree_manager).get_node(u'coll').update()
-
-    def is_robot_external_collision_free(self):
-        self.update_collision_checker()
-        closest_points = self.god_map.get_data(identifier.closest_point)
-        collisions = []
-        for joint_name in self.get_robot().get_link_names():
-            if joint_name in closest_points.external_collision:
-                collisions.append(closest_points.get_external_collisions(joint_name))
-        return len(collisions) == 0
->>>>>>> 8252a625
 
     def update(self):
 
