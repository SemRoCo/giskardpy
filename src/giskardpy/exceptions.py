class GiskardException(Exception):
    pass


# solver exceptions-----------------------------------------------------------------------------------------------------
# int64 QP_SOLVER_ERROR=5 # if no solver code fits
class QPSolverException(GiskardException):
    pass


# int64 MAX_NWSR_REACHED=2 # increasing NWSR in config file might fix this
class MAX_NWSR_REACHEDException(QPSolverException):
    pass


class InfeasibleException(QPSolverException):
    pass


# int64 OUT_OF_JOINT_LIMITS=3
class OutOfJointLimitsException(InfeasibleException):
    pass


# int64 HARD_CONSTRAINTS_VIOLATED=4 # conflicting hard constraints, prob because of collision avoidance
class HardConstraintsViolatedException(InfeasibleException):
    pass


# world state exceptions------------------------------------------------------------------------------------------------
# int64 WORLD_ERROR=7 # if no world error fits
class PhysicsWorldException(GiskardException):
    pass


# int64 UNKNOWN_OBJECT=6
class UnknownGroupException(PhysicsWorldException, KeyError):
    pass


class UnknownLinkException(PhysicsWorldException, KeyError):
    pass


class RobotExistsException(PhysicsWorldException):
    pass


class DuplicateNameException(PhysicsWorldException):
    pass


class UnsupportedOptionException(PhysicsWorldException):
    pass


class CorruptShapeException(PhysicsWorldException):
    pass


# error during motion problem building phase----------------------------------------------------------------------------
# int64 CONSTRAINT_ERROR # if no constraint code fits
class ConstraintException(GiskardException):
    pass


# int64 UNKNOWN_CONSTRAINT
class UnknownConstraintException(ConstraintException, KeyError):
    pass


# int64 CONSTRAINT_INITIALIZATION_ERROR
class ConstraintInitalizationException(ConstraintException):
    pass


# int64 INVALID_GOAL
class InvalidGoalException(ConstraintException):
    pass


# errors during planning------------------------------------------------------------------------------------------------
# int64 PLANNING_ERROR=13 # if no planning code fits
class PlanningException(GiskardException):
    pass


# int64 SHAKING # Planning was stopped because the trajectory contains a shaky velocity profile. Detection parameters can be tuned in config file
class ShakingException(PlanningException):
    pass


# int64 UNREACHABLE # if reachability check fails
class UnreachableException(PlanningException):
    pass


<<<<<<< HEAD
# int64 GLOBALPLANNER_FAILED # if global planner failed
class GlobalPlanningException(PlanningException):
    pass


class FeasibleGlobalPlanningException(GlobalPlanningException):
    pass


class InfeasibleGlobalPlanningException(GlobalPlanningException):
    pass


class ReplanningException(GlobalPlanningException):
    pass

=======
>>>>>>> 2950e390
# errors during execution
# int64 EXECUTION_ERROR # if no execution code fits
# int64 PREEMPTED # goal got canceled via action server interface
class ExecutionException(GiskardException):
    pass


<<<<<<< HEAD
=======
class FollowJointTrajectory_INVALID_GOAL(ExecutionException):
    pass


class FollowJointTrajectory_INVALID_JOINTS(ExecutionException):
    pass


class FollowJointTrajectory_OLD_HEADER_TIMESTAMP(ExecutionException):
    pass


class FollowJointTrajectory_PATH_TOLERANCE_VIOLATED(ExecutionException):
    pass


class FollowJointTrajectory_GOAL_TOLERANCE_VIOLATED(ExecutionException):
    pass


>>>>>>> 2950e390
class PreemptedException(ExecutionException):
    pass


class ExecutionPreemptedException(ExecutionException):
    pass


class ExecutionTimeoutException(ExecutionException):
    pass


class ExecutionSucceededPrematurely(ExecutionException):
    pass


# -----------------------------------------------------------------------------------------------------------------------
class ImplementationException(GiskardException):
    pass<|MERGE_RESOLUTION|>--- conflicted
+++ resolved
@@ -95,7 +95,6 @@
     pass
 
 
-<<<<<<< HEAD
 # int64 GLOBALPLANNER_FAILED # if global planner failed
 class GlobalPlanningException(PlanningException):
     pass
@@ -112,8 +111,6 @@
 class ReplanningException(GlobalPlanningException):
     pass
 
-=======
->>>>>>> 2950e390
 # errors during execution
 # int64 EXECUTION_ERROR # if no execution code fits
 # int64 PREEMPTED # goal got canceled via action server interface
@@ -121,8 +118,6 @@
     pass
 
 
-<<<<<<< HEAD
-=======
 class FollowJointTrajectory_INVALID_GOAL(ExecutionException):
     pass
 
@@ -143,7 +138,6 @@
     pass
 
 
->>>>>>> 2950e390
 class PreemptedException(ExecutionException):
     pass
 
