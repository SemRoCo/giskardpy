from collections import namedtuple, OrderedDict

from tf.transformations import quaternion_from_matrix
from urdf_parser_py.urdf import URDF

from giskardpy import USE_SYMENGINE
from giskardpy.input_system import ControllerInputArray
from giskardpy.qp_problem_builder import HardConstraint, JointConstraint
import numpy as np
<<<<<<< HEAD

if USE_SYMENGINE:
    import giskardpy.symengine_wrappers as spw
else:
    import giskardpy.sympy_wrappers as spw
=======
import symengine as sp
>>>>>>> 2f48b74a

Joint = namedtuple('Joint', ['symbol', 'velocity_limit', 'lower', 'upper', 'limitless'])


class Robot(object):
    # TODO add joint vel to internal state
    def __init__(self):
        self.urdf_robot = None
        self._joints = OrderedDict()

        self.frames = {}
        self._state = OrderedDict()
        self.hard_constraints = OrderedDict()
        self.joint_constraints = OrderedDict()

    def get_state(self):
        return self._state

    def get_joint_names(self):
        return self._joints.keys()

    def _update_observables(self, updates):
        self._state.update(updates)

    def set_joint_state(self, new_joint_state):
        self._update_observables(self.joint_states_input.get_update_dict(**new_joint_state))

    def set_joint_weight(self, joint_name, weight):
        self._update_observables(self.weight_input.get_update_dict(**{joint_name: weight}))

    def get_joint_state_input(self):
        return self.joint_states_input

    @profile
    def add_chain_joints(self, root_link, tip_link):
        """
        Returns a dict with joint names as keys and sympy symbols
        as values for all 1-dof movable robot joints in URDF between
        ROOT_LINK and TIP_LINK.

        :param root_link: str, denoting the root of the kin. chain
        :param tip_link: str, denoting the tip of the kin. chain
        :return: dict{str, sympy.Symbol}, with symbols for all joints in chain
        """

        jointsAndLinks = self.urdf_robot.get_chain(root_link, tip_link, True, True, True)
        parentFrame = self.frames[root_link]
        for i in range(1, len(jointsAndLinks), 2):
            joint_name = jointsAndLinks[i]
            link_name = jointsAndLinks[i + 1]
            joint = self.urdf_robot.joint_map[joint_name]

            if joint_name not in self._joints:
                if joint.type == 'revolute' or joint.type == 'continuous':
<<<<<<< HEAD
                    self._joints[joint_name] = Joint(spw.Symbol(joint_name),
                                                     joint.limit.velocity,
                                                     joint.limit.lower,
                                                     joint.limit.upper,
                                                     joint.type == 'continuous')
                    self.frames[link_name] = parentFrame * spw.frame3_axis_angle(spw.vec3(*joint.axis),
                                                                                 -spw.Symbol(joint_name),
                                                                                 spw.point3(*joint.origin.xyz))

=======
                    self._joints[joint_name] = Joint(sp.Symbol(joint_name),
                                                    joint.limit.velocity,
                                                    joint.limit.lower,
                                                    joint.limit.upper,
                                                    joint.type == 'continuous')
                    self.frames[link_name] = parentFrame * frame3_axis_angle(vec3(*joint.axis), sp.Symbol(joint_name), point3(*joint.origin.xyz))
>>>>>>> 2f48b74a
                elif joint.type == 'prismatic':
                    self._joints[joint_name] = Joint(spw.Symbol(joint_name),
                                                     joint.limit.velocity,
                                                     joint.limit.lower,
                                                     joint.limit.upper,
                                                     False)
                    self.frames[link_name] = parentFrame * spw.frame3_rpy(*joint.origin.rpy,
                                                                          loc=spw.point3(*joint.origin.xyz) + spw.vec3(
                                                                              *joint.axis) * spw.Symbol(joint_name))
                elif joint.type == 'fixed':
                    self.frames[link_name] = parentFrame * spw.frame3_rpy(*joint.origin.rpy,
                                                                          loc=spw.point3(*joint.origin.xyz))
                else:
                    raise Exception('Joint type "' + joint.type + '" is not supported by urdf parser.')
            parentFrame = self.frames[link_name]

    @profile
    def load_from_urdf(self, urdf_robot, root_link, tip_links, root_frame=None):
        """
        Returns a dict with joint names as keys and sympy symbols
        as values for all 1-dof movable robot joints in URDF between
        ROOT_LINK and TIP_LINKS.

        :param urdf_robot: URDF.Robot, obtained from URDF parser.
        :param root_link: str, denoting the root of the kin. tree
        :param tip_links: str, denoting the tips of the kin. tree
        :return: dict{str, sympy.Symbol}, with symbols for all joints in tree
        """
        self.urdf_robot = urdf_robot

        self.frames[root_link] = root_frame if root_frame is not None else spw.eye(4)
        self.end_effectors = tip_links

        for tip_link in tip_links:
            self.add_chain_joints(root_link, tip_link)

        self.joint_states_input = ControllerInputArray(self.get_joint_names())
        self.weight_input = ControllerInputArray(self.get_joint_names(), suffix='cc_weight')

        for i, (joint_name, joint) in enumerate(self._joints.items()):
            joint_symbol = self.joint_states_input.to_symbol(joint_name)
            weight_symbol = self.weight_input.to_symbol(joint_name)
            self._state[joint_name] = 0
            self._state[self.weight_input.to_str_symbol(joint_name)] = 1

            if not joint.limitless:
                self.hard_constraints[joint_name] = HardConstraint(lower=joint.lower - joint_symbol,
                                                                   upper=joint.upper - joint_symbol,
                                                                   expression=joint_symbol)

            self.joint_constraints[joint_name] = JointConstraint(lower=-joint.velocity_limit,
                                                                 upper=joint.velocity_limit,
                                                                 weight=weight_symbol)
        self.make_np_frames()

    @profile
    def make_np_frames(self):
        self.fast_frames = []
        for f, expression in self.frames.items():
            self.fast_frames.append((f, spw.speed_up(expression, list(expression.free_symbols))))
        self.fast_frames = OrderedDict(self.fast_frames)

    def get_eef_position(self):
        eef = {}
        for end_effector in self.end_effectors:
            eef_joints = self.frames[end_effector].free_symbols
            eef_joint_symbols = [self.get_joint_state_input().to_str_symbol(str(x)) for x in eef_joints]
            js = {k: self.get_state()[k] for k in eef_joint_symbols}
            evaled_frame = self.fast_frames[end_effector](**js)
            # eef_pos = np.array(pos_of(evaled_frame).tolist(), dtype=float)[:-1].reshape(3)
            # eef_rot = np.array(rot_of(evaled_frame).tolist(), dtype=float)
            # eef_rot = quaternion_from_matrix(eef_rot)
            eef[end_effector] = np.array(evaled_frame.tolist(), dtype=float).reshape(evaled_frame.shape)
        return eef

    def get_eef_position2(self):
        eef = {}
        for end_effector in self.end_effectors:
            eef_joints = self.frames[end_effector].free_symbols
            eef_joint_symbols = [self.get_joint_state_input().to_str_symbol(str(x)) for x in eef_joints]
            js = {k: self.get_state()[k] for k in eef_joint_symbols}
            evaled_frame = self.fast_frames[end_effector](**js)
            eef_pos = evaled_frame[:3, 3]
            eef_rot = evaled_frame[:4, :3]
            eef_rot = np.hstack((eef_rot, np.zeros((4, 1))))
            eef_rot[3, 3] = 1
            eef_rot = quaternion_from_matrix(eef_rot.T)
            eef[end_effector] = np.concatenate((eef_rot, eef_pos))
        return eef

    def load_from_urdf_path(self, urdf_path, root_link, tip_links):
        return self.load_from_urdf(URDF.from_xml_file(urdf_path), root_link, tip_links)

    def load_from_urdf_string(self, urdf_strg, root_link, tip_links):
        return self.load_from_urdf(URDF.from_xml_string(urdf_strg), root_link, tip_links)

    def get_name(self):
        return self.__class__.__name__

    def __str__(self):
        return "{}'s state:\n{}".format(self.get_name(),
                                        '\n'.join('{}:{:.3f}'.format(joint_name, value) for joint_name, value in
                                                  self.get_state().items()))<|MERGE_RESOLUTION|>--- conflicted
+++ resolved
@@ -7,15 +7,11 @@
 from giskardpy.input_system import ControllerInputArray
 from giskardpy.qp_problem_builder import HardConstraint, JointConstraint
 import numpy as np
-<<<<<<< HEAD
 
 if USE_SYMENGINE:
     import giskardpy.symengine_wrappers as spw
 else:
     import giskardpy.sympy_wrappers as spw
-=======
-import symengine as sp
->>>>>>> 2f48b74a
 
 Joint = namedtuple('Joint', ['symbol', 'velocity_limit', 'lower', 'upper', 'limitless'])
 
@@ -49,7 +45,7 @@
     def get_joint_state_input(self):
         return self.joint_states_input
 
-    @profile
+    #@profile
     def add_chain_joints(self, root_link, tip_link):
         """
         Returns a dict with joint names as keys and sympy symbols
@@ -70,24 +66,14 @@
 
             if joint_name not in self._joints:
                 if joint.type == 'revolute' or joint.type == 'continuous':
-<<<<<<< HEAD
                     self._joints[joint_name] = Joint(spw.Symbol(joint_name),
                                                      joint.limit.velocity,
                                                      joint.limit.lower,
                                                      joint.limit.upper,
                                                      joint.type == 'continuous')
                     self.frames[link_name] = parentFrame * spw.frame3_axis_angle(spw.vec3(*joint.axis),
-                                                                                 -spw.Symbol(joint_name),
+                                                                                 spw.Symbol(joint_name),
                                                                                  spw.point3(*joint.origin.xyz))
-
-=======
-                    self._joints[joint_name] = Joint(sp.Symbol(joint_name),
-                                                    joint.limit.velocity,
-                                                    joint.limit.lower,
-                                                    joint.limit.upper,
-                                                    joint.type == 'continuous')
-                    self.frames[link_name] = parentFrame * frame3_axis_angle(vec3(*joint.axis), sp.Symbol(joint_name), point3(*joint.origin.xyz))
->>>>>>> 2f48b74a
                 elif joint.type == 'prismatic':
                     self._joints[joint_name] = Joint(spw.Symbol(joint_name),
                                                      joint.limit.velocity,
@@ -104,7 +90,7 @@
                     raise Exception('Joint type "' + joint.type + '" is not supported by urdf parser.')
             parentFrame = self.frames[link_name]
 
-    @profile
+    # @profile
     def load_from_urdf(self, urdf_robot, root_link, tip_links, root_frame=None):
         """
         Returns a dict with joint names as keys and sympy symbols
@@ -143,7 +129,7 @@
                                                                  weight=weight_symbol)
         self.make_np_frames()
 
-    @profile
+    # @profile
     def make_np_frames(self):
         self.fast_frames = []
         for f, expression in self.frames.items():
