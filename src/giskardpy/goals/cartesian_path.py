--- conflicted
+++ resolved
@@ -193,19 +193,12 @@
 
     def make_constraints(self):
 
-<<<<<<< HEAD
-        goal_translation, goal_orientation = self.get_goal_expr()
-
-        self.add_debug_vector("debugGoal", goal_translation)
-        self.add_debug_vector("debugCurrentX", w.position_of(self.get_fk(self.root_link, self.tip_link)))
-        self.add_debug_vector("debugNext", self.predict())
-=======
         if self.initialized:
             goal_translation, goal_orientation = self.get_goal_expr()
+
             #self.add_debug_vector("debugGoal", goal_translation)
             #self.add_debug_vector("debugCurrentX", w.position_of(self.get_fk(self.root_link, self.tip_link)))
             #self.add_debug_vector("debugNext", self.predict())
->>>>>>> 0eb8388f
 
             self.minimize_position(goal_translation, self.get_dyn_weight())
             self.minimize_rotation(goal_orientation, self.weight)
