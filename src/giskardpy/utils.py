from __future__ import division

import pydot
import rospkg
import subprocess
import xml
from collections import defaultdict, OrderedDict
import numpy as np
from itertools import product, chain
from numpy import pi
from rospy import logwarn
import re

import errno
from os import tmpfile

from geometry_msgs.msg import PointStamped, Point, Vector3Stamped, Vector3, Pose, PoseStamped, QuaternionStamped, \
    Quaternion
from giskard_msgs.msg import WorldBody
from py_trees import common, Chooser, Selector, Sequence, Behaviour
from py_trees.composites import Parallel
from sensor_msgs.msg import JointState
from shape_msgs.msg import SolidPrimitive
from tf.transformations import quaternion_multiply, quaternion_conjugate, quaternion_matrix, quaternion_from_matrix

from giskardpy.data_types import SingleJointState
from giskardpy.data_types import ClosestPointInfo
from contextlib import contextmanager
import sys, os
import pylab as plt
import pkg_resources

from giskardpy.plugin import PluginBehavior, PluginBase


@contextmanager
def suppress_stderr():
    with open(os.devnull, "w") as devnull:
        old_stdout = sys.stderr
        sys.stderr = devnull
        try:
            yield
        finally:
            sys.stderr = old_stdout

@contextmanager
def suppress_stdout():
    devnull = os.open('/dev/null', os.O_WRONLY)
    old_stdout = os.dup(1)
    os.dup2(devnull, 1)
    try:
        yield
    finally:
        os.dup2(old_stdout, 1)
        os.close(devnull)

class NullContextManager(object):
    def __init__(self, dummy_resource=None):
        self.dummy_resource = dummy_resource
    def __enter__(self):
        return self.dummy_resource
    def __exit__(self, *args):
        pass

class keydefaultdict(defaultdict):
    """
    A default dict where the key is passed as parameter to the factory function.
    """
    def __missing__(self, key):
        if self.default_factory is None:
            raise KeyError(key)
        else:
            ret = self[key] = self.default_factory(key)
            return ret


def urdfs_equal(urdf1, urdf2):
    """
    Compairs two urdfs.
    :type urdf1: str
    :type urdf2: str
    :rtype: bool
    """
    # return hashlib.md5(urdf1).hexdigest() == hashlib.md5(urdf2).hexdigest()
    return urdf1 == urdf2


# def slerp(q1, q2, t):
#     cos_half_theta = np.dot(q1, q2)
#
#     if (cos_half_theta < 0):
#         q2 = -q2
#         cos_half_theta = -cos_half_theta
#
#     if (abs(cos_half_theta) >= 1.0):
#         return q1
#
#     half_theta = math.acos(cos_half_theta)
#     sin_half_theta = np.sqrt(1.0 - cos_half_theta * cos_half_theta)
#
#     if (abs(sin_half_theta) < 0.001):
#         return 0.5 * q1 + 0.5 * q2
#
#     ratio_a = np.sin((1.0 - t) * half_theta) / sin_half_theta
#     ratio_b = np.sin(t * half_theta) / sin_half_theta
#
#     return ratio_a * q1 + ratio_b * q2


def sphere_volume(radius):
    """
    :type radius: float
    :rtype: float
    """
    return (4 / 3.) * pi * radius ** 3


def sphere_surface(radius):
    """
    :type radius: float
    :rtype: float
    """
    return 4 * pi * radius ** 2


def cube_volume(length, width, height):
    """
    :type length: float
    :type width: float
    :type height: float
    :rtype: float
    """
    return length * width * height


def cube_surface(length, width, height):
    """
    :type length: float
    :type width: float
    :type height: float
    :rtype: float
    """
    return 2 * (length * width + length * height + width * height)


def cylinder_volume(r, h):
    """
    :type r: float
    :type h: float
    :rtype: float
    """
    return pi * r ** 2 * h


def cylinder_surface(r, h):
    """
    :type r: float
    :type h: float
    :rtype: float
    """
    return 2 * pi * r * (h + r)


def closest_point_constraint_violated(closest_point_infos, tolerance=0.9):
    """
    :param closest_point_infos: dict mapping a link name to a ClosestPointInfo
    :type closest_point_infos: dict
    :type tolerance: float
    :return: whether of not the contact distance for any link has been violated
    :rtype: bool
    """
    for link_name, cpi_info in closest_point_infos.items():  # type: (str, ClosestPointInfo)
        if cpi_info.contact_distance < cpi_info.min_dist * tolerance:
            print(cpi_info.link_a, cpi_info.link_b, cpi_info.contact_distance)
            return True
    return False


def qv_mult(quaternion, vector):
    """
    Transforms a vector by a quaternion
    :param quaternion: Quaternion
    :type quaternion: list
    :param vector: vector
    :type vector: list
    :return: transformed vector
    :type: list
    """
    q = quaternion
    v = [vector[0], vector[1], vector[2], 0]
    return quaternion_multiply(quaternion_multiply(q, v), quaternion_conjugate(q))[:-1]


#
# CONVERSION FUNCTIONS FOR ROS MESSAGES
#


def to_joint_state_dict(msg):
    """
    Converts a ROS message of type sensor_msgs/JointState into an instance of MultiJointState.
    :param msg: ROS message to convert.
    :type msg: JointState
    :return: Corresponding MultiJointState instance.
    :rtype: OrderedDict[str, SingleJointState]
    """
    mjs = OrderedDict()
    for i, joint_name in enumerate(msg.name):
        sjs = SingleJointState()
        sjs.name = joint_name
        sjs.position = msg.position[i]
        try:
            sjs.velocity = msg.velocity[i]
        except IndexError:
            sjs.velocity = 0
        try:
            sjs.effort = msg.effort[i]
        except IndexError:
            sjs.effort = 0
        mjs[joint_name] = sjs
    return mjs


def dict_to_joint_states(joint_state_dict):
    """
    :param joint_state_dict: maps joint_name to position
    :type joint_state_dict: dict
    :return: velocity and effort are filled with 0
    :rtype: JointState
    """
    js = JointState()
    for k, v in joint_state_dict.items():
        js.name.append(k)
        js.position.append(v)
        js.velocity.append(0)
        js.effort.append(0)
    return js


def to_point_stamped(frame_id, point):
    """
    Creates a PointStamped from a frame id and a list of floats.
    :type frame_id: str
    :param point: list containing 3 floats
    :type point: list
    :rtype: geometry_msgs.msg._PointStamped.PointStamped
    """
    p = PointStamped()
    p.header.frame_id = frame_id
    p.point = Point(*point)
    return p


def to_vector3_stamped(frame_id, vector):
    """
    Creates a Vector3 msg from a frame id and list of floats.
    :type frame_id: str
    :type vector: list
    :rtype: Vector3Stamped
    """
    v = Vector3Stamped()
    v.header.frame_id = frame_id
    v.vector = Vector3(*vector)
    return v


def msg_to_list(thing):
    """
    :param thing: ros msg
    :rtype: list
    """
    if isinstance(thing, QuaternionStamped):
        thing = thing.quaternion
    if isinstance(thing, Quaternion):
        return [thing.x,
                thing.y,
                thing.z,
                thing.w]
    if isinstance(thing, PointStamped):
        thing = thing.point
    if isinstance(thing, PoseStamped):
        thing = thing.pose
    if isinstance(thing, Vector3Stamped):
        thing = thing.vector
    if isinstance(thing, Point) or isinstance(thing, Vector3):
        return [thing.x,
                thing.y,
                thing.z]
    if isinstance(thing, Pose):
        return [thing.position.x,
                thing.position.y,
                thing.position.z,
                thing.orientation.x,
                thing.orientation.y,
                thing.orientation.z,
                thing.orientation.w]

def create_path(path):
    if not os.path.exists(os.path.dirname(path)):
        try:
            os.makedirs(os.path.dirname(path))
        except OSError as exc:  # Guard against race condition
            if exc.errno != errno.EEXIST:
                raise

def plot_trajectory(tj, controlled_joints, path_to_data_folder):
    """
    :type tj: Trajectory
    :param controlled_joints: only joints in this list will be added to the plot
    :type controlled_joints: list
    """
    # return
    if len(tj._points) <= 0:
        return
    colors = [u'b', u'g', u'r', u'c', u'm', u'y', u'k']
    line_styles = [u'', u'--', u'-.']
    fmts = [u''.join(x) for x in product(line_styles, colors)]
    positions = []
    velocities = []
    times = []
    names = [x for x in tj._points[0.0].keys() if x in controlled_joints]
    for time, point in tj.items():
        positions.append([v.position for j, v in point.items() if j in controlled_joints])
        velocities.append([v.velocity for j, v in point.items() if j in controlled_joints])
        times.append(time)
    positions = np.array(positions)
    velocities = np.array(velocities).T
    times = np.array(times)

    f, (ax1, ax2) = plt.subplots(2, sharex=True)
    ax1.set_title(u'position')
    ax2.set_title(u'velocity')
    # positions -= positions.mean(axis=0)
    for i, position in enumerate(positions.T):
        ax1.plot(times, position, fmts[i], label=names[i])
        ax2.plot(times, velocities[i], fmts[i])
    box = ax1.get_position()
    diff = abs(positions.max()-positions.min())*0.1
    ax1.set_ylim(positions.min()-diff, positions.max()+diff)
    diff = abs(velocities.max()-velocities.min())*0.1
    ax2.set_ylim(velocities.min()-diff, velocities.max()+diff)
    ax1.set_position([box.x0, box.y0, box.width * 0.6, box.height])
    box = ax2.get_position()
    ax2.set_position([box.x0, box.y0, box.width * 0.6, box.height])

    # Put a legend to the right of the current axis
    ax1.legend(loc=u'center', bbox_to_anchor=(1.45, 0))
    ax1.grid()
    ax2.grid()

    plt.savefig(path_to_data_folder + u'trajectory.pdf')


def resolve_ros_iris_in_urdf(input_urdf):
    """
    Replace all instances of ROS IRIs with a urdfs string with global paths in the file system.
    :param input_urdf: URDF in which the ROS IRIs shall be replaced.
    :type input_urdf: str
    :return: URDF with replaced ROS IRIs.
    :rtype: str
    """
    output_urdf = u''
    for line in input_urdf.split(u'\n'):
        output_urdf += resolve_ros_iris(line)
        output_urdf += u'\n'
    return output_urdf

rospack = rospkg.RosPack()
def resolve_ros_iris(path):
    if u'package://' in path:
        split = path.split(u'package://')
        prefix = split[0]
        result = prefix
        for suffix in split[1:]:
            package_name, suffix = suffix.split(u'/', 1)
            real_path = rospack.get_path(package_name)
            result += u'{}/{}'.format(real_path, suffix)
        return result
    else:
        return path

def convert_dae_to_obj(path):
    path = path.replace(u'\'', u'')
    file_name = path.split(u'/')[-1]
    name, file_format = file_name.split(u'.')
    if u'dae' in file_format:
        input_path = resolve_ros_iris(path)
        new_path = u'/tmp/giskardpy/{}.obj'.format(name)
        create_path(new_path)
        try:
            subprocess.check_call([u'meshlabserver', u'-i', input_path, u'-o', new_path])
        except Exception as e:
            print(u'meshlab not installed, can\'t convert dae to obj')
        return new_path
    return path

def write_to_tmp(filename, urdf_string):
    """
    Writes a URDF string into a temporary file on disc. Used to deliver URDFs to PyBullet that only loads file.
    :param filename: Name of the temporary file without any path information, e.g. 'pr2.urdfs'
    :type filename: str
    :param urdf_string: URDF as an XML string that shall be written to disc.
    :type urdf_string: str
    :return: Complete path to where the urdfs was written, e.g. '/tmp/pr2.urdfs'
    :rtype: str
    """
    new_path = u'/tmp/giskardpy/{}'.format(filename)
    create_path(new_path)
    with open(new_path, u'w') as o:
        o.write(urdf_string)
    return new_path

def render_dot_tree(root, visibility_level=common.VisibilityLevel.DETAIL, name=None):
    """
    Render the dot tree to .dot, .svg, .png. files in the current
    working directory. These will be named with the root behaviour name.

    Args:
        root (:class:`~py_trees.behaviour.Behaviour`): the root of a tree, or subtree
        visibility_level (:class`~py_trees.common.VisibilityLevel`): collapse subtrees at or under this level
        name (:obj:`str`): name to use for the created files (defaults to the root behaviour name)

    Example:

        Render a simple tree to dot/svg/png file:

        .. graphviz:: dot/sequence.dot

        .. code-block:: python

            root = py_trees.composites.Sequence("Sequence")
            for job in ["Action 1", "Action 2", "Action 3"]:
                success_after_two = py_trees.behaviours.Count(name=job,
                                                              fail_until=0,
                                                              running_until=1,
                                                              success_until=10)
                root.add_child(success_after_two)
            py_trees.display.render_dot_tree(root)

    .. tip::

        A good practice is to provide a command line argument for optional rendering of a program so users
        can quickly visualise what tree the program will execute.
    """
    graph = generate_pydot_graph(root, visibility_level)
    filename_wo_extension = root.name.lower().replace(" ", "_") if name is None else name
    print("Writing %s.dot/svg/png" % filename_wo_extension)
    graph.write(filename_wo_extension + '.dot')
    graph.write_png(filename_wo_extension + '.png')
    graph.write_svg(filename_wo_extension + '.svg')

def generate_pydot_graph(root, visibility_level):
    """
    Generate the pydot graph - this is usually the first step in
    rendering the tree to file. See also :py:func:`render_dot_tree`.

    Args:
        root (:class:`~py_trees.behaviour.Behaviour`): the root of a tree, or subtree
        visibility_level (:class`~py_trees.common.VisibilityLevel`): collapse subtrees at or under this level

    Returns:
        pydot.Dot: graph
    """
    def get_node_attributes(node, visibility_level):
        blackbox_font_colours = {common.BlackBoxLevel.DETAIL: "dodgerblue",
                                 common.BlackBoxLevel.COMPONENT: "lawngreen",
                                 common.BlackBoxLevel.BIG_PICTURE: "white"
                                 }
        if isinstance(node, Chooser):
            attributes = ('doubleoctagon', 'cyan', 'black')  # octagon
        elif isinstance(node, Selector):
            attributes = ('octagon', 'cyan', 'black')  # octagon
        elif isinstance(node, Sequence):
            attributes = ('box', 'orange', 'black')
        elif isinstance(node, Parallel):
            attributes = ('note', 'gold', 'black')
        elif isinstance(node, PluginBehavior):
            attributes = ('box', 'green', 'black')
        elif isinstance(node, PluginBase) or node.children != []:
            attributes = ('ellipse', 'ghostwhite', 'black')  # encapsulating behaviour (e.g. wait)
        else:
            attributes = ('ellipse', 'gray', 'black')
        if not isinstance(node, PluginBase) and node.blackbox_level != common.BlackBoxLevel.NOT_A_BLACKBOX:
            attributes = (attributes[0], 'gray20', blackbox_font_colours[node.blackbox_level])
        return attributes

    fontsize = 11
    graph = pydot.Dot(graph_type='digraph')
    graph.set_name(root.name.lower().replace(" ", "_"))
    # fonts: helvetica, times-bold, arial (times-roman is the default, but this helps some viewers, like kgraphviewer)
    graph.set_graph_defaults(fontname='times-roman')
    graph.set_node_defaults(fontname='times-roman')
    graph.set_edge_defaults(fontname='times-roman')
    (node_shape, node_colour, node_font_colour) = get_node_attributes(root, visibility_level)
    node_root = pydot.Node(root.name, shape=node_shape, style="filled", fillcolor=node_colour, fontsize=fontsize, fontcolor=node_font_colour)
    graph.add_node(node_root)
    names = [root.name]

    def add_edges(root, root_dot_name, visibility_level):
        if visibility_level < root.blackbox_level:
            if isinstance(root, PluginBehavior):
                childrens = []
                names2 = []
                for name, children in root.get_plugins().items():
                    childrens.append(children)
                    names2.append(name)
            else:
                childrens = root.children
                names2 = [c.name for c in childrens]
            for name, c in zip(names2, childrens):
                (node_shape, node_colour, node_font_colour) = get_node_attributes(c, visibility_level)
                proposed_dot_name = name
                while proposed_dot_name in names:
                    proposed_dot_name = proposed_dot_name + "*"
                names.append(proposed_dot_name)
                node = pydot.Node(proposed_dot_name, shape=node_shape, style="filled", fillcolor=node_colour, fontsize=fontsize, fontcolor=node_font_colour)
                graph.add_node(node)
                edge = pydot.Edge(root_dot_name, proposed_dot_name)
                graph.add_edge(edge)
                if (isinstance(c, PluginBehavior) and c.get_plugins() != []) or \
                        (isinstance(c, Behaviour) and c.children != []):
                    add_edges(c, proposed_dot_name, visibility_level)

    add_edges(root, root.name, visibility_level)
    return graph

<<<<<<< HEAD
def remove_outer_tag(xml):
    """
    :param xml:
    :type xml: str
    :return:
    :rtype: str
    """
    return xml.split('>', 1)[1].rsplit('<',1)[0]


def make_world_body_box(name=u'box', x_length=1, y_length=1, z_length=1):
    box = WorldBody()
    box.type = WorldBody.PRIMITIVE_BODY
    box.name = str(name)
    box.shape.type = SolidPrimitive.BOX
    box.shape.dimensions.append(x_length)
    box.shape.dimensions.append(y_length)
    box.shape.dimensions.append(z_length)
    return box

def make_world_body_sphere(name=u'sphere', radius=1):
    sphere = WorldBody()
    sphere.type = WorldBody.PRIMITIVE_BODY
    sphere.name = str(name)
    sphere.shape.type = SolidPrimitive.SPHERE
    sphere.shape.dimensions.append(radius)
    return sphere

def make_world_body_cylinder(name=u'cylinder', height=1, radius=1):
    cylinder = WorldBody()
    cylinder.type = WorldBody.PRIMITIVE_BODY
    cylinder.name = str(name)
    cylinder.shape.type = SolidPrimitive.CYLINDER
    cylinder.shape.dimensions = [0,0]
    cylinder.shape.dimensions[SolidPrimitive.CYLINDER_HEIGHT] = height
    cylinder.shape.dimensions[SolidPrimitive.CYLINDER_RADIUS] = radius
    return cylinder

def make_urdf_world_body(name, urdf):
    wb = WorldBody()
    wb.name = name
    wb.type = wb.URDF_BODY
    wb.urdf = urdf
    return wb

def is_iterable(qwe):
    try:
        iter(qwe)
    except TypeError:
        return False
    return True

def homo_matrix_to_pose(m):
    p = Pose()
    p.position.x = m[3,0]
    p.position.y = m[3,1]
    p.position.z = m[3,2]
    p.orientation = Quaternion(*quaternion_from_matrix(m))
    return p
=======


def compare_version(version1, operator, version2):
    """
    compares two version numbers by means of the given operator
    :param version1: version number 1 e.g. 0.1.0
    :type version1: str
    :param operator: ==,<=,>=,<,>
    :type operator: str
    :param version2: version number 1 e.g. 3.2.0
    :type version2: str
    :return:
    """
    version1 = version1.split('.')
    version2 = version2.split('.')
    if operator == '==':
        if (len(version1) != len(version2)):
            return False
        for i in range(len(version1)):
            if version1[i] != version2[i]:
                return False
        return True
    elif operator == '<=':
        k = min(len(version1), len(version2))
        for i in range(k):
            if version1[i] > version2[i]:
                return True
            elif version1[i] < version2[i]:
                return False
        if len(version1) < len(version2):
            return False
        else:
            return True
    elif operator == '>=':
        k = min(len(version1), len(version2))
        for i in range(k):
            if version1[i] < version2[i]:
                return True
            elif version1[i] > version2[i]:
                return False
        if len(version1) > len(version2):
            return False
        else:
            return True
    elif operator == '<':
        k = min(len(version1), len(version2))
        for i in range(k):
            if version1[i] > version2[i]:
                return True
            elif version1[i] < version2[i]:
                return False
        if len(version1) < len(version2):
            return False
        else:
            return True
    elif operator == '>':
        k = min(len(version1), len(version2))
        for i in range(k):
            if version1[i] < version2[i]:
                return True
            elif version1[i] > version2[i]:
                return False
        if len(version1) > len(version2):
            return False
        else:
            return True
    else:
        return False


def rospkg_exists(name):
    """
       checks whether a ros package with the given name and version exists
       :param name: the name and version of the ros package in requirements format e.g. giskard_msgs<=0.1.0
       :type name: str
       :return: True if it exits else False
    """
    r = rospkg.RosPack()
    name = name.replace(' ', '')
    version_list = name.split(',')
    version_entry1 = re.split('(==|>=|<=|<|>)', version_list[0])
    package_name=version_entry1[0]
    try:
        m = r.get_manifest(package_name)
    except Exception as e:
        logwarn('package {name} not found'.format(name=name))
        return False
    if len(version_entry1) == 1:
        return True
    if not compare_version(version_entry1[2], version_entry1[1], m.version):
        logwarn('found ROS package {installed_name}=={installed_version} but {r} is required}'.format(installed_name=package_name, installed_version=str(m.version), r=name))
        return False
    for entry in version_list[1:]:
        operator_and_version = re.split('(==|>=|<=|<|>)', entry)
        if not compare_version(operator_and_version[2], operator_and_version[1], m.version):
            logwarn('found ROS package {installed_name}=={installed_version} but {r} is required}'.format(installed_name=package_name, installed_version=str(m.version), r=name))
            return False

    return True


def check_dependencies():
    """
    Checks whether the dependencies specified in the dependency.txt in the root folder of giskardpy are installed. If a
    dependecy is not installed a message is printed.
    """
    r = rospkg.RosPack()

    with open(r.get_path('giskardpy') + '/dependencies.txt') as f:
        dependencies = f.readlines()

    dependencies = [x.split('#')[0] for x in dependencies]
    dependencies = [x.strip() for x in dependencies]

    for d in dependencies:
        try:
            pkg_resources.require(d)
        except pkg_resources.DistributionNotFound as e:
            rospkg_exists(d)
        except pkg_resources.VersionConflict as e:
            logwarn('found {version_f} but version {version_r} is required'.format(version_r=str(e.req), version_f=str(e.dist)))
>>>>>>> 96aab5fe
<|MERGE_RESOLUTION|>--- conflicted
+++ resolved
@@ -524,7 +524,6 @@
     add_edges(root, root.name, visibility_level)
     return graph
 
-<<<<<<< HEAD
 def remove_outer_tag(xml):
     """
     :param xml:
@@ -579,12 +578,12 @@
 
 def homo_matrix_to_pose(m):
     p = Pose()
-    p.position.x = m[3,0]
-    p.position.y = m[3,1]
-    p.position.z = m[3,2]
+    p.position.x = m[0,3]
+    p.position.y = m[1,3]
+    p.position.z = m[2,3]
     p.orientation = Quaternion(*quaternion_from_matrix(m))
     return p
-=======
+
 
 
 def compare_version(version1, operator, version2):
@@ -705,5 +704,4 @@
         except pkg_resources.DistributionNotFound as e:
             rospkg_exists(d)
         except pkg_resources.VersionConflict as e:
-            logwarn('found {version_f} but version {version_r} is required'.format(version_r=str(e.req), version_f=str(e.dist)))
->>>>>>> 96aab5fe
+            logwarn('found {version_f} but version {version_r} is required'.format(version_r=str(e.req), version_f=str(e.dist)))