from __future__ import division

from typing import Optional, List

from giskardpy.data_types.data_types import PrefixName
from giskardpy.goals.cartesian_goals import CartesianPosition, CartesianOrientation
from giskardpy.goals.goal import Goal
from giskardpy.monitors.monitors import ExpressionMonitor
from giskardpy.tasks.task import WEIGHT_BELOW_CA, WEIGHT_ABOVE_CA, Task
from giskardpy.goals.joint_goals import JointPositionList
from giskardpy.god_map import god_map
import giskardpy.casadi_wrapper as cas


class Open(Goal):
    def __init__(self,
                 tip_link: PrefixName,
                 environment_link: PrefixName,
                 goal_joint_state: Optional[float] = None,
                 max_velocity: float = 100,
                 weight: float = WEIGHT_ABOVE_CA,
                 name: Optional[str] = None,
                 start_condition: cas.Expression = cas.TrueSymbol,
                 hold_condition: cas.Expression = cas.FalseSymbol,
<<<<<<< HEAD
                 end_condition: cas.Expression = cas.TrueSymbol):
=======
                 end_condition: cas.Expression = cas.FalseSymbol
                 ):
>>>>>>> aee3717d
        """
        Open a container in an environment.
        Only works with the environment was added as urdf.
        Assumes that a handle has already been grasped.
        Can only handle containers with 1 dof, e.g. drawers or doors.
        :param tip_link: end effector that is grasping the handle
        :param environment_link: name of the handle that was grasped
        :param goal_joint_state: goal state for the container. default is maximum joint state.
        :param weight:
        """
        self.weight = weight
        self.tip_link = tip_link
        self.handle_link = environment_link
        self.joint_name = god_map.world.get_movable_parent_joint(self.handle_link)
        self.handle_T_tip = god_map.world.compute_fk(self.handle_link, self.tip_link)
        if name is None:
            name = f'{self.__class__.__name__}'
        super().__init__(name)

        _, max_position = god_map.world.get_joint_position_limits(self.joint_name)
        if goal_joint_state is None:
            goal_joint_state = max_position
        else:
            goal_joint_state = min(max_position, goal_joint_state)

        if not cas.is_true(start_condition):
            handle_T_tip = god_map.world.compose_fk_expression(self.handle_link, self.tip_link)
            handle_T_tip = god_map.monitor_manager.register_expression_updater(handle_T_tip,
                                                                               start_condition)
        else:
            handle_T_tip = cas.TransMatrix(god_map.world.compute_fk(self.handle_link, self.tip_link))

        # %% position
        r_P_c = god_map.world.compose_fk_expression(self.handle_link, self.tip_link).to_position()
        task = self.create_and_add_task('position')
        task.add_point_goal_constraints(frame_P_goal=handle_T_tip.to_position(),
                                        frame_P_current=r_P_c,
                                        reference_velocity=CartesianPosition.default_reference_velocity,
                                        weight=self.weight)

        # %% orientation
        r_R_c = god_map.world.compose_fk_expression(self.handle_link, self.tip_link).to_rotation()
        c_R_r_eval = god_map.world.compose_fk_evaluated_expression(self.tip_link, self.handle_link).to_rotation()

        task = self.create_and_add_task('orientation')
        task.add_rotation_goal_constraints(frame_R_current=r_R_c,
                                           frame_R_goal=handle_T_tip.to_rotation(),
                                           current_R_frame_eval=c_R_r_eval,
                                           reference_velocity=CartesianOrientation.default_reference_velocity,
                                           weight=self.weight)

        self.connect_monitors_to_all_tasks(start_condition=start_condition,
                                           hold_condition=hold_condition,
                                           end_condition=end_condition)

        goal_state = {self.joint_name.short_name: goal_joint_state}
        self.add_constraints_of_goal(JointPositionList(goal_state=goal_state,
                                                       max_velocity=max_velocity,
                                                       weight=WEIGHT_BELOW_CA,
                                                       start_condition=start_condition,
                                                       hold_condition=hold_condition,
                                                       end_condition=end_condition))


class Close(Goal):
    def __init__(self,
                 tip_link: PrefixName,
                 environment_link: PrefixName,
                 goal_joint_state: Optional[float] = None,
                 weight: float = WEIGHT_ABOVE_CA,
                 name: Optional[str] = None,
                 start_condition: cas.Expression = cas.TrueSymbol,
                 hold_condition: cas.Expression = cas.FalseSymbol,
                 end_condition: cas.Expression = cas.FalseSymbol
                 ):
        """
        Same as Open, but will use minimum value as default for goal_joint_state
        """
        self.tip_link = tip_link
        self.environment_link = environment_link
        if name is None:
            name = f'{self.__class__.__name__}'
        super().__init__(name)
        joint_name = god_map.world.get_movable_parent_joint(self.environment_link)
        min_position, _ = god_map.world.get_joint_position_limits(joint_name)
        if goal_joint_state is None:
            goal_joint_state = min_position
        else:
            goal_joint_state = max(min_position, goal_joint_state)
        self.add_constraints_of_goal(Open(tip_link=tip_link,
                                          environment_link=environment_link,
                                          goal_joint_state=goal_joint_state,
                                          weight=weight,
                                          start_condition=start_condition,
                                          hold_condition=hold_condition,
                                          end_condition=end_condition))<|MERGE_RESOLUTION|>--- conflicted
+++ resolved
@@ -22,12 +22,7 @@
                  name: Optional[str] = None,
                  start_condition: cas.Expression = cas.TrueSymbol,
                  hold_condition: cas.Expression = cas.FalseSymbol,
-<<<<<<< HEAD
-                 end_condition: cas.Expression = cas.TrueSymbol):
-=======
-                 end_condition: cas.Expression = cas.FalseSymbol
-                 ):
->>>>>>> aee3717d
+                 end_condition: cas.Expression = cas.FalseSymbol):
         """
         Open a container in an environment.
         Only works with the environment was added as urdf.
