--- conflicted
+++ resolved
@@ -9,21 +9,15 @@
         super(EEFPositionControl, self).__init__(robot)
 
     def make_constraints(self, robot):
-        self.goal_expr = self.add_point3_input('goal_pos')
+        self.goal_expr = self.add_point3_input('goal_pos').expression
         dist = norm(pos_of(robot.eef) - self.goal_expr)
         print(robot.eef)
-<<<<<<< HEAD
         self.soft_constraints['align eef position'] = SoftConstraint(lower=-dist,
                                                                      upper=-dist,
                                                                      weight=self.weight,
                                                                      expression=dist)
         self.controllable_constraints = robot.joint_constraints
-=======
-        self._soft_constraints['align eef position'] = SoftConstraint(lower=-dist,
-                                                                      upper=-dist,
-                                                                      weight=self.weight,
-                                                                      expression=dist)
->>>>>>> ea496e59
+
 
     def set_goal(self, goal_pos):
         self.update_input('goal_pos', *goal_pos)