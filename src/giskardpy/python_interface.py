--- conflicted
+++ resolved
@@ -15,12 +15,8 @@
 
 from giskardpy.constraints import WEIGHT_BELOW_CA, WEIGHT_ABOVE_CA
 from giskardpy.urdf_object import URDFObject
-<<<<<<< HEAD
 from giskardpy.utils import position_dict_to_joint_states, make_world_body_box, make_world_body_cylinder, \
-    quaternion_multiply, calculate_way_point2D
-=======
-from giskardpy.utils import position_dict_to_joint_states, make_world_body_box, make_world_body_cylinder, to_joint_state_position_dict
->>>>>>> cf8dc396
+    quaternion_multiply, calculate_way_point2D, to_joint_state_position_dict
 from rospy_message_converter.message_converter import convert_ros_message_to_dictionary
 
 
@@ -56,11 +52,7 @@
         """
         return self.robot_urdf.get_root()
 
-<<<<<<< HEAD
-    def set_cart_goal_wstep(self, root_link, tip_link, goal_pose, current_quaternion, root_tip_rotation=None,
-                            max_linear_velocity=None, max_angular_velocity=None, weight=None, step=None, hsr_transform=None):
-=======
-    def get_joint_states(self, topic=u'joint_states', timeout=1):
+     def get_joint_states(self, topic=u'joint_states', timeout=1):
         """
         Returns a dictionary of all joints (key) and their position (value)
         :param topic: joint_state topic
@@ -76,7 +68,19 @@
 
 
     def multiply_rotation_quaternions(self, static_quaternions, grasp_offset):
->>>>>>> cf8dc396
+        """
+        Adds the rotation-quaternion offset to an existing quaternion
+        :param static_quaternions: The initial quaternion
+        :type Quaternion
+        :param grasp_offset: The offset depending on the grasp/place mode.
+        :type Quaternion
+        :return:
+        """
+        product = quaternion_multiply(static_quaternions, grasp_offset)
+        return Quaternion(product[0], product[1], product[2], product[3])
+
+    def set_cart_goal_wstep(self, root_link, tip_link, goal_pose, current_quaternion, root_tip_rotation=None,
+                            max_linear_velocity=None, max_angular_velocity=None, weight=None, step=None, hsr_transform=None):
         """
         This goal will use the kinematic chain between root and tip link to move tip link into the goal pose. Adds an offset
         depending on the goal.
