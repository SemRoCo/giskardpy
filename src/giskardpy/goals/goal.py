from __future__ import division

from collections import OrderedDict
from typing import Optional, Tuple, Dict, List

import numpy as np

from giskard_msgs.msg import Constraint as Constraint_msg

import giskardpy.identifier as identifier
import giskardpy.utils.tfwrapper as tf
from giskardpy import casadi_wrapper as w
from giskardpy.casadi_wrapper import scale, Matrix
from giskardpy.data_types import PrefixName
from giskardpy.exceptions import ConstraintInitalizationException, GiskardException
from giskardpy.god_map import GodMap
from giskardpy.model.world import WorldTree
from giskardpy.my_types import my_string, expr_matrix, expr_symbol
from giskardpy.qp.constraint import VelocityConstraint, Constraint

WEIGHT_MAX = Constraint_msg.WEIGHT_MAX
WEIGHT_ABOVE_CA = Constraint_msg.WEIGHT_ABOVE_CA
WEIGHT_COLLISION_AVOIDANCE = Constraint_msg.WEIGHT_COLLISION_AVOIDANCE
WEIGHT_BELOW_CA = Constraint_msg.WEIGHT_BELOW_CA
WEIGHT_MIN = Constraint_msg.WEIGHT_MIN


class Goal:
    def __init__(self, god_map: GodMap, control_horizon: int = None, **kwargs):
        self.god_map = god_map
        self.prediction_horizon = self.god_map.get_data(identifier.prediction_horizon)
        self._test_mode = self.god_map.get_data(identifier.test_mode)
        # last 2 velocities are 0 anyway
        if control_horizon is None:
            control_horizon = self.prediction_horizon
        self.control_horizon = max(min(control_horizon, self.prediction_horizon - 2), 1)
        self._sub_goals: List[Goal] = []
        self.world = self.god_map.get_data(identifier.world)  # type: WorldTree

    def add_collision_check(self, link_a, link_b, distance):
        if self.world.link_order(link_a, link_b):
            key = (link_a, link_b)
        else:
            key = (link_b, link_a)
        if self.world.are_linked(link_a, link_b):
            return
        try:
            added_checks = self.god_map.get_data(identifier.added_collision_checks)
        except KeyError:
            added_checks = {}
            self.god_map.set_data(identifier.added_collision_checks, added_checks)
        if key in added_checks:
            added_checks[key] = max(added_checks[key], distance)
        else:
            added_checks[key] = distance

    def save_self_on_god_map(self):
        self.god_map.set_data(self._get_identifier(), self)

    def make_constraints(self):
        pass

    def _get_identifier(self):
        try:
            return identifier.goals + [str(self)]
        except AttributeError as e:
            raise AttributeError(
                f'You have to ensure that str(self) is possible before calling parents __init__: {e}')

    def get_world_object_pose(self, object_name, link_name):
        pass

    def transform_msg(self, target_frame, msg, timeout=1):
        try:
            return self.world.transform_msg(target_frame, msg)
        except KeyError as e:
            return tf.transform_msg(target_frame, msg, timeout=timeout)

    @property
    def robot(self):
        """
        :rtype: giskardpy.model.world.SubWorldTree
        """
        return self.world.groups[self.god_map.unsafe_get_data(identifier.robot_group_name)]

    def get_joint_position_symbol(self, joint_name):
        """
        returns a symbol that refers to the given joint
        """
        if not self.world.has_joint(joint_name):
            raise KeyError('World doesn\'t have joint named: {}'.format(joint_name))
        return self.world.joints[joint_name].position_expression

    def get_joint_velocity_symbols(self, joint_name):
        """
        returns a symbol that referes to the given joint
        """
        key = identifier.joint_states + [joint_name, 'velocity']
        return self.god_map.to_symbol(key)

    def get_object_joint_position_symbol(self, object_name, joint_name):
        """
        returns a symbol that referes to the given joint
        """
        # TODO test me
        key = identifier.world + ['get_object', (object_name,), 'joint_state', joint_name, 'position']
        return self.god_map.to_symbol(key)

    def get_sampling_period_symbol(self):
        return self.god_map.to_symbol(identifier.sample_period)

    def __str__(self):
        return self.__class__.__name__

    def get_fk(self, root: my_string, tip: my_string) -> expr_matrix:
        """
        Return the homogeneous transformation matrix root_T_tip as a function that is dependent on the joint state.
        """
        return self.world.compose_fk_expression(root, tip)

    def get_fk_evaluated(self, root: my_string, tip: my_string) -> expr_matrix:
        """
        Return the homogeneous transformation matrix root_T_tip. This Matrix refers to the evaluated current transform.
        It is not dependent on the joint state.
        """
        return self.god_map.list_to_frame(identifier.fk_np + [(root, tip)])

    def get_parameter_as_symbolic_expression(self, name):
        """
        Returns a symbols that references a class attribute.
        :type name: str
        :return: w.Symbol
        """
        if isinstance(name, str) and not hasattr(self, name):
<<<<<<< HEAD
            raise AttributeError(u'{} doesn\'t have attribute {}'.format(self.__class__.__name__, name))
=======
            raise AttributeError('{} doesn\'t have attribute {}'.format(self.__class__.__name__, name))
>>>>>>> 5b8c5d0b
        if isinstance(name, str):
            return self.god_map.to_expr(self._get_identifier() + [name])
        else:
            return self.god_map.to_expr(self._get_identifier() + name)

    def get_expr_velocity(self, expr):
        return w.total_derivative(expr,
                                  self.joint_position_symbols,
                                  self.joint_velocity_symbols)

    @property
    def joint_position_symbols(self):
        position_symbols = []
        for joint in self.world.controlled_joints:
            position_symbols.extend(self.world.joints[joint].free_variable_list)
        return [x.get_symbol(0) for x in position_symbols]

    @property
    def joint_velocity_symbols(self):
        position_symbols = []
        for joint in self.world.controlled_joints:
            position_symbols.extend(self.world.joints[joint].free_variable_list)
        return [x.get_symbol(1) for x in position_symbols]

    def get_fk_velocity(self, root, tip):
        r_T_t = self.get_fk(root, tip)
        r_R_t = w.rotation_of(r_T_t)
        axis, angle = w.axis_angle_from_matrix(r_R_t)
        r_R_t_axis_angle = axis * angle
        r_P_t = w.position_of(r_T_t)
        fk = w.Matrix([r_P_t[0],
                       r_P_t[1],
                       r_P_t[2],
                       r_R_t_axis_angle[0],
                       r_R_t_axis_angle[1],
                       r_R_t_axis_angle[2]])
        return self.get_expr_velocity(fk)

    def get_constraints(self) -> Tuple[Dict[str, Constraint], Dict[str, VelocityConstraint], Dict[str, expr_symbol]]:
        self._constraints = OrderedDict()
        self._velocity_constraints = OrderedDict()
        self._debug_expressions = OrderedDict()
        self.make_constraints()
        for sub_goal in self._sub_goals:
            sub_goal.save_self_on_god_map()
            c, c_vel, debug_expressions = sub_goal.get_constraints()
            # TODO check for duplicates
            self._constraints.update(_prepend_prefix(self.__class__.__name__, c))
            self._velocity_constraints.update(_prepend_prefix(self.__class__.__name__, c_vel))
            self._debug_expressions.update(_prepend_prefix(self.__class__.__name__, debug_expressions))
        return self._constraints, self._velocity_constraints, self._debug_expressions

    def add_constraints_of_goal(self, goal):
        self._sub_goals.append(goal)

    def add_velocity_constraint(self, lower_velocity_limit, upper_velocity_limit, weight, expression,
                                velocity_limit, name_suffix=None, lower_slack_limit=-1e4, upper_slack_limit=1e4,
                                horizon_function=None):
        name_suffix = name_suffix if name_suffix else ''
        name = str(self) + name_suffix
        if name in self._velocity_constraints:
            raise KeyError(f'a constraint with name \'{name}\' already exists')
        self._velocity_constraints[name] = VelocityConstraint(name=name,
                                                              expression=expression,
                                                              lower_velocity_limit=lower_velocity_limit,
                                                              upper_velocity_limit=upper_velocity_limit,
                                                              quadratic_weight=weight,
                                                              velocity_limit=velocity_limit,
                                                              lower_slack_limit=lower_slack_limit,
                                                              upper_slack_limit=upper_slack_limit,
                                                              control_horizon=self.control_horizon,
                                                              horizon_function=horizon_function)

    def add_constraint(self,
                       reference_velocity: expr_symbol,
                       lower_error: expr_symbol,
                       upper_error: expr_symbol,
                       weight: expr_symbol,
                       expression: expr_symbol,
                       name_suffix: Optional[str] = None,
                       lower_slack_limit: Optional[expr_symbol] = None,
                       upper_slack_limit: Optional[expr_symbol] = None,
                       control_horizon: Optional[int] = None):
        if expression.shape != (1, 1):
            raise GiskardException(f'expression must have shape (1,1), has {expression.shape}')
        name_suffix = name_suffix if name_suffix else ''
        name = str(self) + name_suffix
        if name in self._constraints:
            raise KeyError(f'a constraint with name \'{name}\' already exists')
        lower_slack_limit = lower_slack_limit if lower_slack_limit is not None else -1e4
        upper_slack_limit = upper_slack_limit if upper_slack_limit is not None else 1e4
        control_horizon = control_horizon if control_horizon is not None else self.control_horizon
        self._constraints[name] = Constraint(name=name,
                                             expression=expression,
                                             lower_error=lower_error,
                                             upper_error=upper_error,
                                             velocity_limit=reference_velocity,
                                             quadratic_weight=weight,
                                             lower_slack_limit=lower_slack_limit,
                                             upper_slack_limit=upper_slack_limit,
                                             control_horizon=control_horizon)

    def add_constraint_vector(self, reference_velocities, lower_errors, upper_errors, weights, expressions,
                              name_suffixes=None, lower_slack_limits=None, upper_slack_limits=None):
        reference_velocities = w.matrix_to_list(reference_velocities)
        lower_errors = w.matrix_to_list(lower_errors)
        upper_errors = w.matrix_to_list(upper_errors)
        weights = w.matrix_to_list(weights)
        expressions = w.matrix_to_list(expressions)
        if lower_slack_limits is not None:
            lower_slack_limits = w.matrix_to_list(lower_slack_limits)
        if upper_slack_limits is not None:
            upper_slack_limits = w.matrix_to_list(upper_slack_limits)
        if len(lower_errors) != len(upper_errors) \
                or len(lower_errors) != len(expressions) \
                or len(lower_errors) != len(reference_velocities) \
                or len(lower_errors) != len(weights) \
                or (name_suffixes is not None and len(lower_errors) != len(name_suffixes)) \
                or (lower_slack_limits is not None and len(lower_errors) != len(lower_slack_limits)) \
                or (upper_slack_limits is not None and len(lower_errors) != len(upper_slack_limits)):
            raise ConstraintInitalizationException('All parameters must have the same length.')
        for i in range(len(lower_errors)):
            name_suffix = name_suffixes[i] if name_suffixes else None
            lower_slack_limit = lower_slack_limits[i] if lower_slack_limits else None
            upper_slack_limit = upper_slack_limits[i] if upper_slack_limits else None
            self.add_constraint(reference_velocity=reference_velocities[i],
                                lower_error=lower_errors[i],
                                upper_error=upper_errors[i],
                                weight=weights[i],
                                expression=expressions[i],
                                name_suffix=name_suffix,
                                lower_slack_limit=lower_slack_limit,
                                upper_slack_limit=upper_slack_limit)

    def add_debug_expr(self, name: str, expr: expr_symbol):
        """
        Adds a constraint with weight 0 to the qp problem.
        Used to inspect subexpressions for debugging.
        :param name: a name to identify the expression
        """
        name = '{}/{}'.format(self, name)
        self._debug_expressions[name] = expr

    def add_debug_matrix(self, name, matrix_expr):
        for x in range(matrix_expr.shape[0]):
            for y in range(matrix_expr.shape[1]):
                self.add_debug_expr('{}/{},{}'.format(name, x, y), matrix_expr[x, y])

    def add_debug_vector(self, name, vector_expr):
        for x in range(vector_expr.shape[0]):
            self.add_debug_expr('{}/{}'.format(name, x), vector_expr[x])

    def add_position_constraint(self, expr_current, expr_goal, reference_velocity, weight=WEIGHT_BELOW_CA,
                                name_suffix=''):

        error = expr_goal - expr_current
        self.add_constraint(reference_velocity=reference_velocity,
                            lower_error=error,
                            upper_error=error,
                            weight=weight,
                            expression=expr_current,
                            name_suffix=name_suffix)

<<<<<<< HEAD
=======
    def add_frame_point_goal_constraints(self, frame_P_current, frame_P_goal, reference_velocity, weight, tip_link=None, root_link=None, name_suffix=None):
        t_T_r = self.get_fk(tip_link, root_link)
        tip_P_goal = w.dot(t_T_r, frame_P_goal)

        # Create rotation matrix, which rotates the tip link frame
        # such that its x-axis shows towards the goal position.
        # The goal frame is called 'a'.
        # Thus, the rotation matrix is called t_R_a.
        tip_P_error = tip_P_goal[:3]
        trans_error = w.norm(tip_P_error)
        # x-axis
        tip_P_intermediate_error = w.save_division(tip_P_error, trans_error)[:3]
        # y- and z-axis
        tip_P_intermediate_y = w.scale(w.Matrix(np.random.random((3,))), 1)
        y = w.cross(tip_P_intermediate_error, tip_P_intermediate_y)
        z = w.cross(tip_P_intermediate_error, y)
        t_R_a = w.Matrix([[tip_P_intermediate_error[0], -z[0], y[0], 0],
                          [tip_P_intermediate_error[1], -z[1], y[1], 0],
                          [tip_P_intermediate_error[2], -z[2], y[2], 0],
                          [0, 0, 0, 1]])
        t_R_a = w.normalize_rotation_matrix(t_R_a)

        # Apply rotation matrix on the fk of the tip link
        a_T_t = w.dot(w.inverse_frame(t_R_a) ,
                      self.get_fk_evaluated(tip_link, root_link),
                      self.get_fk(root_link, tip_link))
        expr_p = w.position_of(a_T_t)
        dist = w.norm(frame_P_goal - frame_P_current)

        #self.add_debug_vector(self.tip_link + '_P_goal', tip_P_error)
        #self.add_debug_matrix(self.tip_link + '_R_frame', t_R_a)
        #self.add_debug_matrix(self.tip_link + '_T_a', w.inverse_frame(a_T_t))
        #self.add_debug_expr('error', dist)

        self.add_constraint_vector(reference_velocities=[reference_velocity] * 3,
                                   lower_errors=[dist, 0, 0],
                                   upper_errors=[dist, 0, 0],
                                   weights=[weight, weight * 2, weight * 2],
                                   expressions=expr_p[:3],
                                   name_suffixes=['{}/x'.format('line'),
                                                  '{}/y'.format('line'),
                                                  '{}/z'.format('line')])

    def add_norm_point_goal_constraints(self, frame_P_current, frame_P_goal, reference_velocity, weight, name_suffix='', **kwargs):
        r_P_error = frame_P_goal[:3] - frame_P_current[:3]
        trans_error = w.norm(r_P_error)
        #trans_scale = self.get_sampling_period_symbol() * reference_velocity
        r_P_intermediate_error = w.save_division(r_P_error, trans_error) #* trans_scale
        # self.add_debug_expr('error', w.norm(r_P_intermediate_error))
        self.add_constraint_vector(reference_velocities=[reference_velocity] * 3,
                                   lower_errors=r_P_intermediate_error[:3],
                                   upper_errors=r_P_intermediate_error[:3],
                                   weights=[weight] * 3,
                                   expressions=frame_P_current[:3],
                                   name_suffixes=['{}/x'.format(name_suffix),
                                                  '{}/y'.format(name_suffix),
                                                  '{}/z'.format(name_suffix)])

>>>>>>> 5b8c5d0b
    def add_point_goal_constraints(self, frame_P_current, frame_P_goal, reference_velocity, weight, name_suffix='', **kwargs):
        error = frame_P_goal[:3] - frame_P_current[:3]
        # self.add_debug_expr('error', w.norm(error))
        self.add_debug_vector('goal', frame_P_goal[:3])
        self.add_debug_vector('current', frame_P_current[:3])
        self.add_constraint_vector(reference_velocities=[reference_velocity] * 3,
                                   lower_errors=error[:3],
                                   upper_errors=error[:3],
                                   weights=[weight] * 3,
                                   expressions=frame_P_current[:3],
                                   name_suffixes=['{}/x'.format(name_suffix),
                                                  '{}/y'.format(name_suffix),
                                                  '{}/z'.format(name_suffix)])

    def add_translational_velocity_limit(self, frame_P_current, max_velocity, weight, max_violation=1e4,
                                         name_suffix=''):
        trans_error = w.norm(frame_P_current)
        self.add_velocity_constraint(upper_velocity_limit=max_velocity,
                                     lower_velocity_limit=-max_velocity,
                                     weight=weight,
                                     expression=trans_error,
                                     lower_slack_limit=-max_violation,
                                     upper_slack_limit=max_violation,
                                     velocity_limit=max_velocity,
                                     name_suffix=f'{name_suffix}/vel')
        # if self._test_mode:
        #     # self.add_debug_expr('trans_error', self.get_expr_velocity(trans_error))
        #     self.add_debug_expr('trans_error', trans_error)

    def add_vector_goal_constraints(self, frame_V_current, frame_V_goal, reference_velocity,
                                    weight=WEIGHT_BELOW_CA, name_suffix=''):

        angle = w.save_acos(w.dot(frame_V_current.T, frame_V_goal)[0])
        # avoid singularity by staying away from pi
        angle_limited = w.min(w.max(angle, -reference_velocity), reference_velocity)
        angle_limited = w.save_division(angle_limited, angle)
        root_V_goal_normal_intermediate = w.slerp(frame_V_current, frame_V_goal, angle_limited)

        error = root_V_goal_normal_intermediate - frame_V_current

        self.add_constraint_vector(reference_velocities=[reference_velocity] * 3,
                                   lower_errors=error[:3],
                                   upper_errors=error[:3],
                                   weights=[weight] * 3,
                                   expressions=frame_V_current[:3],
                                   name_suffixes=['{}/trans/x'.format(name_suffix),
                                                  '{}/trans/y'.format(name_suffix),
                                                  '{}/trans/z'.format(name_suffix)])

    def add_rotation_goal_constraints(self, frame_R_current, frame_R_goal, current_R_frame_eval, reference_velocity,
                                      weight, name_suffix=''):
        hack = w.rotation_matrix_from_axis_angle([0, 0, 1], 0.0001)
        frame_R_current = w.dot(frame_R_current, hack)  # hack to avoid singularity
        tip_Q_tipCurrent = w.quaternion_from_matrix(w.dot(current_R_frame_eval, frame_R_current))
        tip_R_goal = w.dot(current_R_frame_eval, frame_R_goal)

        tip_Q_goal = w.quaternion_from_matrix(tip_R_goal)

        tip_Q_goal = w.if_greater_zero(-tip_Q_goal[3], -tip_Q_goal, tip_Q_goal)  # flip to get shortest path

        expr = tip_Q_tipCurrent
        # w is not needed because its derivative is always 0 for identity quaternions
        self.add_constraint_vector(reference_velocities=[reference_velocity] * 3,
                                   lower_errors=tip_Q_goal[:3],
                                   upper_errors=tip_Q_goal[:3],
                                   weights=[weight] * 3,
                                   expressions=expr[:3],
                                   name_suffixes=['{}/rot/x'.format(name_suffix),
                                                  '{}/rot/y'.format(name_suffix),
                                                  '{}/rot/z'.format(name_suffix)])
        # if self._test_mode:
        #     self.add_debug_expr('rot', w.axis_angle_from_quaternion(tip_Q_goal[0], tip_Q_goal[1], tip_Q_goal[2], tip_Q_goal[3])[1])

    def add_rotational_velocity_limit(self, frame_R_current, max_velocity, weight, max_violation=1e4, name_suffix=''):
        root_Q_tipCurrent = w.quaternion_from_matrix(frame_R_current)
        angle_error = w.quaternion_angle(root_Q_tipCurrent)
        self.add_velocity_constraint(upper_velocity_limit=max_velocity,
                                     lower_velocity_limit=-max_velocity,
                                     weight=weight,
                                     expression=angle_error,
                                     lower_slack_limit=-max_violation,
                                     upper_slack_limit=max_violation,
                                     name_suffix='{}/q/vel'.format(name_suffix),
                                     velocity_limit=max_velocity)


def _prepend_prefix(prefix, d):
    new_dict = OrderedDict()
    for key, value in d.items():
        new_key = '{}/{}'.format(prefix, key)
        try:
            value.name = '{}/{}'.format(prefix, value.name)
        except AttributeError:
            pass
        new_dict[new_key] = value
    return new_dict<|MERGE_RESOLUTION|>--- conflicted
+++ resolved
@@ -132,11 +132,7 @@
         :return: w.Symbol
         """
         if isinstance(name, str) and not hasattr(self, name):
-<<<<<<< HEAD
             raise AttributeError(u'{} doesn\'t have attribute {}'.format(self.__class__.__name__, name))
-=======
-            raise AttributeError('{} doesn\'t have attribute {}'.format(self.__class__.__name__, name))
->>>>>>> 5b8c5d0b
         if isinstance(name, str):
             return self.god_map.to_expr(self._get_identifier() + [name])
         else:
@@ -300,8 +296,6 @@
                             expression=expr_current,
                             name_suffix=name_suffix)
 
-<<<<<<< HEAD
-=======
     def add_frame_point_goal_constraints(self, frame_P_current, frame_P_goal, reference_velocity, weight, tip_link=None, root_link=None, name_suffix=None):
         t_T_r = self.get_fk(tip_link, root_link)
         tip_P_goal = w.dot(t_T_r, frame_P_goal)
@@ -360,7 +354,6 @@
                                                   '{}/y'.format(name_suffix),
                                                   '{}/z'.format(name_suffix)])
 
->>>>>>> 5b8c5d0b
     def add_point_goal_constraints(self, frame_P_current, frame_P_goal, reference_velocity, weight, name_suffix='', **kwargs):
         error = frame_P_goal[:3] - frame_P_current[:3]
         # self.add_debug_expr('error', w.norm(error))
