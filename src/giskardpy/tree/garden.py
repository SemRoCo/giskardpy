--- conflicted
+++ resolved
@@ -84,8 +84,6 @@
 from giskardpy.utils import logging
 from giskardpy.utils.utils import create_path
 from giskardpy.utils.utils import get_all_classes_in_package
-from giskardpy.tree.behaviors.sync_mujoco_sim_state import SyncMujocoSim
-from giskardpy.tree.behaviors.sync_ball_velocity import SyncBallVel
 
 T = TypeVar('T', bound=Union[Type[GiskardBehavior], Type[Composite]])
 
@@ -945,19 +943,6 @@
     def grow_Synchronize(self):
         sync = Sequence('Synchronize')
         sync.add_child(WorldUpdater('update world'))
-<<<<<<< HEAD
-        sync.add_child(SyncTfFrames('sync tf frames',
-                                    **self.god_map.unsafe_get_data(identifier.SyncTfFrames)))
-        hardware_config: HardwareConfig = self.god_map.get_data(identifier.hardware_config)
-        for kwargs in hardware_config.joint_state_topics_kwargs:
-            sync.add_child(running_is_success(SyncConfiguration)(**kwargs))
-        for odometry_kwargs in hardware_config.odometry_node_kwargs:
-            sync.add_child(running_is_success(SyncOdometry)(**odometry_kwargs))
-        if self.god_map.get_data(identifier.TFPublisher_enabled):
-            sync.add_child(TFPublisher('publish tf', **self.god_map.get_data(identifier.TFPublisher)))
-        sync.add_child(SyncMujocoSim(name='update from mujoco sim', only_creation=True))
-        sync.add_child(running_is_success(SyncBallVel)('init ball vel'))
-=======
         sync.add_child(SyncTfFrames('sync tf frames3'))
         # hardware_config: HardwareConfig = self.god_map.get_data(identifier.hardware_config)
         # for kwargs in hardware_config.joint_state_topics_kwargs:
@@ -966,7 +951,6 @@
         #     sync.add_child(running_is_success(SyncOdometry)(**odometry_kwargs))
         # if self.god_map.get_data(identifier.TFPublisher_enabled):
         #     sync.add_child(TFPublisher('publish tf', **self.god_map.get_data(identifier.TFPublisher)))
->>>>>>> 9512086b
         sync.add_child(CollisionSceneUpdater('update collision scene'))
         sync.add_child(running_is_success(VisualizationBehavior)('visualize collision scene'))
         return sync
@@ -1069,63 +1053,18 @@
         self.insert_node(behavior, self.closed_loop_control_name, 0)
 
     def grow_closed_loop_control(self):
-<<<<<<< HEAD
-        hardware_config: HardwareConfig = self.god_map.get_data(identifier.hardware_config)
-        planning_4 = failure_is_success(AsyncBehavior)('closed loop control')
-        for kwargs in hardware_config.joint_state_topics_kwargs:
-            planning_4.add_child(SyncConfiguration2(**kwargs))
-        planning_4.add_child(SyncMujocoSim('sync mujoco sim'))
-        planning_4.add_child(success_is_running(SyncTfFrames)('sync tf frames',
-                                                                      **self.god_map.unsafe_get_data(
-                                                                          identifier.SyncTfFrames)))
-        planning_4.add_child(SyncBallVel('sync ball vel'))
-        for odometry_kwargs in hardware_config.odometry_node_kwargs:
-            planning_4.add_child(SyncOdometry(**odometry_kwargs))
-=======
         planning_4 = failure_is_success(AsyncBehavior)(self.closed_loop_control_name)
         planning_4.add_child(success_is_running(SyncTfFrames)('sync tf frames close loop'))
->>>>>>> 9512086b
         planning_4.add_child(success_is_running(NotifyStateChange)())
         if self.god_map.get_data(identifier.collision_checker) != CollisionCheckerLib.none:
             planning_4.add_child(CollisionChecker('collision checker'))
         planning_4.add_child(ControllerPlugin('controller'))
         planning_4.add_child(RosTime())
         planning_4.add_child(RealKinSimPlugin('kin sim'))
-<<<<<<< HEAD
-        for joint_group_position_controller_config in hardware_config.joint_group_position_controllers_kwargs:
-            planning_4.add_child(JointGroupPosController(**joint_group_position_controller_config))
-        for joint_position_controller_config in hardware_config.joint_position_controllers_kwargs:
-            planning_4.add_child(JointPosController(**joint_position_controller_config))
-        for kwargs in hardware_config.joint_velocity_controllers_kwargs:
-            planning_4.add_child(JointVelController(**kwargs))
-        # for drive_interface in hardware_config.send_trajectory_to_cmd_vel_kwargs:
-        #     planning_4.add_child(SendTrajectoryToCmdVel(**drive_interface))
-
-        for drive_interface in hardware_config.send_trajectory_to_cmd_vel_kwargs:
-            planning_4.add_child(SendTrajectoryToCmdVelClosedLoop(**drive_interface))
-        # planning_4.add_child(KinSimPlugin('kin sim'))
-        # planning_4.add_child(LogTrajPlugin('log'))
-        if self.god_map.get_data(identifier.PlotDebugTrajectory_enabled):
-            planning_4.add_child(LogDebugExpressionsPlugin('log lba'))
-        if self.god_map.get_data(identifier.PlotDebugTF_enabled):
-            planning_4.add_child(DebugMarkerPublisher('debug tf publisher'))
-        if self.god_map.unsafe_get_data(identifier.PublishDebugExpressions)['enabled']:
-            planning_4.add_child(PublishDebugExpressions('PublishDebugExpressions',
-                                                         **self.god_map.unsafe_get_data(
-                                                             identifier.PublishDebugExpressions)))
-        # planning_4.add_child(WiggleCancel('wiggle'))
-        # planning_4.add_child(LoopDetector('loop detector'))
-        planning_4.add_child(GoalReached('goal reached', real_time=True))
-        # planning_4.add_child(TimePlugin())
-        if self.god_map.get_data(identifier.MaxTrajectoryLength_enabled):
-            kwargs = self.god_map.get_data(identifier.MaxTrajectoryLength)
-            # planning_4.add_child(MaxTrajectoryLength('traj length check', real_time=True, **kwargs))
-=======
         # planning_4.add_child(LoopDetector('loop detector'))
         planning_4.add_child(GoalReached('goal reached', real_time=True))
         planning_4.add_child(MaxTrajectoryLength('traj length check', real_time=True))
         planning_4.add_child(GoalDone('goal done check'))
->>>>>>> 9512086b
         return planning_4
 
 # def sanity_check(god_map):
