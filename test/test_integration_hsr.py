from copy import deepcopy
from typing import Optional

import numpy as np
import pytest
from geometry_msgs.msg import PoseStamped, Point, Quaternion, PointStamped, Vector3Stamped
from numpy import pi
from tf.transformations import quaternion_from_matrix, quaternion_about_axis

from giskard_msgs.msg import LinkName, GiskardError
from giskardpy.data_types.exceptions import EmptyProblemException
<<<<<<< HEAD
from giskardpy.goals.test import GraspSequence, Cutting
from giskardpy.motion_graph.monitors.monitors import FalseMonitor, TrueMonitor
from giskardpy.motion_graph.monitors.payload_monitors import Pulse
from giskardpy.qp.qp_solver_ids import SupportedQPSolver
=======
from giskardpy.motion_graph.tasks.task import WEIGHT_ABOVE_CA
>>>>>>> 99f17d06
from giskardpy_ros.configs.behavior_tree_config import StandAloneBTConfig
from giskardpy_ros.configs.giskard import Giskard
from giskardpy_ros.configs.iai_robots.hsr import HSRCollisionAvoidanceConfig, WorldWithHSRConfig, HSRStandaloneInterface
from giskardpy.qp.qp_controller_config import QPControllerConfig
from giskardpy.god_map import god_map
from utils_for_tests import launch_launchfile
from utils_for_tests import compare_poses, GiskardTestWrapper


class HSRTestWrapper(GiskardTestWrapper):
    default_pose = {
        'arm_flex_joint': -0.03,
        'arm_lift_joint': 0.01,
        'arm_roll_joint': 0.0,
        'head_pan_joint': 0.0,
        'head_tilt_joint': 0.0,
        'wrist_flex_joint': 0.0,
        'wrist_roll_joint': 0.0,
    }
    better_pose = default_pose

    def __init__(self, giskard=None):
        self.tip = 'hand_gripper_tool_frame'
        if giskard is None:
            giskard = Giskard(world_config=WorldWithHSRConfig(),
                              collision_avoidance_config=HSRCollisionAvoidanceConfig(),
                              robot_interface_config=HSRStandaloneInterface(),
                              behavior_tree_config=StandAloneBTConfig(debug_mode=True,
                                                                      publish_tf=True,
<<<<<<< HEAD
                                                                      publish_js=False,
                                                                      simulation_max_hz=20),
                              qp_controller_config=QPControllerConfig(qp_solver=SupportedQPSolver.gurobi))
=======
                                                                      publish_js=False),
                              qp_controller_config=QPControllerConfig(mpc_dt=0.05))
>>>>>>> 99f17d06
        super().__init__(giskard)
        self.gripper_group = 'gripper'
        # self.r_gripper = rospy.ServiceProxy('r_gripper_simulator/set_joint_states', SetJointState)
        # self.l_gripper = rospy.ServiceProxy('l_gripper_simulator/set_joint_states', SetJointState)
        self.odom_root = 'odom'
        self.robot = god_map.world.groups[self.robot_name]

    def open_gripper(self):
        self.command_gripper(1.23)

    def close_gripper(self):
        self.command_gripper(0)

    def command_gripper(self, width):
        js = {'hand_motor_joint': width}
        self.monitors.add_set_seed_configuration(seed_configuration=js,
                                                 name='move gripper')
        self.execute()

    def reset(self):
        self.register_group(new_group_name='gripper',
                            root_link_name=LinkName(name='hand_palm_link',
                                                    group_name=self.robot_name))


@pytest.fixture(scope='module')
def giskard(request, ros):
    launch_launchfile('package://hsr_description/launch/upload_hsrb.launch')
    c = HSRTestWrapper()
    # c = HSRTestWrapperMujoco()
    request.addfinalizer(c.tear_down)
    return c


@pytest.fixture()
def box_setup(zero_pose: HSRTestWrapper) -> HSRTestWrapper:
    p = PoseStamped()
    p.header.frame_id = 'map'
    p.pose.position.x = 1.2
    p.pose.position.y = 0
    p.pose.position.z = 0.1
    p.pose.orientation.w = 1
    zero_pose.add_box_to_world(name='box', size=(1, 1, 1), pose=p)
    return zero_pose


class TestJointGoals:

    def test_mimic_joints(self, zero_pose: HSRTestWrapper):
        arm_lift_joint = god_map.world.search_for_joint_name('arm_lift_joint')
        zero_pose.open_gripper()
        hand_T_finger_current = zero_pose.compute_fk_pose('hand_palm_link', 'hand_l_distal_link')
        hand_T_finger_expected = PoseStamped()
        hand_T_finger_expected.header.frame_id = 'hand_palm_link'
        hand_T_finger_expected.pose.position.x = -0.01675
        hand_T_finger_expected.pose.position.y = -0.0907
        hand_T_finger_expected.pose.position.z = 0.0052
        hand_T_finger_expected.pose.orientation.x = -0.0434
        hand_T_finger_expected.pose.orientation.y = 0.0
        hand_T_finger_expected.pose.orientation.z = 0.0
        hand_T_finger_expected.pose.orientation.w = 0.999
        compare_poses(hand_T_finger_current.pose, hand_T_finger_expected.pose)

        js = {'torso_lift_joint': 0.1}
        zero_pose.set_joint_goal(js, add_monitor=False)
        zero_pose.allow_all_collisions()
        zero_pose.execute()
        np.testing.assert_almost_equal(god_map.world.state[arm_lift_joint].position, 0.2, decimal=2)
        base_T_torso = PoseStamped()
        base_T_torso.header.frame_id = 'base_footprint'
        base_T_torso.pose.position.x = 0
        base_T_torso.pose.position.y = 0
        base_T_torso.pose.position.z = 0.8518
        base_T_torso.pose.orientation.x = 0
        base_T_torso.pose.orientation.y = 0
        base_T_torso.pose.orientation.z = 0
        base_T_torso.pose.orientation.w = 1
        base_T_torso2 = zero_pose.compute_fk_pose('base_footprint', 'torso_lift_link')
        compare_poses(base_T_torso2.pose, base_T_torso.pose)

    def test_mimic_joints2(self, zero_pose: HSRTestWrapper):
        arm_lift_joint = god_map.world.search_for_joint_name('arm_lift_joint')
        zero_pose.open_gripper()

        tip = 'hand_gripper_tool_frame'
        p = PoseStamped()
        p.header.frame_id = tip
        p.pose.position.z = 0.2
        p.pose.orientation.w = 1
        zero_pose.set_cart_goal(goal_pose=p, tip_link=tip,
                                root_link='base_footprint')
        zero_pose.allow_all_collisions()
        zero_pose.execute()
        np.testing.assert_almost_equal(god_map.world.state[arm_lift_joint].position, 0.2, decimal=2)
        base_T_torso = PoseStamped()
        base_T_torso.header.frame_id = 'base_footprint'
        base_T_torso.pose.position.x = 0
        base_T_torso.pose.position.y = 0
        base_T_torso.pose.position.z = 0.8518
        base_T_torso.pose.orientation.x = 0
        base_T_torso.pose.orientation.y = 0
        base_T_torso.pose.orientation.z = 0
        base_T_torso.pose.orientation.w = 1
        base_T_torso2 = zero_pose.compute_fk_pose('base_footprint', 'torso_lift_link')
        compare_poses(base_T_torso2.pose, base_T_torso.pose)

    def test_mimic_joints3(self, zero_pose: HSRTestWrapper):
        arm_lift_joint = god_map.world.search_for_joint_name('arm_lift_joint')
        zero_pose.open_gripper()
        tip = 'head_pan_link'
        p = PoseStamped()
        p.header.frame_id = tip
        p.pose.position.z = 0.15
        p.pose.orientation.w = 1
        zero_pose.set_cart_goal(goal_pose=p, tip_link=tip,
                                root_link='base_footprint')
        zero_pose.execute()
        np.testing.assert_almost_equal(god_map.world.state[arm_lift_joint].position, 0.3, decimal=2)
        base_T_torso = PoseStamped()
        base_T_torso.header.frame_id = 'base_footprint'
        base_T_torso.pose.position.x = 0
        base_T_torso.pose.position.y = 0
        base_T_torso.pose.position.z = 0.902
        base_T_torso.pose.orientation.x = 0
        base_T_torso.pose.orientation.y = 0
        base_T_torso.pose.orientation.z = 0
        base_T_torso.pose.orientation.w = 1
        base_T_torso2 = zero_pose.compute_fk_pose('base_footprint', 'torso_lift_link')
        compare_poses(base_T_torso2.pose, base_T_torso.pose)

    def test_mimic_joints4(self, zero_pose: HSRTestWrapper):
        ll, ul = god_map.world.get_joint_velocity_limits('hsrb/arm_lift_joint')
        assert ll == -0.15
        assert ul == 0.15
        ll, ul = god_map.world.get_joint_velocity_limits('hsrb/torso_lift_joint')
        assert ll == -0.075
        assert ul == 0.075
        joint_goal = {'torso_lift_joint': 0.25}
        zero_pose.set_joint_goal(joint_goal, add_monitor=False)
        zero_pose.allow_all_collisions()
        zero_pose.execute()
        np.testing.assert_almost_equal(god_map.world.state['hsrb/arm_lift_joint'].position, 0.5, decimal=2)


class TestCartGoals:
    def test_save_graph_pdf(self, kitchen_setup):
        box1_name = 'box1'
        pose = PoseStamped()
        pose.header.frame_id = kitchen_setup.default_root
        pose.pose.orientation.w = 1
        kitchen_setup.add_box_to_world(name=box1_name,
                                       size=(1, 1, 1),
                                       pose=pose,
                                       parent_link='hand_palm_link')
        god_map.world.save_graph_pdf(god_map.tmp_folder)

    def test_move_base(self, zero_pose: HSRTestWrapper):
        map_T_odom = PoseStamped()
        map_T_odom.header.frame_id = 'map'
        map_T_odom.pose.position.x = 1
        map_T_odom.pose.position.y = 1
        map_T_odom.pose.orientation = Quaternion(*quaternion_about_axis(np.pi / 3, [0, 0, 1]))
        zero_pose.teleport_base(map_T_odom)

        base_goal = PoseStamped()
        base_goal.header.frame_id = 'map'
        base_goal.pose.position.x = 1
        base_goal.pose.orientation = Quaternion(*quaternion_about_axis(pi, [0, 0, 1]))
        zero_pose.set_cart_goal(goal_pose=base_goal, tip_link='base_footprint', root_link='map')
        zero_pose.allow_all_collisions()
        zero_pose.execute()

    def test_move_base_1m_forward(self, zero_pose: HSRTestWrapper):
        map_T_odom = PoseStamped()
        map_T_odom.header.frame_id = 'map'
        map_T_odom.pose.position.x = 1
        map_T_odom.pose.orientation.w = 1
        zero_pose.allow_all_collisions()
        zero_pose.move_base(map_T_odom)

    def test_move_base_1m_left(self, zero_pose: HSRTestWrapper):
        map_T_odom = PoseStamped()
        map_T_odom.header.frame_id = 'map'
        map_T_odom.pose.position.y = 1
        map_T_odom.pose.orientation.w = 1
        zero_pose.allow_all_collisions()
        zero_pose.move_base(map_T_odom)

    def test_move_base_1m_diagonal(self, zero_pose: HSRTestWrapper):
        map_T_odom = PoseStamped()
        map_T_odom.header.frame_id = 'map'
        map_T_odom.pose.position.x = 1
        map_T_odom.pose.position.y = 1
        map_T_odom.pose.orientation.w = 1
        zero_pose.allow_all_collisions()
        zero_pose.move_base(map_T_odom)

    def test_move_base_rotate(self, zero_pose: HSRTestWrapper):
        map_T_odom = PoseStamped()
        map_T_odom.header.frame_id = 'map'
        map_T_odom.pose.orientation = Quaternion(*quaternion_about_axis(np.pi / 3, [0, 0, 1]))
        zero_pose.allow_all_collisions()
        zero_pose.move_base(map_T_odom)

    def test_move_base_forward_rotate(self, zero_pose: HSRTestWrapper):
        map_T_odom = PoseStamped()
        map_T_odom.header.frame_id = 'map'
        map_T_odom.pose.position.x = 1
        map_T_odom.pose.orientation = Quaternion(*quaternion_about_axis(np.pi / 3, [0, 0, 1]))
        zero_pose.allow_all_collisions()
        zero_pose.move_base(map_T_odom)

    def test_rotate_gripper(self, zero_pose: HSRTestWrapper):
        r_goal = PoseStamped()
        r_goal.header.frame_id = zero_pose.tip
        r_goal.pose.orientation = Quaternion(*quaternion_about_axis(pi, [0, 0, 1]))
        zero_pose.set_cart_goal(goal_pose=r_goal, tip_link=zero_pose.tip, root_link='map')
        zero_pose.allow_all_collisions()
        zero_pose.execute()


class TestConstraints:

    def test_open_fridge(self, kitchen_setup: HSRTestWrapper):
        handle_frame_id = 'iai_kitchen/iai_fridge_door_handle'
        handle_name = 'iai_fridge_door_handle'
        kitchen_setup.open_gripper()
        base_goal = PoseStamped()
        base_goal.header.frame_id = 'map'
        base_goal.pose.position = Point(0.3, -0.5, 0)
        base_goal.pose.orientation.w = 1
        kitchen_setup.move_base(base_goal)

        bar_axis = Vector3Stamped()
        bar_axis.header.frame_id = handle_frame_id
        bar_axis.vector.z = 1

        bar_center = PointStamped()
        bar_center.header.frame_id = handle_frame_id

        tip_grasp_axis = Vector3Stamped()
        tip_grasp_axis.header.frame_id = kitchen_setup.tip
        tip_grasp_axis.vector.x = 1

        kitchen_setup.set_grasp_bar_goal(root_link=kitchen_setup.default_root,
                                         tip_link=kitchen_setup.tip,
                                         tip_grasp_axis=tip_grasp_axis,
                                         bar_center=bar_center,
                                         bar_axis=bar_axis,
                                         bar_length=.4)
        x_gripper = Vector3Stamped()
        x_gripper.header.frame_id = kitchen_setup.tip
        x_gripper.vector.z = 1

        x_goal = Vector3Stamped()
        x_goal.header.frame_id = handle_frame_id
        x_goal.vector.x = -1
        kitchen_setup.set_align_planes_goal(tip_link=kitchen_setup.tip,
                                            tip_normal=x_gripper,
                                            goal_normal=x_goal,
                                            root_link='map')
        kitchen_setup.allow_all_collisions()
        # kitchen_setup.add_json_goal('AvoidJointLimits', percentage=10)
        kitchen_setup.execute()
        current_pose = kitchen_setup.compute_fk_pose(root_link='map', tip_link=kitchen_setup.tip)

        kitchen_setup.set_open_container_goal(tip_link=kitchen_setup.tip,
                                              environment_link=handle_name,
                                              goal_joint_state=1.5)
        # kitchen_setup.set_json_goal('AvoidJointLimits', percentage=40)
        kitchen_setup.allow_all_collisions()
        # kitchen_setup.add_json_goal('AvoidJointLimits')
        kitchen_setup.execute()
        kitchen_setup.set_env_state({'iai_fridge_door_joint': 1.5})

        pose_reached = kitchen_setup.monitors.add_cartesian_pose('map',
                                                                 tip_link=kitchen_setup.tip,
                                                                 goal_pose=current_pose)
        kitchen_setup.monitors.add_end_motion(start_condition=pose_reached)

        kitchen_setup.set_open_container_goal(tip_link=kitchen_setup.tip,
                                              environment_link=handle_name,
                                              goal_joint_state=0)
        kitchen_setup.allow_all_collisions()
        # kitchen_setup.set_json_goal('AvoidJointLimits', percentage=40)

        kitchen_setup.execute(add_local_minimum_reached=False)

        kitchen_setup.set_env_state({'iai_fridge_door_joint': 0})

        kitchen_setup.set_joint_goal(kitchen_setup.better_pose)
        kitchen_setup.allow_self_collision()
        kitchen_setup.execute()

    def test_open_fridge_sequence_simple(self, kitchen_setup: HSRTestWrapper):
        handle_frame_id = 'iai_kitchen/iai_fridge_door_handle'
        handle_name = 'iai_fridge_door_handle'
        camera_link = 'head_rgbd_sensor_link'
        kitchen_setup.open_gripper()
        base_goal = PoseStamped()
        base_goal.header.frame_id = 'map'
        base_goal.pose.position = Point(0.3, -0.5, 0)
        base_goal.pose.orientation.w = 1
        kitchen_setup.allow_all_collisions()
        kitchen_setup.move_base(base_goal)

        bar_axis = Vector3Stamped()
        bar_axis.header.frame_id = handle_frame_id
        bar_axis.vector.z = 1

        bar_center = PointStamped()
        bar_center.header.frame_id = handle_frame_id

        tip_grasp_axis = Vector3Stamped()
        tip_grasp_axis.header.frame_id = kitchen_setup.tip
        tip_grasp_axis.vector.x = 1

        # %% phase 1 grasp handle
        bar_grasped = kitchen_setup.tasks.add_grasp_bar(root_link=kitchen_setup.default_root,
                                                        tip_link=kitchen_setup.tip,
                                                        tip_grasp_axis=tip_grasp_axis,
                                                        bar_center=bar_center,
                                                        bar_axis=bar_axis,
                                                        bar_length=.4,
                                                        name='grasp handle')

        # %% close gripper
        gripper_closed = kitchen_setup.tasks.add_joint_position(name='close gripper',
                                                                goal_state={'hand_motor_joint': 0})
        gripper_opened = kitchen_setup.tasks.add_joint_position(name='open gripper',
                                                                goal_state={'hand_motor_joint': 1.23})

        # %% phase 2 open door
        door_open = kitchen_setup.motion_goals.add_open_container(tip_link=kitchen_setup.tip,
                                                                  environment_link=handle_name,
                                                                  goal_joint_state=1.5,
                                                                  name='open door')

        kitchen_setup.update_end_condition(node_name=bar_grasped, condition=bar_grasped)

        kitchen_setup.update_start_condition(node_name=gripper_closed, condition=bar_grasped)

        kitchen_setup.update_start_condition(node_name=door_open, condition=gripper_closed)
        kitchen_setup.update_start_condition(node_name=gripper_opened, condition=f'{door_open}')

        kitchen_setup.update_end_condition(node_name=door_open, condition=f'{door_open}')

        kitchen_setup.allow_all_collisions()
        kitchen_setup.monitors.add_end_motion(start_condition=f'{gripper_opened}')
        kitchen_setup.execute(add_local_minimum_reached=False)

    def test_open_fridge_sequence_semi_simple(self, kitchen_setup: HSRTestWrapper):
        handle_frame_id = 'iai_kitchen/iai_fridge_door_handle'
        handle_name = 'iai_fridge_door_handle'
        camera_link = 'head_rgbd_sensor_link'
        kitchen_setup.open_gripper()
        base_goal = PoseStamped()
        base_goal.header.frame_id = 'map'
        base_goal.pose.position = Point(0.3, -0.5, 0)
        base_goal.pose.orientation.w = 1
        kitchen_setup.allow_all_collisions()
        kitchen_setup.move_base(base_goal)

        bar_axis = Vector3Stamped()
        bar_axis.header.frame_id = handle_frame_id
        bar_axis.vector.z = 1

        bar_center = PointStamped()
        bar_center.header.frame_id = handle_frame_id

        tip_grasp_axis = Vector3Stamped()
        tip_grasp_axis.header.frame_id = kitchen_setup.tip
        tip_grasp_axis.vector.x = 1

        handle_detected = kitchen_setup.monitors.add_const_true(name='Detect Handle')

        # %% phase 1 grasp handle
        laser_violated = kitchen_setup.monitors.add_pulse(after_ticks=20,
                                                          name='laser violated')
        camera_z = Vector3Stamped()
        camera_z.header.frame_id = camera_link
        camera_z.vector.z = 1

        bar_grasped = kitchen_setup.tasks.add_grasp_bar(root_link=kitchen_setup.default_root,
                                                        tip_link=kitchen_setup.tip,
                                                        tip_grasp_axis=tip_grasp_axis,
                                                        bar_center=bar_center,
                                                        bar_axis=bar_axis,
                                                        bar_length=.4,
                                                        name='grasp handle')

        # %% close gripper
        gripper_closed = kitchen_setup.tasks.add_joint_position(name='close gripper',
                                                                goal_state={'hand_motor_joint': 0})
        gripper_opened = kitchen_setup.tasks.add_joint_position(name='open gripper',
                                                                goal_state={'hand_motor_joint': 1.23})

        # %% phase 2 open door
        slipped = kitchen_setup.monitors.add_pulse(name='slipped', after_ticks=20)
        door_open = kitchen_setup.motion_goals.add_open_container(tip_link=kitchen_setup.tip,
                                                                  environment_link=handle_name,
                                                                  goal_joint_state=1.5,
                                                                  name='open door')
        reset = kitchen_setup.monitors.add_monitor(class_name=TrueMonitor.__name__, name='The Great Reset')

        kitchen_setup.update_start_condition(node_name=laser_violated, condition=handle_detected)
        kitchen_setup.update_start_condition(node_name=bar_grasped, condition=handle_detected)
        kitchen_setup.update_end_condition(node_name=handle_name, condition=handle_detected)

        kitchen_setup.update_end_condition(node_name=laser_violated, condition=bar_grasped)
        kitchen_setup.update_end_condition(node_name=bar_grasped, condition=bar_grasped)
        kitchen_setup.update_pause_condition(node_name=bar_grasped, condition=laser_violated)

        # kitchen_setup.update_start_condition(node_name=gripper_closed, condition=bar_grasped)

        kitchen_setup.update_start_condition(node_name=door_open, condition=gripper_closed)
        kitchen_setup.update_start_condition(node_name=slipped, condition=gripper_closed)
        kitchen_setup.update_start_condition(node_name=gripper_opened, condition=f'{slipped} or {door_open}')
        kitchen_setup.update_end_condition(node_name=slipped, condition=f'{slipped} or {door_open}')

        kitchen_setup.update_end_condition(node_name=door_open, condition=f'{slipped} or {door_open}')
        reset_condition = f'{gripper_opened} and {slipped}'
        kitchen_setup.update_start_condition(node_name=reset, condition=reset_condition)

        kitchen_setup.update_reset_condition(node_name=bar_grasped, condition=reset)
        kitchen_setup.update_reset_condition(node_name=laser_violated, condition=reset)
        kitchen_setup.update_reset_condition(node_name=gripper_closed, condition=reset)
        kitchen_setup.update_reset_condition(node_name=door_open, condition=reset)
        kitchen_setup.update_reset_condition(node_name=slipped, condition=reset)
        kitchen_setup.update_reset_condition(node_name=gripper_opened, condition=reset)
        kitchen_setup.update_reset_condition(node_name=reset, condition=reset)

        kitchen_setup.allow_all_collisions()
        kitchen_setup.monitors.add_end_motion(start_condition=f'{door_open} and {gripper_opened} and not {slipped}')
        kitchen_setup.execute(add_local_minimum_reached=False)

    def test_open_fridge_sequence(self, kitchen_setup: HSRTestWrapper):
        handle_frame_id = 'iai_kitchen/iai_fridge_door_handle'
        handle_name = 'iai_fridge_door_handle'
        camera_link = 'head_rgbd_sensor_link'
        kitchen_setup.open_gripper()
        base_goal = PoseStamped()
        base_goal.header.frame_id = 'map'
        base_goal.pose.position = Point(0.3, -0.5, 0)
        base_goal.pose.orientation.w = 1
        kitchen_setup.allow_all_collisions()
        kitchen_setup.move_base(base_goal)

        bar_axis = Vector3Stamped()
        bar_axis.header.frame_id = handle_frame_id
        bar_axis.vector.z = 1

        bar_center = PointStamped()
        bar_center.header.frame_id = handle_frame_id

        tip_grasp_axis = Vector3Stamped()
        tip_grasp_axis.header.frame_id = kitchen_setup.tip
        tip_grasp_axis.vector.x = 1

        # %% phase 1 grasp handle
        laser_violated = kitchen_setup.monitors.add_pulse(after_ticks=20,
                                                          name='laser violated')
        camera_z = Vector3Stamped()
        camera_z.header.frame_id = camera_link
        camera_z.vector.z = 1
        pointing_at = kitchen_setup.tasks.add_pointing(goal_point=bar_center,
                                                       tip_link=camera_link,
                                                       name='look at handle',
                                                       root_link='torso_lift_link',
                                                       pointing_axis=camera_z)

        bar_grasped = kitchen_setup.tasks.add_grasp_bar(root_link=kitchen_setup.default_root,
                                                        tip_link=kitchen_setup.tip,
                                                        tip_grasp_axis=tip_grasp_axis,
                                                        bar_center=bar_center,
                                                        bar_axis=bar_axis,
                                                        bar_length=.4,
                                                        name='grasp handle')
        x_gripper = Vector3Stamped()
        x_gripper.header.frame_id = kitchen_setup.tip
        x_gripper.vector.z = 1

        x_goal = Vector3Stamped()
        x_goal.header.frame_id = handle_frame_id
        x_goal.vector.x = -1
        align_planes = kitchen_setup.tasks.add_align_planes(tip_link=kitchen_setup.tip,
                                                            tip_normal=x_gripper,
                                                            goal_normal=x_goal,
                                                            root_link='map',
                                                            name='align gripper')

        # %% close gripper
        gripper_closed = kitchen_setup.tasks.add_joint_position(name='close gripper',
                                                                goal_state={'hand_motor_joint': 0})
        gripper_opened = kitchen_setup.tasks.add_joint_position(name='open gripper',
                                                                goal_state={'hand_motor_joint': 1.23})

        # %% phase 2 open door
        slipped = kitchen_setup.monitors.add_pulse(name='slipped', after_ticks=20)
        door_open = kitchen_setup.motion_goals.add_open_container(tip_link=kitchen_setup.tip,
                                                                  environment_link=handle_name,
                                                                  goal_joint_state=1.5,
                                                                  name='open door')
        reset = kitchen_setup.monitors.add_monitor(class_name=TrueMonitor.__name__, name='The Great Reset')

        kitchen_setup.update_start_condition(node_name=bar_grasped, condition=pointing_at)
        kitchen_setup.update_start_condition(node_name=align_planes, condition=pointing_at)
        kitchen_setup.update_start_condition(node_name=laser_violated, condition=pointing_at)

        kitchen_setup.update_end_condition(node_name=pointing_at, condition=bar_grasped)
        kitchen_setup.update_end_condition(node_name=align_planes, condition=bar_grasped)
        kitchen_setup.update_end_condition(node_name=laser_violated, condition=bar_grasped)
        kitchen_setup.update_end_condition(node_name=bar_grasped, condition=bar_grasped)
        kitchen_setup.update_pause_condition(node_name=bar_grasped, condition=laser_violated)

        kitchen_setup.update_start_condition(node_name=gripper_closed, condition=bar_grasped)

        kitchen_setup.update_start_condition(node_name=door_open, condition=gripper_closed)
        kitchen_setup.update_start_condition(node_name=slipped, condition=gripper_closed)
        kitchen_setup.update_start_condition(node_name=gripper_opened, condition=f'{slipped} or {door_open}')
        kitchen_setup.update_end_condition(node_name=slipped, condition=f'{slipped} or {door_open}')

        kitchen_setup.update_end_condition(node_name=door_open, condition=f'{slipped} or {door_open}')
        reset_condition = f'{gripper_opened} and {slipped}'
        kitchen_setup.update_start_condition(node_name=reset, condition=reset_condition)

        kitchen_setup.update_reset_condition(node_name=pointing_at, condition=reset)
        kitchen_setup.update_reset_condition(node_name=bar_grasped, condition=reset)
        kitchen_setup.update_reset_condition(node_name=align_planes, condition=reset)
        kitchen_setup.update_reset_condition(node_name=laser_violated, condition=reset)
        kitchen_setup.update_reset_condition(node_name=gripper_closed, condition=reset)
        kitchen_setup.update_reset_condition(node_name=door_open, condition=reset)
        kitchen_setup.update_reset_condition(node_name=slipped, condition=reset)
        kitchen_setup.update_reset_condition(node_name=gripper_opened, condition=reset)
        kitchen_setup.update_reset_condition(node_name=reset, condition=reset)

        kitchen_setup.allow_all_collisions()
        kitchen_setup.monitors.add_end_motion(start_condition=f'{door_open} and {gripper_opened} and not {slipped}')
        kitchen_setup.execute(add_local_minimum_reached=False)


class TestCollisionAvoidanceGoals:

    def test_self_collision_avoidance_empty(self, zero_pose: HSRTestWrapper):
        zero_pose.allow_all_collisions()
        zero_pose.execute(expected_error_type=EmptyProblemException)
        current_state = god_map.world.state.to_position_dict()
        current_state = {k.short_name: v for k, v in current_state.items()}
        zero_pose.compare_joint_state(current_state, zero_pose.default_pose)

    def test_self_collision_avoidance(self, zero_pose: HSRTestWrapper):
        r_goal = PoseStamped()
        r_goal.header.frame_id = zero_pose.tip
        r_goal.pose.position.z = 0.5
        r_goal.pose.orientation.w = 1
        zero_pose.set_cart_goal(goal_pose=r_goal, tip_link=zero_pose.tip, root_link='map')
        zero_pose.execute()

    def test_self_collision_avoidance2(self, zero_pose: HSRTestWrapper):
        js = {
            'arm_flex_joint': 0.0,
            'arm_lift_joint': 0.0,
            'arm_roll_joint': -1.52,
            'head_pan_joint': -0.09,
            'head_tilt_joint': -0.62,
            'wrist_flex_joint': -1.55,
            'wrist_roll_joint': 0.11,
        }
        zero_pose.set_seed_configuration(js)
        zero_pose.allow_all_collisions()
        zero_pose.execute()

        goal_pose = PoseStamped()
        goal_pose.header.frame_id = 'hand_palm_link'
        goal_pose.pose.position.x = 0.5
        goal_pose.pose.orientation.w = 1
        zero_pose.set_cart_goal(goal_pose=goal_pose, tip_link=zero_pose.tip, root_link='map')
        zero_pose.execute()

    def test_attached_collision1(self, box_setup: HSRTestWrapper):
        box_name = 'asdf'
        box_pose = PoseStamped()
        box_pose.header.frame_id = 'map'
        box_pose.pose.position = Point(0.85, 0.3, .66)
        box_pose.pose.orientation = Quaternion(0, 0, 0, 1)

        box_setup.add_box_to_world(box_name, (0.07, 0.04, 0.1), box_pose)
        box_setup.open_gripper()

        grasp_pose = deepcopy(box_pose)
        # grasp_pose.pose.position.x -= 0.05
        grasp_pose.pose.orientation = Quaternion(*quaternion_from_matrix([[0, 0, 1, 0],
                                                                          [0, -1, 0, 0],
                                                                          [1, 0, 0, 0],
                                                                          [0, 0, 0, 1]]))
        grasp = box_setup.motion_goals.add_motion_goal(class_name=GraspSequence.__name__,
                                                       name='pick up',
                                                       tip_link=LinkName(name=box_setup.tip),
                                                       root_link='map',
                                                       gripper_joint='hand_motor_joint',
                                                       goal_pose=grasp_pose)
        detected = box_setup.monitors.add_pulse(name='Detect Object',
                                                after_ticks=5)
        success = box_setup.monitors.add_time_above(name='Obj in Hand?',
                                                    threshold=10)
        stop_retry = box_setup.monitors.add_pulse(name='Above 5 Retries',
                                                  after_ticks=100000)

        not_obj_in_hand = f'not {success}'
        box_setup.update_end_condition(node_name=detected, condition=detected)
        box_setup.update_reset_condition(node_name=detected, condition=not_obj_in_hand)

        box_setup.update_start_condition(node_name=grasp, condition=detected)
        box_setup.update_end_condition(node_name=grasp, condition=grasp)
        box_setup.update_reset_condition(node_name=grasp, condition=not_obj_in_hand)

        box_setup.update_start_condition(node_name=success, condition=grasp)
        box_setup.update_end_condition(node_name=success, condition=success)
        box_setup.update_reset_condition(node_name=success, condition=not_obj_in_hand)

        box_setup.update_start_condition(node_name=stop_retry, condition=f'{grasp} and not {success}')
        box_setup.update_reset_condition(node_name=stop_retry, condition=f'not {stop_retry}')

        box_setup.monitors.add_end_motion(start_condition=success)
        box_setup.monitors.add_cancel_motion(start_condition=stop_retry, error=Exception('too many retries'))

        box_setup.execute(add_local_minimum_reached=False)
        box_setup.update_parent_link_of_group(box_name, box_setup.tip)

        base_goal = PoseStamped()
        base_goal.header.frame_id = box_setup.default_root
        base_goal.pose.position.x -= 0.5
        base_goal.pose.orientation.w = 1
        box_setup.move_base(base_goal)

    def test_schnibbeln(self, box_setup: HSRTestWrapper):
        box_name = 'Schnibbler'
        box_pose = PoseStamped()
        box_pose.header.frame_id = box_setup.tip
        box_pose.pose.position = Point(0.0, 0.0, 0.06)
        box_pose.pose.orientation.w = 1.0

        box_setup.add_box_to_world(name=box_name, size=(0.05, 0.01, 0.15), pose=box_pose, parent_link=box_setup.tip)
        box_setup.close_gripper()

        pre_schnibble_pose = PoseStamped()
        pre_schnibble_pose.header.frame_id = 'map'
        pre_schnibble_pose.pose.position = Point(0.85, 0.3, .75)
        pre_schnibble_pose.pose.orientation = Quaternion(*quaternion_from_matrix([[0, 0, 1, 0],
                                                                                  [0, -1, 0, 0],
                                                                                  [1, 0, 0, 0],
                                                                                  [0, 0, 0, 1]]))
        pre_schnibble = box_setup.tasks.add_cartesian_pose(name='Position Knife',
                                                           goal_pose=pre_schnibble_pose,
                                                           tip_link=box_setup.tip,
                                                           root_link='map')

        schnibble_down_pose = PoseStamped()
        schnibble_down_pose.header.frame_id = box_name
        schnibble_down_pose.pose.position.x = -0.1
        schnibble_down_pose.pose.orientation.w = 1.0
        schnibble_down = box_setup.tasks.add_cartesian_pose(name='Cut Down',
                                                            goal_pose=schnibble_down_pose,
                                                            tip_link=box_name,
                                                            root_link='map',
                                                            absolute=False,
                                                            start_condition=pre_schnibble)

        schnibble_up_pose = PoseStamped()
        schnibble_up_pose.header.frame_id = box_name
        schnibble_up_pose.pose.position.x = 0.1
        schnibble_up_pose.pose.orientation.w = 1.0
        schnibble_up = box_setup.tasks.add_cartesian_pose(name='Knife Up',
                                                          goal_pose=schnibble_up_pose,
                                                          tip_link=box_name,
                                                          root_link='map',
                                                          absolute=False,
                                                          start_condition=schnibble_down)

        right_pose = PoseStamped()
        right_pose.header.frame_id = box_name
        right_pose.pose.position.y = 0.02
        right_pose.pose.orientation.w = 1.0
        move_right = box_setup.tasks.add_cartesian_pose(name='Move Right',
                                                        goal_pose=right_pose,
                                                        tip_link=box_name,
                                                        root_link='map',
                                                        absolute=False,
                                                        start_condition=schnibble_up)

        human_close = box_setup.monitors.add_pulse(name='Human Close?',
                                                   after_ticks=60,
                                                   start_condition=pre_schnibble,
                                                   end_condition='')

        no_contact = box_setup.monitors.add_const_true(name='Made Contact?',
                                                       start_condition=schnibble_down)

        schnibbel_done = box_setup.monitors.add_time_above(name='Done?',
                                                           threshold=5,
                                                           start_condition=move_right)

        reset = f'not {schnibbel_done}'
        box_setup.update_reset_condition(node_name=schnibble_down, condition=reset)
        box_setup.update_reset_condition(node_name=schnibble_up, condition=reset)
        box_setup.update_reset_condition(node_name=move_right, condition=reset)
        box_setup.update_reset_condition(node_name=schnibbel_done, condition=reset)
        box_setup.update_reset_condition(node_name=no_contact, condition=reset)

        box_setup.update_pause_condition(node_name=schnibble_down, condition=human_close)
        box_setup.update_pause_condition(node_name=schnibble_up, condition=human_close)
        box_setup.update_pause_condition(node_name=move_right, condition=human_close)


        box_setup.monitors.add_end_motion(start_condition=schnibbel_done)
        box_setup.monitors.add_cancel_motion(start_condition=f'not {no_contact}', error=Exception('no contact'))
        box_setup.execute(add_local_minimum_reached=False)
        # box_setup.update_parent_link_of_group(box_name, box_setup.tip)

    def test_schnibbeln_sequence(self, box_setup: HSRTestWrapper):
        box_name = 'Schnibbler'
        box_pose = PoseStamped()
        box_pose.header.frame_id = box_setup.tip
        box_pose.pose.position = Point(0.0, 0.0, 0.06)
        box_pose.pose.orientation.w = 1.0

        box_setup.add_box_to_world(name=box_name, size=(0.05, 0.01, 0.15), pose=box_pose, parent_link=box_setup.tip)
        box_setup.close_gripper()

        pre_schnibble_pose = PoseStamped()
        pre_schnibble_pose.header.frame_id = 'map'
        pre_schnibble_pose.pose.position = Point(0.85, 0.3, .75)
        pre_schnibble_pose.pose.orientation = Quaternion(*quaternion_from_matrix([[0, 0, 1, 0],
                                                                                  [0, -1, 0, 0],
                                                                                  [1, 0, 0, 0],
                                                                                  [0, 0, 0, 1]]))
        pre_schnibble = box_setup.tasks.add_cartesian_pose(name='Position Knife',
                                                           goal_pose=pre_schnibble_pose,
                                                           tip_link=box_setup.tip,
                                                           root_link='map')
        human_close = box_setup.monitors.add_pulse(name='Human Close?',
                                                   after_ticks=15,
                                                   start_condition=pre_schnibble,
                                                   end_condition='')

        cut = box_setup.motion_goals.add_motion_goal(class_name=Cutting.__name__,
                                                     name='Cut',
                                                     root_link=LinkName(name='map'),
                                                     tip_link=LinkName(name=box_name),
                                                     depth=0.1,
                                                     right_shift=0.02,
                                                     start_condition=pre_schnibble)

        # no_contact = box_setup.monitors.add_const_true(name='Made Contact?',
        #                                                start_condition=schnibble_down)

        schnibbel_done = box_setup.monitors.add_time_above(name='Done?',
                                                           threshold=10,
                                                           start_condition=cut)

        reset = f'not {schnibbel_done}'
        box_setup.update_reset_condition(node_name=cut, condition=reset)
        box_setup.update_reset_condition(node_name=schnibbel_done, condition=reset)
        box_setup.update_end_condition(node_name=human_close, condition=schnibbel_done)

        box_setup.update_pause_condition(node_name=cut, condition=human_close)


        box_setup.monitors.add_end_motion(start_condition=schnibbel_done)
        # box_setup.monitors.add_cancel_motion(start_condition=f'not {no_contact}', error=Exception('no contact'))
        box_setup.execute(add_local_minimum_reached=False)
        # box_setup.update_parent_link_of_group(box_name, box_setup.tip)

    def test_collision_avoidance(self, zero_pose: HSRTestWrapper):
        js = {'arm_flex_joint': -np.pi / 2}
        zero_pose.set_joint_goal(js)
        zero_pose.execute()

        p = PoseStamped()
        p.header.frame_id = 'map'
        p.pose.position.x = 0.9
        p.pose.position.y = 0
        p.pose.position.z = 0.5
        p.pose.orientation.w = 1
        zero_pose.add_box_to_world(name='box', size=(1, 1, 0.01), pose=p)

        js = {'arm_flex_joint': 0}
        zero_pose.set_joint_goal(js, add_monitor=False)
        zero_pose.execute()

    #
    # def test_avoid_collision_touch_hard_threshold(self, box_setup: HSRTestWrapper):
    #     base_goal = PoseStamped()
    #     base_goal.header.frame_id = box_setup.default_root
    #     base_goal.pose.position.x = 0.2
    #     base_goal.pose.orientation.z = 1
    #     box_setup.teleport_base(base_goal)
    #
    #     box_setup.avoid_collision(min_distance=0.05, group1=box_setup.robot_name)
    #     box_setup.allow_self_collision()
    #
    #     base_goal = PoseStamped()
    #     base_goal.header.frame_id = 'base_footprint'
    #     base_goal.pose.position.x = -0.3
    #     base_goal.pose.orientation.w = 1
    #     box_setup.set_cart_goal(base_goal, tip_link='base_footprint', root_link='map', weight=WEIGHT_ABOVE_CA)
    #     box_setup.set_max_traj_length(30)
    #     box_setup.execute(add_local_minimum_reached=False)
    #     box_setup.check_cpi_geq(['base_link'], 0.048)
    #     box_setup.check_cpi_leq(['base_link'], 0.07)


class TestAddObject:
    def test_add(self, zero_pose):
        box1_name = 'box1'
        pose = PoseStamped()
        pose.header.frame_id = zero_pose.default_root
        pose.pose.orientation.w = 1
        pose.pose.position.x = 1
        zero_pose.add_box_to_world(name=box1_name,
                                   size=(1, 1, 1),
                                   pose=pose,
                                   parent_link='hand_palm_link')

        zero_pose.set_joint_goal({'arm_flex_joint': -0.7})
        zero_pose.execute()<|MERGE_RESOLUTION|>--- conflicted
+++ resolved
@@ -9,14 +9,11 @@
 
 from giskard_msgs.msg import LinkName, GiskardError
 from giskardpy.data_types.exceptions import EmptyProblemException
-<<<<<<< HEAD
 from giskardpy.goals.test import GraspSequence, Cutting
 from giskardpy.motion_graph.monitors.monitors import FalseMonitor, TrueMonitor
 from giskardpy.motion_graph.monitors.payload_monitors import Pulse
 from giskardpy.qp.qp_solver_ids import SupportedQPSolver
-=======
 from giskardpy.motion_graph.tasks.task import WEIGHT_ABOVE_CA
->>>>>>> 99f17d06
 from giskardpy_ros.configs.behavior_tree_config import StandAloneBTConfig
 from giskardpy_ros.configs.giskard import Giskard
 from giskardpy_ros.configs.iai_robots.hsr import HSRCollisionAvoidanceConfig, WorldWithHSRConfig, HSRStandaloneInterface
@@ -46,14 +43,8 @@
                               robot_interface_config=HSRStandaloneInterface(),
                               behavior_tree_config=StandAloneBTConfig(debug_mode=True,
                                                                       publish_tf=True,
-<<<<<<< HEAD
-                                                                      publish_js=False,
-                                                                      simulation_max_hz=20),
-                              qp_controller_config=QPControllerConfig(qp_solver=SupportedQPSolver.gurobi))
-=======
                                                                       publish_js=False),
                               qp_controller_config=QPControllerConfig(mpc_dt=0.05))
->>>>>>> 99f17d06
         super().__init__(giskard)
         self.gripper_group = 'gripper'
         # self.r_gripper = rospy.ServiceProxy('r_gripper_simulator/set_joint_states', SetJointState)
