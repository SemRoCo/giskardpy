from __future__ import division

from typing import Dict, Optional, List

from geometry_msgs.msg import PoseStamped

from giskardpy import casadi_wrapper as w, identifier
from giskardpy.configs.default_giskard import ControlModes
from giskardpy.exceptions import ConstraintException, ConstraintInitalizationException
from giskardpy.goals.goal import Goal, WEIGHT_BELOW_CA, NonMotionGoal, WEIGHT_ABOVE_CA
from giskardpy.model.joints import OmniDrive, DiffDrive, OmniDrivePR22
from giskardpy.my_types import PrefixName
from giskardpy.utils.math import axis_angle_from_quaternion


class SetSeedConfiguration(NonMotionGoal):
    def __init__(self,
                 seed_configuration: Dict[str, float],
                 group_name: Optional[str] = None):
        """
        Overwrite the configuration of the world to allow starting the planning from a different state.
        Can only be used in plan only mode.
        :param seed_configuration: maps joint name to float
        :param group_name: if joint names are not unique, it will search in this group for matches.
        """
        self.seed_configuration = seed_configuration
        super().__init__()
        if group_name is not None:
            seed_configuration = {PrefixName(joint_name, group_name): v for joint_name, v in seed_configuration.items()}
        if self.god_map.get_data(identifier.execute) \
                and self.god_map.get_data(identifier.control_mode) != ControlModes.stand_alone:
            raise ConstraintInitalizationException(f'It is not allowed to combine {str(self)} with plan and execute.')
        for joint_name, initial_joint_value in seed_configuration.items():
            joint_name = self.world.search_for_joint_name(joint_name, group_name)
            if joint_name not in self.world.state:
                raise KeyError(f'World has no joint \'{joint_name}\'.')
            self.world.state[joint_name].position = initial_joint_value
        self.world.notify_state_change()

    def __str__(self) -> str:
        return f'{str(self.__class__.__name__)}/{list(self.seed_configuration.keys())}'


class SetOdometry(NonMotionGoal):
    def __init__(self, group_name: str, base_pose: PoseStamped):
        super().__init__()
        self.group_name = group_name
        if self.god_map.get_data(identifier.execute) \
                and self.god_map.get_data(identifier.control_mode) != ControlModes.stand_alone:
            raise ConstraintInitalizationException(f'It is not allowed to combine {str(self)} with plan and execute.')
        brumbrum_joint_name = self.world.groups[group_name].root_link.child_joint_names[0]
        brumbrum_joint = self.world.joints[brumbrum_joint_name]
        if not isinstance(brumbrum_joint, (OmniDrive, DiffDrive, OmniDrivePR22)):
            raise ConstraintInitalizationException(f'Group {group_name} has no odometry joint.')
        base_pose = self.transform_msg(brumbrum_joint.parent_link_name, base_pose).pose
        self.world.state[brumbrum_joint.x.name].position = base_pose.position.x
        self.world.state[brumbrum_joint.y.name].position = base_pose.position.y
        axis, angle = axis_angle_from_quaternion(base_pose.orientation.x,
                                                 base_pose.orientation.y,
                                                 base_pose.orientation.z,
                                                 base_pose.orientation.w)
        if axis[-1] < 0:
            angle = -angle
        if isinstance(brumbrum_joint, OmniDrivePR22):
            self.world.state[brumbrum_joint.yaw1_vel.name].position = 0
            # self.world.state[brumbrum_joint.yaw2_name].position = angle
            self.world.state[brumbrum_joint.yaw.name].position = angle
        else:
            self.world.state[brumbrum_joint.yaw.name].position = angle
        self.world.notify_state_change()

    def __str__(self) -> str:
        return f'{str(self.__class__.__name__)}/{self.group_name}'


class JointPositionContinuous(Goal):

    def __init__(self,
                 joint_name: str,
                 goal: float,
                 group_name: str = None,
                 weight: float = WEIGHT_BELOW_CA,
                 max_velocity: float = 1,
                 hard: bool = False):
        """
        Use JointPosition or JointPositionList instead.
        This goal will move a continuous joint to a goal position.
        :param joint_name:
        :param goal: goal position
        :param group_name: if joint_name is not unique, search in this group for matches.
        :param weight:
        :param max_velocity: rad/s
        :param hard: turn this into a hard constraint.
        """
        self.joint_goal = goal
        self.weight = weight
        self.max_velocity = max_velocity
        self.hard = hard
        super().__init__()
        self.joint_name = self.world.search_for_joint_name(joint_name, group_name)
        if not self.world.is_joint_continuous(self.joint_name):
            raise ConstraintException(f'{self.__class__.__name__} called with non continuous joint {joint_name}')

    def make_constraints(self):
        current_joint = self.get_joint_position_symbol(self.joint_name)
        max_velocity = w.min(self.max_velocity,
                             self.world.get_joint_velocity_limits(self.joint_name)[1])

        error = w.shortest_angular_distance(current_joint, self.joint_goal)

        if self.hard:
            self.add_equality_constraint(reference_velocity=max_velocity,
                                         equality_bound=error,
                                         weight=self.weight,
                                         task_expression=current_joint,
                                         lower_slack_limit=0,
                                         upper_slack_limit=0)
        else:
            self.add_equality_constraint(reference_velocity=max_velocity,
                                         equality_bound=error,
                                         weight=self.weight,
                                         task_expression=current_joint)

    def __str__(self):
        s = super().__str__()
        return f'{s}/{self.joint_name}'


class JointPositionPrismatic(Goal):
    def __init__(self,
                 joint_name: str,
                 goal: float,
                 group_name: str = None,
                 weight: float = WEIGHT_BELOW_CA,
                 max_velocity: float = 1,
                 hard: bool = False):
        """
        Use JointPosition or JointPositionList instead.
        Moves a prismatic joint to a goal position.
        :param joint_name:
        :param goal:
        :param group_name: if joint_name is not unique, will search in this group for matches
        :param weight:
        :param max_velocity: m/s
        :param hard: turn this into a hard constraint
        """
        self.goal = goal
        self.weight = weight
        self.max_velocity = max_velocity
        self.hard = hard
        super().__init__()
        self.joint_name = self.world.search_for_joint_name(joint_name, group_name)
        if not self.world.is_joint_prismatic(self.joint_name):
            raise ConstraintException(f'{self.__class__.__name__} called with non prismatic joint {joint_name}')

    def make_constraints(self):
        current_joint = self.get_joint_position_symbol(self.joint_name)

        try:
            limit_expr = self.world.get_joint_velocity_limits(self.joint_name)[1]
            max_velocity = w.min(self.max_velocity,
                                 limit_expr)
        except IndexError:
            max_velocity = self.max_velocity

        error = self.goal - current_joint

        if self.hard:
            self.add_equality_constraint(reference_velocity=max_velocity,
                                         equality_bound=error,
                                         weight=self.weight,
                                         task_expression=current_joint,
                                         upper_slack_limit=0,
                                         lower_slack_limit=0)
        else:
            self.add_equality_constraint(reference_velocity=max_velocity,
                                         equality_bound=error,
                                         weight=self.weight,
                                         task_expression=current_joint)

    def __str__(self):
        s = super().__str__()
        return f'{s}/{self.joint_name}'


class JointVelocityRevolute(Goal):
    def __init__(self,
                 joint_name: str,
                 group_name: Optional[str] = None,
                 weight: float = WEIGHT_BELOW_CA,
                 max_velocity: float = 1,
                 hard: bool = False):
        """
        Limits the joint velocity of a revolute joint.
        :param joint_name:
        :param group_name: if joint_name is not unique, will search in this group for matches.
        :param weight:
        :param max_velocity: rad/s
        :param hard: turn this into a hard constraint.
        """
        self.weight = weight
        self.max_velocity = max_velocity
        self.hard = hard
        super().__init__()
        self.joint_name = self.world.search_for_joint_name(joint_name, group_name)
        if not self.world.is_joint_revolute(self.joint_name):
            raise ConstraintException(f'{self.__class__.__name__} called with non revolute joint {joint_name}')

    def make_constraints(self):
        current_joint = self.get_joint_position_symbol(self.joint_name)

        try:
            limit_expr = self.world.get_joint_velocity_limits(self.joint_name)[1]
            max_velocity = w.min(self.max_velocity,
                                 limit_expr)
        except IndexError:
            max_velocity = self.max_velocity

        if self.hard:
            self.add_velocity_constraint(lower_velocity_limit=-max_velocity,
                                         upper_velocity_limit=max_velocity,
                                         weight=self.weight,
                                         task_expression=current_joint,
                                         velocity_limit=max_velocity,
                                         lower_slack_limit=0,
                                         upper_slack_limit=0)
        else:
            self.add_velocity_constraint(lower_velocity_limit=-max_velocity,
                                         upper_velocity_limit=max_velocity,
                                         weight=self.weight,
                                         task_expression=current_joint,
                                         velocity_limit=max_velocity)

    def __str__(self):
        s = super().__str__()
        return f'{s}/{self.joint_name}'


class JointPositionRevolute(Goal):
    def __init__(self,
                 joint_name: str,
                 goal: float,
                 group_name: str = None,
                 weight: float = WEIGHT_BELOW_CA,
                 max_velocity: float = 1,
                 hard: bool = False):
        """
        Use JointPosition or JointPositionList instead.
        Moves a revolute joint to a goal pose.
        :param joint_name:
        :param goal:
        :param group_name: if joint_name is not unique, will search in this group for matches.
        :param weight:
        :param max_velocity: rad/s
        :param hard: turn this into a hard constraint.
        """
        self.goal = goal
        self.weight = weight
        self.max_velocity = max_velocity
        self.hard = hard
        super().__init__()
        self.joint_name = self.world.search_for_joint_name(joint_name, group_name)
        if not self.world.is_joint_revolute(self.joint_name):
            raise ConstraintException(f'{self.__class__.__name__} called with non revolute joint {joint_name}')

    @profile
    def make_constraints(self):
        current_joint = self.get_joint_position_symbol(self.joint_name)

        joint_goal = self.goal
        weight = self.weight

        max_velocity = w.min(self.max_velocity,
                             self.world.get_joint_velocity_limits(self.joint_name)[1])

        error = joint_goal - current_joint
<<<<<<< HEAD
        # self.add_debug_expr('time', self.traj_time_in_seconds())
        # self.add_debug_expr('current', current_joint)
        # self.add_debug_expr('goal', joint_goal)
        # self.add_debug_expr('dt', self.god_map.to_symbol(identifier.dt))
=======
        self.add_debug_expr('cur', current_joint)
        self.add_debug_expr('-lim', self.world.get_joint_position_limits(self.joint_name)[0])
        self.add_debug_expr('lim', self.world.get_joint_position_limits(self.joint_name)[1])
>>>>>>> 94b4e42f
        if self.hard:
            self.add_equality_constraint(reference_velocity=max_velocity,
                                         equality_bound=error,
                                         weight=weight,
                                         task_expression=current_joint,
                                         upper_slack_limit=0,
                                         lower_slack_limit=0)
        else:
            self.add_equality_constraint(reference_velocity=max_velocity,
                                         equality_bound=error,
                                         weight=weight,
                                         task_expression=current_joint)

    def __str__(self):
        s = super().__str__()
        return f'{s}/{self.joint_name}'


class ShakyJointPositionRevoluteOrPrismatic(Goal):
    def __init__(self, joint_name, goal, frequency, group_name: str = None, noise_amplitude=1.0, weight=WEIGHT_BELOW_CA,
                 max_velocity=1):
        """
        This goal will move a revolute or prismatic joint to the goal position and shake the joint with the given
        frequency.
        :param joint_name: str
        :param goal: float
        :param frequency: float
        :param noise_amplitude: float
        :param weight: float, default WEIGHT_BELOW_CA
        :param max_velocity: float, rad/s, default 3451, meaning the urdf/config limits are active
        """
        super().__init__()
        self.joint_name = self.world.search_for_joint_name(joint_name, group_name)
        if not self.world.is_joint_revolute(self.joint_name) and not self.world.is_joint_prismatic(joint_name):
            raise ConstraintException(
                f'{self.__class__.__name__} called with non revolute/prismatic joint {joint_name}')

        self.goal = goal
        self.frequency = frequency
        self.noise_amplitude = noise_amplitude
        self.weight = weight
        self.max_velocity = max_velocity

    def make_constraints(self):
        current_joint = self.get_joint_position_symbol(self.joint_name)
        frequency = self.frequency
        noise_amplitude = self.noise_amplitude
        joint_goal = self.goal
        weight = self.weight

        time = self.god_map.to_symbol(identifier.time)
        time_in_secs = self.sample_period * time

        max_velocity = w.min(self.max_velocity,
                             self.world.get_joint_velocity_limits(self.joint_name)[1])

        fun_params = frequency * 2.0 * w.pi * time_in_secs
        err = (joint_goal - current_joint) + noise_amplitude * max_velocity * w.sin(fun_params)
        capped_err = w.limit(err, -noise_amplitude * max_velocity, noise_amplitude * max_velocity)

        self.add_equality_constraint(equality_bound=capped_err,
                                     reference_velocity=max_velocity,
                                     weight=weight,
                                     task_expression=current_joint)

    def __str__(self):
        s = super(ShakyJointPositionRevoluteOrPrismatic, self).__str__()
        return f'{s}/{self.joint_name}'


class ShakyJointPositionContinuous(Goal):
    def __init__(self, joint_name, goal, frequency, group_name: str = None, noise_amplitude=10, weight=WEIGHT_BELOW_CA,
                 max_velocity=1):
        """
        This goal will move a continuous joint to the goal position and shake the joint with the given frequency.
        :param joint_name: str
        :param goal: float
        :param frequency: float
        :param noise_amplitude: float
        :param weight: float, default WEIGHT_BELOW_CA
        :param max_velocity: float, rad/s, default 3451, meaning the urdf/config limits are active
        """
        self.goal = goal
        self.frequency = frequency
        self.noise_amplitude = noise_amplitude
        self.weight = weight
        self.max_velocity = max_velocity
        super().__init__()
        self.joint_name = self.world.search_for_joint_name(joint_name, group_name)
        if not self.world.is_joint_continuous(self.joint_name):
            raise ConstraintException(f'{self.__class__.__name__} called with non continuous joint {joint_name}')

    def make_constraints(self):
        current_joint = self.get_joint_position_symbol(self.joint_name)
        frequency = self.frequency
        noise_amplitude = self.noise_amplitude
        joint_goal = self.goal
        weight = self.weight

        time = self.god_map.to_symbol(identifier.time)
        time_in_secs = self.sample_period * time

        max_velocity = w.min(self.max_velocity,
                             self.world.get_joint_velocity_limits(self.joint_name)[1])

        fun_params = frequency * 2.0 * w.pi * time_in_secs
        err = w.shortest_angular_distance(current_joint, joint_goal) + noise_amplitude * max_velocity * w.sin(
            fun_params)

        capped_err = w.limit(err, -noise_amplitude * max_velocity, noise_amplitude * max_velocity)

        self.add_equality_constraint(equality_bound=capped_err,
                                     reference_velocity=max_velocity,
                                     weight=weight,
                                     task_expression=current_joint)

    def __str__(self):
        s = super().__str__()
        return f'{s}/{self.joint_name}'


class AvoidSingleJointLimits(Goal):
    def __init__(self,
                 joint_name,
                 group_name: Optional[str] = None,
                 weight: float = 0.1,
                 max_linear_velocity: float = 100,
                 percentage: float = 5):
        """
        This goal will push revolute joints away from their position limits
        :param joint_name:
        :param group_name: if joint_name is not unique, will search in this group for matches.
        :param weight:
        :param max_linear_velocity: m/s for prismatic joints, rad/s for revolute joints
        :param percentage: default 15, if limits are 0-100, the constraint will push into the 15-85 range
        """
        self.weight = weight
        self.max_velocity = max_linear_velocity
        self.percentage = percentage
        super().__init__()
        self.joint_name = self.world.search_for_joint_name(joint_name, group_name)
        if not self.world.is_joint_revolute(self.joint_name) and not self.world.is_joint_prismatic(self.joint_name):
            raise ConstraintException(
                f'{self.__class__.__name__} called with non prismatic or revolute joint {joint_name}')

    def make_constraints(self):
        weight = self.weight
        joint_symbol = self.get_joint_position_symbol(self.joint_name)
        percentage = self.percentage / 100.
        lower_limit, upper_limit = self.world.get_joint_position_limits(self.joint_name)
        max_velocity = self.max_velocity
        max_velocity = w.min(max_velocity,
                             self.world.get_joint_velocity_limits(self.joint_name)[1])

        joint_range = upper_limit - lower_limit
        center = (upper_limit + lower_limit) / 2.

        max_error = joint_range / 2. * percentage

        upper_goal = center + joint_range / 2. * (1 - percentage)
        lower_goal = center - joint_range / 2. * (1 - percentage)

        upper_err = upper_goal - joint_symbol
        lower_err = lower_goal - joint_symbol

        error = w.max(w.abs(w.min(upper_err, 0)), w.abs(w.max(lower_err, 0)))
        weight = weight * (error / max_error)

        self.add_inequality_constraint(reference_velocity=max_velocity,
                                       lower_error=lower_err,
                                       upper_error=upper_err,
                                       weight=weight,
                                       task_expression=joint_symbol)

    def __str__(self):
        s = super().__str__()
        return f'{s}/{self.joint_name}'


class AvoidJointLimits(Goal):
    def __init__(self,
                 percentage: float = 15,
                 joint_list: Optional[List[str]] = None,
                 group_name: Optional[str] = None,
                 weight: float = WEIGHT_BELOW_CA):
        """
        Calls AvoidSingleJointLimits for each joint in joint_list
        :param percentage:
        :param joint_list: list of joints for which AvoidSingleJointLimits will be called
        :param weight:
        """
        self.joint_list = joint_list
        super().__init__()
        if joint_list is not None:
            for joint_name in joint_list:
                joint_name = self.world.search_for_joint_name(joint_name, group_name)
                if self.world.is_joint_prismatic(joint_name) or self.world.is_joint_revolute(joint_name):
                    self.add_constraints_of_goal(AvoidSingleJointLimits(joint_name=joint_name.short_name,
                                                                        group_name=None,
                                                                        percentage=percentage,
                                                                        weight=weight))
        else:
            if group_name is None:
                joint_list = self.world.controlled_joints
            else:
                joint_list = self.world.groups[group_name].controlled_joints
            for joint_name in joint_list:
                if self.world.is_joint_prismatic(joint_name) or self.world.is_joint_revolute(joint_name):
                    self.add_constraints_of_goal(AvoidSingleJointLimits(joint_name=joint_name.short_name,
                                                                        group_name=None,
                                                                        percentage=percentage,
                                                                        weight=weight))

    def make_constraints(self):
        pass

    def __str__(self) -> str:
        return f'{super().__str__()}/{self.joint_list}'


class JointPositionList(Goal):
    def __init__(self,
                 goal_state: Dict[str, float],
                 group_name: Optional[str] = None,
                 weight: Optional[float] = None,
                 max_velocity: Optional[float] = None,
                 hard: bool = False):
        """
        Calls JointPosition for a list of joints.
        :param goal_state: maps joint_name to goal position
        :param group_name: if joint_name is not unique, search in this group for matches.
        :param weight:
        :param max_velocity: will be applied to all joints, you should group joint types, e.g., prismatic joints
        :param hard: turns this into a hard constraint.
        """
        super().__init__()
        self.joint_names = list(goal_state.keys())
        if len(goal_state) == 0:
            raise ConstraintInitalizationException(f'Can\'t initialize {self} with no joints.')
        for joint_name, goal_position in goal_state.items():
            params = {'joint_name': joint_name,
                      'group_name': group_name,
                      'goal': goal_position}
            if weight is not None:
                params['weight'] = weight
            if max_velocity is not None:
                params['max_velocity'] = max_velocity
            params['hard'] = hard
            self.add_constraints_of_goal(JointPosition(**params))

    def make_constraints(self):
        pass

    def __str__(self):
        s = super().__str__()
        return f'{s}/{self.joint_names}'


class JointPosition(Goal):
    def __init__(self,
                 joint_name: str,
                 goal: float,
                 group_name: Optional[str] = None,
                 weight: float = WEIGHT_BELOW_CA,
                 max_velocity: float = 100,
                 hard: bool = False):
        """
        Moves joint_name to goal.
        :param joint_name:
        :param goal:
        :param group_name: if joint_name is not unique, search in this group for matches.
        :param weight:
        :param max_velocity: m/s for prismatic joints, rad/s for revolute or continuous joints, limited by urdf
        """
        super().__init__()
        self.joint_name = self.world.search_for_joint_name(joint_name, group_name)
        if self.world.is_joint_continuous(self.joint_name):
            C = JointPositionContinuous
        elif self.world.is_joint_revolute(self.joint_name):
            C = JointPositionRevolute
        elif self.world.is_joint_prismatic(self.joint_name):
            C = JointPositionPrismatic
        else:
            raise ConstraintInitalizationException(f'\'{joint_name}\' has to be continuous, revolute or prismatic')
        self.add_constraints_of_goal(C(joint_name=joint_name,
                                       group_name=group_name,
                                       goal=goal,
                                       weight=weight,
                                       max_velocity=max_velocity,
                                       hard=hard))

    def make_constraints(self):
        pass

    def __str__(self):
        s = super().__str__()
        return f'{s}/{self.joint_name}'<|MERGE_RESOLUTION|>--- conflicted
+++ resolved
@@ -274,16 +274,6 @@
                              self.world.get_joint_velocity_limits(self.joint_name)[1])
 
         error = joint_goal - current_joint
-<<<<<<< HEAD
-        # self.add_debug_expr('time', self.traj_time_in_seconds())
-        # self.add_debug_expr('current', current_joint)
-        # self.add_debug_expr('goal', joint_goal)
-        # self.add_debug_expr('dt', self.god_map.to_symbol(identifier.dt))
-=======
-        self.add_debug_expr('cur', current_joint)
-        self.add_debug_expr('-lim', self.world.get_joint_position_limits(self.joint_name)[0])
-        self.add_debug_expr('lim', self.world.get_joint_position_limits(self.joint_name)[1])
->>>>>>> 94b4e42f
         if self.hard:
             self.add_equality_constraint(reference_velocity=max_velocity,
                                          equality_bound=error,
