import gc
import threading
import traceback
from collections import defaultdict
from datetime import datetime
from itertools import combinations, chain
from typing import Dict, List, Callable, Tuple, Optional

from data_types.data_types import JointStates
from hypothesis import strategies as st, settings, HealthCheck, example, reproduce_failure

import numpy as np
import pytest
import urdf_parser_py.urdf as up
import pandas as pd
import time
import giskardpy.casadi_wrapper as cas
from giskardpy.data_types.exceptions import EmptyProblemException
from giskardpy.data_types.data_types import PrefixName, Derivatives, ColorRGBA
from giskardpy.god_map import god_map
from giskardpy.model.better_pybullet_syncer import BetterPyBulletSyncer
from giskardpy.model.collision_avoidance_config import DefaultCollisionAvoidanceConfig
from giskardpy.model.collision_world_syncer import CollisionWorldSynchronizer
from giskardpy.model.joints import OmniDrive, PrismaticJoint
from giskardpy.model.links import Link, BoxGeometry
from giskardpy.model.utils import hacky_urdf_parser_fix
from giskardpy.model.world import WorldTree
from giskardpy.model.world_config import EmptyWorld, WorldWithOmniDriveRobot
from giskardpy.motion_graph.monitors.cartesian_monitors import PoseReached
from giskardpy.motion_graph.tasks.joint_tasks import JointPositionList
from giskardpy.qp.qp_controller import QPController
from giskardpy.symbol_manager import symbol_manager
from giskardpy.utils.utils import suppress_stderr
from giskardpy.model.collision_avoidance_config import DisableCollisionAvoidanceConfig
from giskardpy.model.trajectory import Trajectory
from giskardpy.qp.constraint import EqualityConstraint, InequalityConstraint, DerivativeInequalityConstraint
from giskardpy.qp.qp_controller import QPFormulation
from giskardpy.qp.qp_solver_ids import SupportedQPSolver
from hypothesis import given
from motion_graph.tasks.cartesian_tasks import CartesianPoseAsTask, CartesianPosition, CartesianPositionVelocityLimit, \
    CartesianPositionVelocityGoal
from motion_graph.tasks.joint_tasks import JointVelocityLimit, JointVelocity
from motion_graph.tasks.task import WEIGHT_ABOVE_CA, WEIGHT_BELOW_CA, WEIGHT_COLLISION_AVOIDANCE
from qp.constraint import DerivativeEqualityConstraint
from sympy.strategies.branch import condition
from tensorflow.python.ops.gen_math_ops import accumulate_nv2
from utils.math import limit
from utils_for_tests import pr2_urdf

try:
    import rospy
    from giskardpy_ros1.ros1.ros_msg_visualization import ROSMsgVisualization

    rospy.init_node('tests')
    vis = ROSMsgVisualization(tf_frame='map')
    rospy.sleep(1)
except ImportError as e:
    pass

try:
    from giskardpy_ros.ros2 import rospy

    rospy.init_node('giskard')
except ImportError as e:
    pass


def visualize():
    god_map.world.notify_state_change()
    god_map.collision_scene.sync()
    # vis.publish_markers()


@pytest.fixture()
def empty_world() -> WorldTree:
    config = EmptyWorld()
    config.setup()
    return config.world


@pytest.fixture()
def fixed_box_world() -> WorldTree:
    class WorldWithFixedBox(EmptyWorld):
        box_name = PrefixName('box')
        joint_name = PrefixName('box_joint')

        def setup(self) -> None:
            super().setup()
            with self.world.modify_world():
                box = Link(self.box_name)
                box_geometry = BoxGeometry(1, 1, 1, color=ColorRGBA(1, 0, 0, 1))
                box.collisions.append(box_geometry)
                box.visuals.append(box_geometry)
                self.world.add_link(box)
                self.world.add_fixed_joint(parent_link=self.world.root_link, child_link=box, joint_name=self.joint_name)

    config = WorldWithFixedBox()
    collision_avoidance = DefaultCollisionAvoidanceConfig()
    config.setup()
    collision_avoidance.setup()
    return config.world


@pytest.fixture()
def box_world_prismatic() -> WorldTree:
    class WorldWithPrismaticBox(EmptyWorld):
        box_name = PrefixName('box')
        joint_name = PrefixName('box_joint')

        def setup(self) -> None:
            super().setup()
            with self.world.modify_world():
                box = Link(self.box_name)
                box_geometry = BoxGeometry(1, 1, 1, color=ColorRGBA(1, 0, 0, 1))
                box.collisions.append(box_geometry)
                box.visuals.append(box_geometry)
                self.world.add_link(box)
                joint = PrismaticJoint(name=self.joint_name,
                                       free_variable_name=self.joint_name,
                                       parent_link_name=self.world.root_link_name,
                                       child_link_name=self.box_name,
                                       axis=(1, 0, 0),
                                       lower_limits={Derivatives.position: -1,
                                                     Derivatives.velocity: -1,
                                                     Derivatives.acceleration: -np.inf,
                                                     Derivatives.jerk: -30},
                                       upper_limits={Derivatives.position: 1,
                                                     Derivatives.velocity: 1,
                                                     Derivatives.acceleration: np.inf,
                                                     Derivatives.jerk: 30})
                self.world.add_joint(joint)

    config = WorldWithPrismaticBox()
    collision_avoidance = DefaultCollisionAvoidanceConfig()
    config.setup()
    collision_avoidance.setup()
    assert config.joint_name in config.world.joints
    assert config.box_name in config.world.links
    return config.world


@pytest.fixture()
def box_world():
    class WorldWithOmniBox(EmptyWorld):
        box_name = PrefixName('box')
        joint_name = PrefixName('box_joint')

        def setup(self) -> None:
            super().setup()
            with self.world.modify_world():
                box = Link(self.box_name)
                box_geometry = BoxGeometry(1, 1, 1, color=ColorRGBA(1, 0, 0, 1))
                box.collisions.append(box_geometry)
                box.visuals.append(box_geometry)
                self.world.add_link(box)
                joint = OmniDrive(name=self.joint_name,
                                  parent_link_name=self.world.root_link_name,
                                  child_link_name=self.box_name,
                                  translation_limits={Derivatives.velocity: 1,
                                                      Derivatives.acceleration: np.inf,
                                                      Derivatives.jerk: 30},
                                  rotation_limits={Derivatives.velocity: 1,
                                                   Derivatives.acceleration: np.inf,
                                                   Derivatives.jerk: 30})
                self.world.add_joint(joint)

    config = WorldWithOmniBox()
    collision_avoidance = DefaultCollisionAvoidanceConfig()
    config.setup()
    collision_avoidance.setup()
    assert config.joint_name in config.world.joints
    assert config.box_name in config.world.links
    return config.world


@pytest.fixture()
def simple_two_arm_world() -> WorldTree:
    config = WorldWithOmniDriveRobot()
    urdf = open('urdfs/simple_two_arm_robot.urdf', 'r').read()
    config.setup(urdf, 'muh')
    config.world.register_controlled_joints(config.world.movable_joint_names)
    collision_avoidance = DefaultCollisionAvoidanceConfig()
    collision_avoidance.setup()
    return config.world


@pytest.fixture()
def pr2_world() -> WorldTree:
    urdf = open('urdfs/pr2.urdf', 'r').read()
    config = WorldWithOmniDriveRobot(urdf=urdf)
    with config.world.modify_world():
        config.setup()
    config.world.register_controlled_joints(config.world.movable_joint_names)
    collision_avoidance = DisableCollisionAvoidanceConfig()
    collision_avoidance.setup()
    return config.world


class TestWorld:
    def test_empty_world(self, empty_world: WorldTree):
        assert len(empty_world.joints) == 0

    def test_fixed_box_world(self, fixed_box_world: WorldTree):
        assert len(fixed_box_world.joints) == 1
        assert len(fixed_box_world.links) == 2
        visualize()

    def test_simple_two_arm_robot(self, simple_two_arm_world: WorldTree):
        simple_two_arm_world.state[PrefixName('prismatic_joint', 'muh')].position = 0.4
        simple_two_arm_world.state[PrefixName('r_joint_1', 'muh')].position = 0.2
        simple_two_arm_world.state[PrefixName('r_joint_2', 'muh')].position = 0.2
        simple_two_arm_world.state[PrefixName('r_joint_3', 'muh')].position = 0.2
        simple_two_arm_world.state[PrefixName('l_joint_1', 'muh')].position = 0.2
        simple_two_arm_world.state[PrefixName('l_joint_2', 'muh')].position = 0.2
        simple_two_arm_world.state[PrefixName('l_joint_3', 'muh')].position = 0.2
        visualize()

    def test_compute_fk(self, box_world_prismatic: WorldTree):
        joint_name = box_world_prismatic.joint_names[0]
        box_name = box_world_prismatic.link_names[-1]

        box_world_prismatic.state[joint_name].position = 1
        box_world_prismatic.notify_state_change()
        fk = box_world_prismatic.compute_fk_point(root_link=box_world_prismatic.root_link_name,
                                                  tip_link=box_name).to_np()
        assert fk[0] == 1
        visualize()

<<<<<<< HEAD
=======
    def test_joint_goal(self, box_world_prismatic: WorldTree):
        joint_name = box_world_prismatic.joint_names[0]
        box_name = box_world_prismatic.link_names[-1]
        dt = 0.05
        goal = 2

        joint_goal = JointPositionList(goal_state={joint_name: goal})

        god_map.motion_goal_manager.add_motion_goal(joint_goal)
        god_map.motion_goal_manager.init_task_state()

        eq, neq, neqd, lin_weight, quad_weight = god_map.motion_goal_manager.get_constraints_from_goals()
        controller = QPController(mpc_dt=dt)
        controller.init(free_variables=list(box_world_prismatic.free_variables.values()),
                        equality_constraints=eq)
        controller.compile()
        traj = []
        for i in range(100):
            parameters = controller.get_parameter_names()
            substitutions = symbol_manager.resolve_symbols(parameters)
            next_cmd = controller.get_cmd(substitutions)
            box_world_prismatic.update_state(next_cmd, dt, Derivatives.jerk)
            box_world_prismatic.notify_state_change()
            traj.append(box_world_prismatic.state[joint_name].position)
            visualize()
            if box_world_prismatic.state[joint_name].position >= goal - 1e-3:
                break
        fk = box_world_prismatic.compute_fk_point(root_link=box_world_prismatic.root_link_name,
                                                  tip_link=box_name).to_np()
        np.testing.assert_almost_equal(fk[0], goal, decimal=3)

>>>>>>> 99759b33
    def test_cart_goal(self, box_world: WorldTree):
        joint_name = box_world.joint_names[0]
        box_name = box_world.link_names[-1]
        dt = 0.05
        goal = [1, 1, 0]

        cart_goal = CartesianPose(root_link=box_world.root_link_name,
                                  tip_link=box_name,
                                  goal_pose=cas.TransMatrix.from_xyz_rpy(x=goal[0], y=goal[1], z=goal[2],
                                                                         reference_frame=box_world.root_link_name))

        god_map.motion_graph_manager.add_motion_goal(cart_goal)
        god_map.motion_graph_manager.init_task_state()

<<<<<<< HEAD
        eq, neq, neqd, lin_weight, quad_weight = god_map.motion_graph_manager.get_constraints_from_goals()
        controller = QPController(sample_period=dt)
=======
        eq, neq, neqd, lin_weight, quad_weight = god_map.motion_goal_manager.get_constraints_from_goals()
        controller = QPController(mpc_dt=dt)
>>>>>>> 99759b33
        controller.init(free_variables=list(box_world.free_variables.values()),
                        equality_constraints=eq)
        controller.compile()
        traj = []
        for i in range(100):
            parameters = controller.get_parameter_names()
            substitutions = symbol_manager.resolve_symbols(parameters)
            next_cmd = controller.get_cmd(substitutions)
            box_world.update_state(next_cmd, dt, Derivatives.jerk)
            box_world.notify_state_change()
            traj.append(box_world.state[joint_name].position)
            visualize()
        fk = box_world.compute_fk_point(root_link=box_world.root_link_name, tip_link=box_name).to_np()
        np.testing.assert_almost_equal(fk[0], goal[0], decimal=3)
        np.testing.assert_almost_equal(fk[1], goal[1], decimal=3)

    def test_cart_goal_abs_sequence(self, box_world: WorldTree):
        joint_name = box_world.joint_names[0]
        box_name = box_world.link_names[-1]
        dt = 0.05
        goal1 = cas.TransMatrix.from_xyz_rpy(x=1, reference_frame=box_world.root_link_name)
        goal2 = cas.TransMatrix.from_xyz_rpy(y=1, reference_frame=box_name)

        cart_monitor = PoseReached(name='goal1 reached',
                                   root_link=box_world.root_link_name,
                                   tip_link=box_name,
                                   goal_pose=goal1)
        god_map.motion_graph_manager.add_monitor(cart_monitor)

        cart_goal1 = CartesianPose(name='g1',
                                   root_link=box_world.root_link_name,
                                   tip_link=box_name,
                                   goal_pose=goal1,
                                   end_condition=cart_monitor.get_observation_state_expression())
        cart_goal2 = CartesianPose(name='g2',
                                   root_link=box_world.root_link_name,
                                   tip_link=box_name,
                                   goal_pose=goal2,
                                   absolute=True,
                                   start_condition=cart_monitor.get_observation_state_expression())

        god_map.motion_graph_manager.add_motion_goal(cart_goal1)
        god_map.motion_graph_manager.add_motion_goal(cart_goal2)

        god_map.motion_graph_manager.compile_node_state_updaters()
        god_map.motion_graph_manager.init_task_state()

<<<<<<< HEAD
        eq, neq, neqd, lin_weight, quad_weight = god_map.motion_graph_manager.get_constraints_from_goals()
        controller = QPController(sample_period=dt)
=======
        eq, neq, neqd, lin_weight, quad_weight = god_map.motion_goal_manager.get_constraints_from_goals()
        controller = QPController(mpc_dt=dt)
>>>>>>> 99759b33
        controller.init(free_variables=list(box_world.free_variables.values()),
                        equality_constraints=eq)
        controller.compile()
        traj = []
        god_map.time = 0
        god_map.control_cycle_counter = 0
        for i in range(200):
            parameters = controller.get_parameter_names()
            substitutions = symbol_manager.resolve_symbols(parameters)
            next_cmd = controller.get_cmd(substitutions)

            box_world.update_state(next_cmd, dt, Derivatives.jerk)
            box_world.notify_state_change()

            god_map.motion_graph_manager.evaluate_node_states()
            traj.append(box_world.state[joint_name].position)
            god_map.time += controller.mpc_dt
            god_map.control_cycle_counter += 1
        fk = box_world.compute_fk_point(root_link=box_world.root_link_name, tip_link=box_name).to_np()
        np.testing.assert_almost_equal(fk[0], goal2.to_position().to_np()[0], decimal=3)
        np.testing.assert_almost_equal(fk[1], goal2.to_position().to_np()[1], decimal=3)

    def test_cart_goal_rel_sequence(self, box_world: WorldTree):
        joint_name = box_world.joint_names[0]
        box_name = box_world.link_names[-1]
        dt = 0.05
        goal1 = cas.TransMatrix.from_xyz_rpy(x=1, reference_frame=box_world.root_link_name)
        goal2 = cas.TransMatrix.from_xyz_rpy(y=1, reference_frame=box_name)

        cart_monitor = PoseReached(name='goal1 reached',
                                   root_link=box_world.root_link_name,
                                   tip_link=box_name,
                                   goal_pose=goal1)
        god_map.motion_graph_manager.add_monitor(cart_monitor)

        cart_goal1 = CartesianPose(name='g1',
                                   root_link=box_world.root_link_name,
                                   tip_link=box_name,
                                   goal_pose=goal1,
                                   end_condition=cart_monitor.get_observation_state_expression())
        cart_goal2 = CartesianPose(name='g2',
                                   root_link=box_world.root_link_name,
                                   tip_link=box_name,
                                   goal_pose=goal2,
                                   start_condition=cart_monitor.get_observation_state_expression())

        god_map.motion_graph_manager.add_motion_goal(cart_goal1)
        god_map.motion_graph_manager.add_motion_goal(cart_goal2)

        god_map.motion_graph_manager.compile_node_state_updaters()
        god_map.motion_graph_manager.init_task_state()

<<<<<<< HEAD
        eq, neq, neqd, lin_weight, quad_weight = god_map.motion_graph_manager.get_constraints_from_goals()
        controller = QPController(sample_period=dt)
=======
        eq, neq, neqd, lin_weight, quad_weight = god_map.motion_goal_manager.get_constraints_from_goals()
        controller = QPController(mpc_dt=dt)
>>>>>>> 99759b33
        controller.init(free_variables=list(box_world.free_variables.values()),
                        equality_constraints=eq)
        controller.compile()
        traj = []
        god_map.time = 0
        god_map.control_cycle_counter = 0
        for i in range(200):
            parameters = controller.get_parameter_names()
            substitutions = symbol_manager.resolve_symbols(parameters)
            next_cmd = controller.get_cmd(substitutions)
            box_world.update_state(next_cmd, dt, Derivatives.jerk)
            box_world.notify_state_change()
            god_map.motion_graph_manager.evaluate_node_states()
            traj.append((box_world.state[box_world.joints[joint_name].x_name].position,
                         box_world.state[box_world.joints[joint_name].y_name].position))
            god_map.time += controller.mpc_dt
            god_map.control_cycle_counter += 1
        fk = box_world.compute_fk_point(root_link=box_world.root_link_name, tip_link=box_name).to_np()
        np.testing.assert_almost_equal(fk[0], goal1.to_position().to_np()[0], decimal=2)
        np.testing.assert_almost_equal(fk[1], goal2.to_position().to_np()[1], decimal=2)

    def test_compute_self_collision_matrix(self, pr2_world: WorldTree):
        disabled_links = {pr2_world.search_for_link_name('br_caster_l_wheel_link'),
                          pr2_world.search_for_link_name('fr_caster_l_wheel_link')}
        reference_collision_scene = BetterPyBulletSyncer()
        reference_collision_scene.load_self_collision_matrix_from_srdf(
            'package://giskardpy/test/data/pr2_test.srdf', 'pr2')
        reference_reasons = reference_collision_scene.self_collision_matrix
        reference_disabled_links = reference_collision_scene.disabled_links
        collision_scene: CollisionWorldSynchronizer = god_map.collision_scene
        actual_reasons = collision_scene.compute_self_collision_matrix('pr2',
                                                                       number_of_tries_never=500)
        assert actual_reasons == reference_reasons
        assert reference_disabled_links == disabled_links

    def test_compute_chain_reduced_to_controlled_joints(self, simple_two_arm_world: WorldTree):
        r_gripper_tool_frame = simple_two_arm_world.search_for_link_name('r_eef')
        l_gripper_tool_frame = simple_two_arm_world.search_for_link_name('l_eef')
        link_a, link_b = simple_two_arm_world.compute_chain_reduced_to_controlled_joints(r_gripper_tool_frame,
                                                                                         l_gripper_tool_frame)
        assert link_a == simple_two_arm_world.search_for_link_name('r_eef')
        assert link_b == simple_two_arm_world.search_for_link_name('l_link_3')

    def test_group_pr2_hand(self, world_setup: WorldTree):
        world_setup.register_group('r_hand', world_setup.search_for_link_name('r_wrist_roll_link'))
        assert set(world_setup.groups['r_hand'].joint_names) == {
            world_setup.search_for_joint_name('r_gripper_palm_joint'),
            world_setup.search_for_joint_name('r_gripper_led_joint'),
            world_setup.search_for_joint_name(
                'r_gripper_motor_accelerometer_joint'),
            world_setup.search_for_joint_name('r_gripper_tool_joint'),
            world_setup.search_for_joint_name(
                'r_gripper_motor_slider_joint'),
            world_setup.search_for_joint_name('r_gripper_l_finger_joint'),
            world_setup.search_for_joint_name('r_gripper_r_finger_joint'),
            world_setup.search_for_joint_name(
                'r_gripper_motor_screw_joint'),
            world_setup.search_for_joint_name(
                'r_gripper_l_finger_tip_joint'),
            world_setup.search_for_joint_name(
                'r_gripper_r_finger_tip_joint'),
            world_setup.search_for_joint_name('r_gripper_joint')}
        assert set(world_setup.groups['r_hand'].link_names_as_set) == {
            world_setup.search_for_link_name('r_wrist_roll_link'),
            world_setup.search_for_link_name('r_gripper_palm_link'),
            world_setup.search_for_link_name('r_gripper_led_frame'),
            world_setup.search_for_link_name(
                'r_gripper_motor_accelerometer_link'),
            world_setup.search_for_link_name(
                'r_gripper_tool_frame'),
            world_setup.search_for_link_name(
                'r_gripper_motor_slider_link'),
            world_setup.search_for_link_name(
                'r_gripper_motor_screw_link'),
            world_setup.search_for_link_name(
                'r_gripper_l_finger_link'),
            world_setup.search_for_link_name(
                'r_gripper_l_finger_tip_link'),
            world_setup.search_for_link_name(
                'r_gripper_r_finger_link'),
            world_setup.search_for_link_name(
                'r_gripper_r_finger_tip_link'),
            world_setup.search_for_link_name(
                'r_gripper_l_finger_tip_frame')}

    def test_get_chain(self, world_setup: WorldTree):
        with suppress_stderr():
            urdf = pr2_urdf()
            parsed_urdf = up.URDF.from_xml_string(hacky_urdf_parser_fix(urdf))

        root_link = 'base_footprint'
        tip_link = 'r_gripper_tool_frame'
        real = world_setup.compute_chain(root_link_name=world_setup.search_for_link_name(root_link),
                                         tip_link_name=world_setup.search_for_link_name(tip_link),
                                         add_joints=True,
                                         add_links=True,
                                         add_fixed_joints=True,
                                         add_non_controlled_joints=True)
        expected = parsed_urdf.get_chain(root_link, tip_link, True, True, True)
        assert {x.short_name for x in real} == set(expected)

    def test_get_chain2(self, world_setup: WorldTree):
        root_link = world_setup.search_for_link_name('l_gripper_tool_frame')
        tip_link = world_setup.search_for_link_name('r_gripper_tool_frame')
        try:
            world_setup.compute_chain(root_link, tip_link, True, True, True, True)
            assert False
        except ValueError:
            pass

    def test_get_chain_group(self, world_setup: WorldTree):
        root_link = world_setup.search_for_link_name('r_wrist_roll_link')
        tip_link = world_setup.search_for_link_name('r_gripper_r_finger_tip_link')
        world_setup.register_group('r_hand', root_link)
        real = world_setup.compute_chain(root_link, tip_link, True, True, True, True)
        assert real == ['pr2/r_wrist_roll_link',
                        'pr2/r_gripper_palm_joint',
                        'pr2/r_gripper_palm_link',
                        'pr2/r_gripper_r_finger_joint',
                        'pr2/r_gripper_r_finger_link',
                        'pr2/r_gripper_r_finger_tip_joint',
                        'pr2/r_gripper_r_finger_tip_link']

    def test_get_chain_group2(self, world_setup: WorldTree):
        root_link = world_setup.search_for_link_name('r_gripper_l_finger_tip_link')
        tip_link = world_setup.search_for_link_name('r_gripper_r_finger_tip_link')
        world_setup.register_group('r_hand', world_setup.search_for_link_name('r_wrist_roll_link'))
        try:
            real = world_setup.compute_chain(root_link, tip_link, True, True, True, True)
            assert False
        except ValueError:
            pass

    def test_get_split_chain(self, world_setup: WorldTree):
        root_link = world_setup.search_for_link_name('l_gripper_r_finger_tip_link')
        tip_link = world_setup.search_for_link_name('l_gripper_l_finger_tip_link')
        chain1, connection, chain2 = world_setup.compute_split_chain(root_link, tip_link, True, True, True, True)
        chain1 = [n.short_name for n in chain1]
        connection = [n.short_name for n in connection]
        chain2 = [n.short_name for n in chain2]
        assert chain1 == ['l_gripper_r_finger_tip_link', 'l_gripper_r_finger_tip_joint', 'l_gripper_r_finger_link',
                          'l_gripper_r_finger_joint']
        assert connection == ['l_gripper_palm_link']
        assert chain2 == ['l_gripper_l_finger_joint', 'l_gripper_l_finger_link', 'l_gripper_l_finger_tip_joint',
                          'l_gripper_l_finger_tip_link']

    def test_get_split_chain_group(self, world_setup: WorldTree):
        root_link = world_setup.search_for_link_name('r_gripper_l_finger_tip_link')
        tip_link = world_setup.search_for_link_name('r_gripper_r_finger_tip_link')
        world_setup.register_group('r_hand', world_setup.search_for_link_name('r_wrist_roll_link'))
        chain1, connection, chain2 = world_setup.compute_split_chain(root_link, tip_link,
                                                                     True, True, True, True)
        assert chain1 == ['pr2/r_gripper_l_finger_tip_link',
                          'pr2/r_gripper_l_finger_tip_joint',
                          'pr2/r_gripper_l_finger_link',
                          'pr2/r_gripper_l_finger_joint']
        assert connection == ['pr2/r_gripper_palm_link']
        assert chain2 == ['pr2/r_gripper_r_finger_joint',
                          'pr2/r_gripper_r_finger_link',
                          'pr2/r_gripper_r_finger_tip_joint',
                          'pr2/r_gripper_r_finger_tip_link']

    def test_get_joint_limits2(self, world_setup: WorldTree):
        lower_limit, upper_limit = world_setup.get_joint_position_limits(
            world_setup.search_for_joint_name('l_shoulder_pan_joint'))
        assert lower_limit == -0.564601836603
        assert upper_limit == 2.1353981634

    def test_search_branch(self, world_setup: WorldTree):
        result = world_setup._search_branch(world_setup.search_for_link_name('odom_combined'),
                                            stop_at_joint_when=lambda _: False,
                                            stop_at_link_when=lambda _: False)
        assert result == ([], [])
        result = world_setup._search_branch(world_setup.search_for_link_name('odom_combined'),
                                            stop_at_joint_when=world_setup.is_joint_controlled,
                                            stop_at_link_when=lambda _: False,
                                            collect_link_when=world_setup.has_link_collisions)
        assert result == ([], [])
        result = world_setup._search_branch(world_setup.search_for_link_name('base_footprint'),
                                            stop_at_joint_when=world_setup.is_joint_controlled,
                                            collect_link_when=world_setup.has_link_collisions)
        assert set(result[0]) == {'pr2/base_bellow_link',
                                  'pr2/fl_caster_l_wheel_link',
                                  'pr2/fl_caster_r_wheel_link',
                                  'pr2/fl_caster_rotation_link',
                                  'pr2/fr_caster_l_wheel_link',
                                  'pr2/fr_caster_r_wheel_link',
                                  'pr2/fr_caster_rotation_link',
                                  'pr2/bl_caster_l_wheel_link',
                                  'pr2/bl_caster_r_wheel_link',
                                  'pr2/bl_caster_rotation_link',
                                  'pr2/br_caster_l_wheel_link',
                                  'pr2/br_caster_r_wheel_link',
                                  'pr2/br_caster_rotation_link',
                                  'pr2/base_link'}
        result = world_setup._search_branch(world_setup.search_for_link_name('l_elbow_flex_link'),
                                            collect_joint_when=world_setup.is_joint_fixed)
        assert set(result[0]) == set()
        assert set(result[1]) == {'pr2/l_force_torque_adapter_joint',
                                  'pr2/l_force_torque_joint',
                                  'pr2/l_forearm_cam_frame_joint',
                                  'pr2/l_forearm_cam_optical_frame_joint',
                                  'pr2/l_forearm_joint',
                                  'pr2/l_gripper_led_joint',
                                  'pr2/l_gripper_motor_accelerometer_joint',
                                  'pr2/l_gripper_palm_joint',
                                  'pr2/l_gripper_tool_joint'}
        links, joints = world_setup._search_branch(world_setup.search_for_link_name('r_wrist_roll_link'),
                                                   stop_at_joint_when=world_setup.is_joint_controlled,
                                                   collect_link_when=world_setup.has_link_collisions,
                                                   collect_joint_when=lambda _: True)
        assert set(links) == {'pr2/r_gripper_l_finger_tip_link',
                              'pr2/r_gripper_l_finger_link',
                              'pr2/r_gripper_r_finger_tip_link',
                              'pr2/r_gripper_r_finger_link',
                              'pr2/r_gripper_palm_link',
                              'pr2/r_wrist_roll_link'}
        assert set(joints) == {'pr2/r_gripper_palm_joint',
                               'pr2/r_gripper_led_joint',
                               'pr2/r_gripper_motor_accelerometer_joint',
                               'pr2/r_gripper_tool_joint',
                               'pr2/r_gripper_motor_slider_joint',
                               'pr2/r_gripper_motor_screw_joint',
                               'pr2/r_gripper_l_finger_joint',
                               'pr2/r_gripper_l_finger_tip_joint',
                               'pr2/r_gripper_r_finger_joint',
                               'pr2/r_gripper_r_finger_tip_joint',
                               'pr2/r_gripper_joint'}
        links, joints = world_setup._search_branch(world_setup.search_for_link_name('br_caster_l_wheel_link'),
                                                   collect_link_when=lambda _: True,
                                                   collect_joint_when=lambda _: True)
        assert links == ['pr2/br_caster_l_wheel_link']
        assert joints == []

    # def test_get_siblings_with_collisions(self, world_setup: WorldTree):
    #     # FIXME
    #     result = world_setup.get_siblings_with_collisions(world_setup.search_for_joint_name('brumbrum'))
    #     assert result == []
    #     result = world_setup.get_siblings_with_collisions(world_setup.search_for_joint_name('l_elbow_flex_joint'))
    #     assert set(result) == {'pr2/l_upper_arm_roll_link', 'pr2/l_upper_arm_link'}
    #     result = world_setup.get_siblings_with_collisions(world_setup.search_for_joint_name('r_wrist_roll_joint'))
    #     assert result == ['pr2/r_wrist_flex_link']
    #     result = world_setup.get_siblings_with_collisions(world_setup.search_for_joint_name('br_caster_l_wheel_joint'))
    #     assert set(result) == {'pr2/base_bellow_link',
    #                            'pr2/fl_caster_l_wheel_link',
    #                            'pr2/fl_caster_r_wheel_link',
    #                            'pr2/fl_caster_rotation_link',
    #                            'pr2/fr_caster_l_wheel_link',
    #                            'pr2/fr_caster_r_wheel_link',
    #                            'pr2/fr_caster_rotation_link',
    #                            'pr2/bl_caster_l_wheel_link',
    #                            'pr2/bl_caster_r_wheel_link',
    #                            'pr2/bl_caster_rotation_link',
    #                            'pr2/br_caster_r_wheel_link',
    #                            'pr2/br_caster_rotation_link',
    #                            'pr2/base_link'}

    def test_get_controlled_parent_joint_of_link(self, world_setup: WorldTree):
        with pytest.raises(KeyError) as e_info:
            world_setup.get_controlled_parent_joint_of_link(world_setup.search_for_link_name('odom_combined'))
        assert world_setup.get_controlled_parent_joint_of_link(
            world_setup.search_for_link_name('base_footprint')) == 'pr2/brumbrum'

    def test_get_parent_joint_of_joint(self, world_setup: WorldTree):
        # TODO shouldn't this return a not found error?
        with pytest.raises(KeyError) as e_info:
            world_setup.get_controlled_parent_joint_of_joint(PrefixName('brumbrum', 'pr2'))
        with pytest.raises(KeyError) as e_info:
            world_setup.search_for_parent_joint(world_setup.search_for_joint_name('r_wrist_roll_joint'),
                                                stop_when=lambda x: False)
        assert world_setup.get_controlled_parent_joint_of_joint(
            world_setup.search_for_joint_name('r_torso_lift_side_plate_joint')) == 'pr2/torso_lift_joint'
        assert world_setup.get_controlled_parent_joint_of_joint(
            world_setup.search_for_joint_name('torso_lift_joint')) == 'pr2/brumbrum'

    def test_possible_collision_combinations(self, world_setup: WorldTree):
        result = world_setup.groups[world_setup.robot_names[0]].possible_collision_combinations()
        reference = {world_setup.sort_links(link_a, link_b) for link_a, link_b in
                     combinations(world_setup.groups[world_setup.robot_names[0]].link_names_with_collisions, 2) if
                     not world_setup.are_linked(link_a, link_b)}
        assert result == reference

    def test_compute_chain_reduced_to_controlled_joints2(self, world_setup: WorldTree):
        link_a, link_b = world_setup.compute_chain_reduced_to_controlled_joints(
            world_setup.search_for_link_name('l_upper_arm_link'),
            world_setup.search_for_link_name('r_upper_arm_link'))
        assert link_a == 'pr2/l_upper_arm_roll_link'
        assert link_b == 'pr2/r_upper_arm_roll_link'

    def test_compute_chain_reduced_to_controlled_joints3(self, world_setup: WorldTree):
        with pytest.raises(KeyError):
            world_setup.compute_chain_reduced_to_controlled_joints(
                world_setup.search_for_link_name('l_wrist_roll_link'),
                world_setup.search_for_link_name('l_gripper_r_finger_link'))


class Simulator:
    goal_state: Dict[str, Tuple[float, float]]

    def __init__(self, world: WorldTree, control_dt: float, mpc_dt: float, h: int, solver: SupportedQPSolver,
                 jerk_limit: float,
                 alpha: float, graph_styles: Optional[List[Tuple[str, str]]],
                 qp_formulation: QPFormulation):
        god_map.simulator = self
        world.update_default_weights({Derivatives.velocity: 0.01,
                                      Derivatives.acceleration: 0.0,
                                      Derivatives.jerk: 0.0})
        world.update_default_limits({
            Derivatives.velocity: 1,
            Derivatives.acceleration: np.inf,
            Derivatives.jerk: jerk_limit
        })
        god_map.tmp_folder = '.'
        self.reset()
        self.world = world
        self.control_dt = control_dt
        self.mpc_dt = mpc_dt
        self.h = h
        self.alpha = alpha
        self.solver = solver
        self.qp_formulation = qp_formulation
        self.max_derivative = Derivatives.jerk
        if graph_styles is None:
            self.graph_styles = [
                ['-', '#996900'],
                [':', 'blue'],
                [':', 'blue'],
                ['--', 'black'],
            ]
        else:
            self.graph_styles = graph_styles
        god_map.qp_controller = QPController(sample_period=self.mpc_dt,
                                             solver_id=self.solver,
                                             prediction_horizon=self.h,
                                             max_derivative=self.max_derivative,
                                             qp_formulation=self.qp_formulation,
                                             alpha=self.alpha,
                                             verbose=False)

    def add_cart_goal(self, root_link: PrefixName, tip_link: PrefixName, x_goal: float, name: str = 'g1',
                      weight: float = WEIGHT_BELOW_CA):
        goal_symbol = symbol_manager.get_symbol(f'god_map.simulator.goal_state[\"{name}\"][0]')
        weight_symbol = symbol_manager.get_symbol(f'god_map.simulator.goal_state[\"{name}\"][1]')
        cart_goal = cas.TransMatrix.from_xyz_rpy(x=goal_symbol,
                                                 reference_frame=root_link,
                                                 child_frame=tip_link)
        task = CartesianPoseAsTask(name=name, root_link=root_link, tip_link=tip_link,
                                   goal_pose=cart_goal, absolute=True, weight=weight_symbol)
        self.goal_state[name] = (x_goal, weight)
        god_map.motion_graph_manager.add_task(task)

    def add_cart_position_goal(self, root_link: PrefixName, tip_link: PrefixName, x_goal: float, name: str = 'g1',
                               weight: float = WEIGHT_BELOW_CA):
        goal_symbol = symbol_manager.get_symbol(f'god_map.simulator.goal_state[\"{name}\"][0]')
        weight_symbol = symbol_manager.get_symbol(f'god_map.simulator.goal_state[\"{name}\"][1]')
        cart_goal = cas.TransMatrix.from_xyz_rpy(y=goal_symbol,
                                                 reference_frame=root_link,
                                                 child_frame=tip_link)
        task = CartesianPosition(name=name, root_link=root_link, tip_link=tip_link,
                                 goal_point=cart_goal.to_position(), absolute=True, weight=weight_symbol)
        self.goal_state[name] = (x_goal, weight)
        god_map.motion_graph_manager.add_task(task)

    def add_cart_vel_goal(self, root_link: PrefixName, tip_link: PrefixName, x_goal: float, name: str = 'g1',
                               weight: float = WEIGHT_BELOW_CA):
        goal_symbol = symbol_manager.get_symbol(f'god_map.simulator.goal_state[\"{name}\"][0]')
        weight_symbol = symbol_manager.get_symbol(f'god_map.simulator.goal_state[\"{name}\"][1]')
        task = CartesianPositionVelocityGoal(name=name, root_link=root_link, tip_link=tip_link,
                                             x_vel=0, y_vel=x_goal, z_vel=0, weight=weight_symbol)
        self.goal_state[name] = (x_goal, weight)
        god_map.motion_graph_manager.add_task(task)

    def add_joint_goal(self, joint_names: List[PrefixName], goal: float, name: str = 'g1',
                       weight: float = WEIGHT_BELOW_CA):
        joint_goal = {}
        goal_name = PrefixName(name)
        goal_symbol = symbol_manager.get_symbol(f'god_map.simulator.goal_state[\"{goal_name}\"][0]')
        weight_symbol = symbol_manager.get_symbol(f'god_map.simulator.goal_state[\"{goal_name}\"][1]')
        for joint_name in joint_names:
            joint_goal[joint_name] = goal_symbol
        joint_task = JointPositionList(name=name, goal_state=joint_goal,
                                       weight=weight_symbol
                                       )
        self.goal_state[goal_name] = (goal, weight)

        god_map.motion_graph_manager.add_task(joint_task)

    def add_joint_vel_goal(self, joint_names: List[PrefixName], goal: float):
        self.joint_goal = {}
        goal_name = PrefixName(f'joint_goal')
        v = self.world.add_virtual_free_variable(goal_name)
        self.world.state[v.name].position = goal
        for joint_name in joint_names:
            self.joint_goal[joint_name] = v.get_symbol(Derivatives.position)
        joint_task = JointVelocity(name='g1', joint_names=joint_names, vel_goal=v.get_symbol(Derivatives.position))
        # joint_task = JointVelocityLimit(name='g1', joint_names=joint_names, max_velocity=goal)

        god_map.motion_graph_manager.add_task(joint_task)

    def compile(self):
        god_map.motion_graph_manager.initialize_states()

        eq, neq, eqd, neqd, lin_weight, quad_weight = god_map.motion_graph_manager.get_constraints_from_tasks()
        god_map.qp_controller.init(free_variables=self.get_active_free_symbols(eq, neq, eqd, neqd),
                                   equality_constraints=eq,
                                   inequality_constraints=neq,
                                   eq_derivative_constraints=eqd,
                                   derivative_constraints=neqd)
        god_map.qp_controller.compile()
        god_map.debug_expression_manager.compile_debug_expressions()
        self.traj = Trajectory()

    def get_active_free_symbols(self,
                                eq_constraints: List[EqualityConstraint],
                                neq_constraints: List[InequalityConstraint],
                                eq_derivative_constraints: List[DerivativeEqualityConstraint],
                                derivative_constraints: List[DerivativeInequalityConstraint]):
        symbols = set()
        for c in chain(eq_constraints, neq_constraints, eq_derivative_constraints, derivative_constraints):
            symbols.update(str(s) for s in cas.free_symbols(c.expression))
        free_variables = list(sorted([v for v in god_map.world.free_variables.values() if v.position_name in symbols],
                                     key=lambda x: x.position_name))
        if len(free_variables) == 0:
            raise EmptyProblemException('Goal parsing resulted in no free variables.')
        god_map.free_variables = free_variables
        return free_variables

    def reset(self):
        self.goal_state = {}
        god_map.time = 0
        god_map.control_cycle_counter = 0
        god_map.motion_graph_manager.reset()
        god_map.debug_expression_manager.reset()
        for joint_state in god_map.world.state.values():
            joint_state.position = 0
            joint_state.velocity = 0
            joint_state.acceleration = 0
            joint_state.jerk = 0

    def step(self):
        parameters = god_map.qp_controller.get_parameter_names()
        total_time_start = time.time()
        substitutions = symbol_manager.resolve_symbols(parameters)
        parameter_time = time.time() - total_time_start

        qp_time_start = time.time()
        next_cmd = god_map.qp_controller.get_cmd(substitutions)
        qp_time = time.time() - qp_time_start
        god_map.debug_expression_manager.eval_debug_expressions()

        self.world.update_state(next_cmd, self.control_dt, god_map.qp_controller.max_derivative)

        self.world.notify_state_change()
        total_time = time.time() - total_time_start
        self.traj.set(god_map.control_cycle_counter, self.world.state)
        god_map.time += self.control_dt
        god_map.control_cycle_counter += 1
        return total_time, parameter_time, qp_time

    def run(self, goal_function: Callable[[str, float], float], sim_time: float,
            pos_noise: float, vel_noise: float, acc_noise: float,
            plot_legend: bool = True, plot_kwargs: dict = dict()):
        np.random.seed(69)
        total_times, parameter_times, qp_times = [], [], []
        try:
            while god_map.time < sim_time:
                total_time, parameter_time, qp_time = self.step()
                self.apply_noise(pos_noise, vel_noise, acc_noise)

                total_times.append(total_time)
                parameter_times.append(parameter_time)
                qp_times.append(qp_time)
                for goal_name in self.goal_state:
                    next_goal, next_weight = goal_function(goal_name, god_map.time)
                    self.update_goal(goal_name, next_goal, next_weight)

        except Exception as e:
            traceback.print_exc()
            print(e)
            assert False
        finally:
            self.plot_traj(plot_kwargs, plot_legend)
        avg = np.average(qp_times)
        print(f'avg time {avg} or {1 / avg}hz')
        traj_dict = self.traj.to_dict(normalize_position=False, filter_0_vel=False, sort=True)
        for free_variable in god_map.qp_controller.free_variables:
            for d in Derivatives.range(Derivatives.position, Derivatives.jerk):
                print(f'min {d.name}: {min(traj_dict[d][free_variable.name])}')
                print(f'max {d.name}: {max(traj_dict[d][free_variable.name])}')
                print(f'--------------------------------------------')
        print('===========run end===========')

    def apply_noise(self, pos: float, vel: float, acc: float, joint_names: List[str] = None):
        if joint_names is None:
            joint_names = self.world.movable_joint_names
        for joint_name in joint_names:
            pos_noise = np.random.normal(0, pos, 1)[0]
            curr_pose = self.world.state[joint_name].position
            try:
                lb, ub = self.world.joints[joint_name].get_limit_expressions(0)
                pos_noise = limit(pos_noise, min(0, lb - curr_pose), max(0, ub - curr_pose))
            except (KeyError, AttributeError) as e:
                pass
            self.world.state[joint_name].position += pos_noise
            self.world.state[joint_name].velocity += np.random.normal(0, vel, 1)[0]
            self.world.state[joint_name].acceleration += np.random.normal(0, acc, 1)[0]

    def update_goal(self, goal_name: str, new_value: float, new_weight: float):
        self.goal_state[goal_name] = (new_value, new_weight)

    def plot_traj(self, plot_kwargs: dict, plot_legend: bool = True):
        self.traj.plot_trajectory('test', sample_period=self.control_dt, filter_0_vel=True,
                                  hspace=0.5, height_per_derivative=4)
        color_map = defaultdict(lambda: self.graph_styles[len(color_map)])
        god_map.debug_expression_manager.raw_traj_to_traj(control_dt=self.control_dt).plot_trajectory(
            'debug', sample_period=self.control_dt, filter_0_vel=False,
            hspace=1, height_per_derivative=3,
            color_map=color_map,
            plot0_lines=False,
            legend=plot_legend,
            sort=False,
            **plot_kwargs
        )


def joint_thing(jerk_limit: float, sim_time: float, control_dt: float, mpc_dt: float, h: int,
                world: WorldTree, goal_function: Callable[[float], float], pos_noise: float, vel_noise: float,
                acc_noise: float, joint_names: Tuple[str] = ('pr2/r_wrist_roll_joint',), plot_legend: bool = True,
                graph_styles=None):
    simulator = Simulator(world=world,
                          control_dt=control_dt,
                          mpc_dt=mpc_dt,
                          h=h,
                          solver=SupportedQPSolver.gurobi,
                          alpha=0.1,
                          graph_styles=graph_styles,
                          jerk_limit=jerk_limit,
                          qp_formulation=QPFormulation.explicit_no_acc)
    simulator.reset()
    simulator.add_joint_goal(
        # joint_names=pr2_world.movable_joint_names[:1],
        joint_names=joint_names,
        # joint_names=pr2_world.movable_joint_names[14:15],
        # joint_names=pr2_world.movable_joint_names[:35],
        # joint_names=pr2_world.movable_joint_names[27:31],
        # joint_names=pr2_world.movable_joint_names[:-1],
        # joint_names=[
        # pr2_world.movable_joint_names[12], # torso
        # pr2_world.movable_joint_names[27], # r_gripper_r_finger
        # pr2_world.movable_joint_names[13] # head pan
        # pr2_world.movable_joint_names[14] # head pan
        # ],
        goal=goal_function(0))
    simulator.compile()

    simulator.run(goal_function, sim_time, pos_noise, vel_noise, acc_noise,
                  plot_legend=plot_legend)
    # print(f'min pos {min(simulator.traj.to_dict()[0][pr2_world.movable_joint_names[0]])}')
    # print(f'max vel {min(simulator.traj.to_dict()[1][pr2_world.movable_joint_names[0]])}')


class GoalSwapper:
    def __init__(self, goal: float, swap_time: float, noise: float, offset: float = 0):
        self.goal = goal
        self.next_swap = swap_time
        self.swap_time = swap_time
        self.noise = noise
        self.offset = offset

    def __call__(self, time: float):
        if time > self.next_swap:
            self.goal = - self.goal
            self.next_swap += self.swap_time
        return self.goal + self.offset + np.random.normal(0, self.noise, 1)[0], 1


class GoalSequence:
    def __init__(self, goals: List[Tuple[float, float]], noise: float):
        self.goals = goals
        self.noise = noise
        self.goal = 0
        self.i = 0

    def __call__(self, time: float):
        while self.i < len(self.goals) - 1 and time >= self.goals[self.i + 1][0]:
            self.i += 1
        self.goal = self.goals[self.i][1]
        return self.goal + np.random.normal(0, self.noise, 1)[0]


class GoalSin:
    def __init__(self, goal: float, magnitude: float, phase: float, noise: float):
        self.goal = goal
        self.magnitude = magnitude
        self.phase = phase
        self.noise = noise

    def __call__(self, time: float):
        self.goal = np.cos(god_map.time * np.pi / self.phase) * self.magnitude
        return self.goal + np.random.normal(0, self.noise, 1)[0]


class TestController:
    def test_joint_goal(self, box_world_prismatic: WorldTree):
        sim_time = 5
        joint_name = box_world_prismatic.joint_names[0]
        goal = 2
        box_world_prismatic.update_default_weights({Derivatives.velocity: 0.01,
                                                    Derivatives.acceleration: 0,
                                                    Derivatives.jerk: 0.0})
        box_world_prismatic.state[joint_name].position = 2
        simulator = Simulator(world=box_world_prismatic,
                              control_dt=0.05,
                              mpc_dt=0.05,
                              h=9,
                              solver=SupportedQPSolver.qpSWIFT,
                              alpha=0.1,
                              qp_formulation=QPFormulation.explicit)
        simulator.add_joint_goal(joint_names=[joint_name], goal=goal)
        simulator.compile()

        np.random.seed(69)
        swap_distance = 2
        next_swap = swap_distance
        try:
            while god_map.time < sim_time:
                # box_world_prismatic.state[goal_name].position = np.random.rand() * 2 -1
                simulator.step()
                if god_map.time > next_swap:
                    # goal *= -1
                    simulator.update_goal(goal)
                    next_swap += swap_distance

        except Exception as e:
            traceback.print_exc()
            print(e)
        simulator.plot_traj()
        # fk = box_world_prismatic.compute_fk_point(root_link=box_world_prismatic.root_link_name,
        #                                           tip_link=box_name).to_np()
        # np.testing.assert_almost_equal(fk[0], box_world_prismatic.state[v.name].position, decimal=3)
        vel_profile = simulator.traj.to_dict()[Derivatives.velocity][joint_name]
        vel_limit = box_world_prismatic.joints[joint_name].free_variables[0].get_upper_limit(Derivatives.velocity)
        print(f'max violation {np.max(np.abs(vel_profile) - vel_limit)}')
        violated = np.all(np.abs(vel_profile) < vel_limit + 1e-4)
        assert violated, f'violation {np.max(np.abs(vel_profile) - vel_limit)}'

    def test_joint_goal_pr2_dt_vs_jerk(self, pr2_world: WorldTree):
        jerk_limit = 2500
        sim_time = 4
        noise = 0.25
        pos_noise = 0
        vel_noise = 0
        acc_noise = 0
        graph_styles = [
            ['--', 'black'],
            ['-', '#993000'],
        ]
        joint_thing(jerk_limit=jerk_limit, sim_time=sim_time,
                    control_dt=0.05, mpc_dt=0.05, h=5, world=pr2_world,
                    goal_function=GoalSwapper(1, 1.5, noise),
                    graph_styles=graph_styles, plot_legend=True,
                    pos_noise=pos_noise, vel_noise=vel_noise, acc_noise=acc_noise)
        joint_thing(jerk_limit=jerk_limit, sim_time=sim_time,
                    control_dt=0.01, mpc_dt=0.01, h=5, world=pr2_world,
                    goal_function=GoalSwapper(1, 1.5, noise),
                    graph_styles=graph_styles, plot_legend=False,
                    pos_noise=pos_noise, vel_noise=vel_noise, acc_noise=acc_noise)

    def test_joint_goal_pr2_implicit_limit(self, pr2_world: WorldTree):
        jerk_limit = 100
        sim_time = 4
        noise = 0.
        pos_noise = 0
        vel_noise = 0
        acc_noise = 0
        joint_thing(jerk_limit=jerk_limit, sim_time=sim_time,
                    control_dt=0.05, mpc_dt=0.05, h=5, world=pr2_world,
                    goal_function=GoalSwapper(1, 1.5, noise, 0),
                    plot_legend=False, pos_noise=pos_noise, vel_noise=vel_noise, acc_noise=acc_noise)
        joint_thing(jerk_limit=jerk_limit, sim_time=sim_time,
                    control_dt=0.05, mpc_dt=0.05, h=5, world=pr2_world,
                    goal_function=GoalSwapper(1, 1.5, noise, 0),
                    plot_legend=False, pos_noise=pos_noise, vel_noise=vel_noise, acc_noise=acc_noise)

    def test_joint_goal_pr2_dt_vs_dt_actual(self, pr2_world: WorldTree):
        jerk_limit = 100
        sim_time = 4
        noise = 0.
        pos_noise = 0
        vel_noise = 0
        acc_noise = 0
        joint_thing(jerk_limit=jerk_limit, sim_time=sim_time,
                    control_dt=0.01, mpc_dt=0.05, h=9, world=pr2_world,
                    goal_function=GoalSwapper(1, 1.5, noise),
                    plot_legend=True, pos_noise=pos_noise, vel_noise=vel_noise, acc_noise=acc_noise)
        joint_thing(jerk_limit=jerk_limit, sim_time=sim_time,
                    control_dt=0.05, mpc_dt=0.05, h=9, world=pr2_world,
                    goal_function=GoalSwapper(1, 1.5, noise),
                    plot_legend=False, pos_noise=pos_noise, vel_noise=vel_noise, acc_noise=acc_noise)
        joint_thing(jerk_limit=jerk_limit, sim_time=sim_time + 0.05,
                    control_dt=0.075, mpc_dt=0.05, h=5, world=pr2_world,
                    goal_function=GoalSwapper(1, 1.5, noise),
                    plot_legend=False, pos_noise=pos_noise, vel_noise=vel_noise, acc_noise=acc_noise)

    def test_joint_goal_pr2_pos_limits(self, pr2_world: WorldTree):
        jerk_limit = 1111
        sim_time = 6
        noise = 0.00
        control_dt = 0.01
        pos_noise = 0.0005
        vel_noise = 0
        acc_noise = 0
        graph_styles = [
            [':', 'black'],
            ['!shade above', 'red'],
            ['!shade above', 'red'],
            ['!shade below', 'red'],
            ['!shade above', 'red'],
            ['!shade below', 'red'],
            ['-', '#003399'],
            ['-', '#003399'],
            ['-', '#003399'],
            ['-', '#003399'],
        ]
        goals = [
            [0, -0.1],
            # [0.8, -0.15]
        ]
        x = np.linspace(0.8, sim_time, 1000)
        x2 = np.linspace(0.75, 1.75, 1000)
        y = np.cos((x) * np.pi * x2) * 0.1 - 0.2
        goals.extend(list(zip(x.tolist(), y.tolist())))
        joint_thing(jerk_limit=jerk_limit, sim_time=sim_time,
                    control_dt=control_dt, mpc_dt=control_dt, h=7, world=pr2_world,
                    goal_function=GoalSequence(goals, noise),
                    joint_names=('pr2/r_elbow_flex_joint',),
                    plot_legend=True, pos_noise=pos_noise, vel_noise=vel_noise, acc_noise=acc_noise,
                    graph_styles=graph_styles)
        # simulator.traj.to_dict()[0][joint_names[0]][61:]

    def test_joint_goal_pr2_fight(self, pr2_world: WorldTree):
        jerk_limit = 711
        sim_time = 2.5
        h = 7
        noise = 0.00
        control_dt = 0.0125
        pos_noise = 0.000
        vel_noise = 0
        acc_noise = 0
        goal1 = 0.2
        goal2 = 0.5
        goal3 = 0.7
        graph_styles = [
            ['--', 'black'],
            [':', 'black'],
            [':', 'black'],
            ['-', '#003399'],
            ['-', '#003399'],
            ['-', '#003399'],
            ['-', '#003399'],

            ['--', '#993000'],
            [':', '#993000'],
            [':', '#993000'],

            ['--', '#993000'],
            [':', '#993000'],
            [':', '#993000'],
        ]
        simulator = Simulator(world=pr2_world,
                              control_dt=control_dt,
                              mpc_dt=control_dt,
                              h=h,
                              solver=SupportedQPSolver.gurobi,
                              alpha=0.1,
                              graph_styles=graph_styles,
                              jerk_limit=jerk_limit,
                              qp_formulation=QPFormulation.explicit_no_acc)
        simulator.reset()
        simulator.add_joint_goal(
            joint_names=('pr2/r_wrist_roll_joint',),
            name='g1',
            weight=1,
            goal=goal1)
        simulator.add_joint_goal(
            joint_names=('pr2/r_wrist_roll_joint',),
            name='g2',
            weight=1,
            goal=goal2)
        simulator.add_joint_goal(
            joint_names=('pr2/r_wrist_roll_joint',),
            name='g3',
            weight=1,
            goal=goal3)
        simulator.compile()

        def goal_function(name, time):
            if name == 'g1':
                return goal1, WEIGHT_BELOW_CA
            if name == 'g2':
                g2_weight = 0
                if time > 0.5:
                    g2_weight = WEIGHT_BELOW_CA
                if time > 1:
                    g2_weight = WEIGHT_COLLISION_AVOIDANCE
                if time > 1.5:
                    g2_weight = WEIGHT_BELOW_CA
                if time > 1.75:
                    g2_weight = 0
                if time > 1.9:
                    g2_weight = WEIGHT_BELOW_CA
                if time > 2.1:
                    g2_weight = 0
                return goal2, g2_weight
            if name == 'g3':
                return goal3, WEIGHT_BELOW_CA

        simulator.run(goal_function, sim_time, pos_noise, vel_noise, acc_noise,
                      plot_legend=True)

    def test_cart_goal_pr2_fight(self, pr2_world: WorldTree):
        jerk_limit = 1111
        sim_time = 5
        h = 7
        noise = 0.00
        control_dt = 0.01
        pos_noise = 0.000
        vel_noise = 0
        acc_noise = 0
        goal1 = 0.4
        goal2 = 0.5
        graph_styles = [
            ['--', 'black'],
            [':', 'black'],
            [':', 'black'],
            ['-', '#003399'],
            ['--', '#993000'],
            [':', '#993000'],
            [':', '#993000'],
            # ['-', '#003399'],
            # ['-', '#003399'],
            # ['-', '#003399'],
        ]
        simulator = Simulator(world=pr2_world,
                              control_dt=control_dt,
                              mpc_dt=control_dt,
                              h=h,
                              solver=SupportedQPSolver.gurobi,
                              alpha=0.1,
                              graph_styles=graph_styles,
                              jerk_limit=jerk_limit,
                              qp_formulation=QPFormulation.explicit_no_acc)
        simulator.reset()
        simulator.add_cart_position_goal(
            root_link='pr2/r_gripper_tool_frame',
            tip_link='pr2/l_gripper_tool_frame',
            name='g1',
            weight=1,
            x_goal=goal1)
        simulator.add_cart_position_goal(
            root_link='pr2/r_gripper_tool_frame',
            tip_link='pr2/l_gripper_tool_frame',
            name='g2',
            weight=1,
            x_goal=goal2)
        simulator.compile()

        def goal_function(name, time):
            if name == 'g1':
                return goal1, WEIGHT_BELOW_CA
            if name == 'g2':
                g2_weight = 0
                if time > 0.5:
                    g2_weight = WEIGHT_BELOW_CA
                if time > 1:
                    g2_weight = WEIGHT_COLLISION_AVOIDANCE
                if time > 1.5:
                    g2_weight = WEIGHT_BELOW_CA
                if time > 1.75:
                    g2_weight = 0
                if time > 1.9:
                    g2_weight = WEIGHT_BELOW_CA
                if time > 2.1:
                    g2_weight = 0
                return goal2, g2_weight

        simulator.run(goal_function, sim_time, pos_noise, vel_noise, acc_noise,
                      plot_legend=True)

    def test_cart_vel_goal_pr2_fight(self, pr2_world: WorldTree):
        jerk_limit = 1111
        sim_time = 5
        h = 7
        noise = 0.00
        control_dt = 0.01
        pos_noise = 0.000
        vel_noise = 0
        acc_noise = 0
        goal1 = 1
        goal2 = -1.5
        graph_styles = [
            ['--', 'black'],
            # [':', 'black'],
            # [':', 'black'],
            ['-', '#003399'],
            ['--', '#993000'],
            # [':', '#993000'],
            # [':', '#993000'],
            # ['-', '#003399'],
            # ['-', '#003399'],
            # ['-', '#003399'],
        ]
        simulator = Simulator(world=pr2_world,
                              control_dt=control_dt,
                              mpc_dt=control_dt,
                              h=h,
                              solver=SupportedQPSolver.gurobi,
                              alpha=0.1,
                              graph_styles=graph_styles,
                              jerk_limit=jerk_limit,
                              qp_formulation=QPFormulation.explicit_no_acc)
        simulator.reset()
        simulator.add_cart_vel_goal(
            root_link='pr2/r_gripper_tool_frame',
            tip_link='pr2/l_gripper_tool_frame',
            name='g1',
            weight=1,
            x_goal=goal1)
        simulator.add_cart_vel_goal(
            root_link='pr2/r_gripper_tool_frame',
            tip_link='pr2/l_gripper_tool_frame',
            name='g2',
            weight=1,
            x_goal=goal2)
        simulator.compile()

        def goal_function(name, time):
            if name == 'g1':
                return goal1, WEIGHT_BELOW_CA
            if name == 'g2':
                g2_weight = 0
                if time > 2.5:
                    g2_weight = WEIGHT_COLLISION_AVOIDANCE
                return goal2, g2_weight

        simulator.run(goal_function, sim_time, pos_noise, vel_noise, acc_noise,
                      plot_legend=True,
                      plot_kwargs={'unit': 'm'})

    def test_joint_goal_pr2_tune_guide(self, pr2_world: WorldTree):
        sim_time = 4
        noise = 0.05
        pos_noise = 0.0
        vel_noise = 0
        acc_noise = 0
        phase = 1.5
        graph_styles = [
            ['--', 'black'],
            # ['!shade above', 'red'],
            # ['!shade above', 'red'],
            # ['!shade below', 'red'],
            ['-', '#993000'],
        ]
        joint_thing(jerk_limit=5000, sim_time=sim_time,
                    control_dt=0.01, mpc_dt=0.01, h=4, world=pr2_world,
                    goal_function=GoalSin(1, magnitude=0.5, phase=phase, noise=noise),
                    pos_noise=pos_noise, vel_noise=vel_noise, acc_noise=acc_noise,
                    graph_styles=graph_styles,
                    plot_legend=False)
        joint_thing(jerk_limit=40000, sim_time=sim_time,
                    control_dt=0.01, mpc_dt=0.01, h=4, world=pr2_world,
                    goal_function=GoalSin(1, magnitude=0.5, phase=phase, noise=noise),
                    pos_noise=pos_noise, vel_noise=vel_noise, acc_noise=acc_noise,
                    graph_styles=graph_styles,
                    plot_legend=False)
        joint_thing(jerk_limit=1000, sim_time=sim_time,
                    control_dt=0.01, mpc_dt=0.01, h=10, world=pr2_world,
                    goal_function=GoalSin(1, magnitude=0.5, phase=phase, noise=noise),
                    pos_noise=pos_noise, vel_noise=vel_noise, acc_noise=acc_noise,
                    graph_styles=graph_styles,
                    plot_legend=False)
        # joint_thing(jerk_limit=500, sim_time=sim_time,
        #             control_dt=0.01, mpc_dt=0.01, h=10, world=pr2_world,
        #             goal_function=GoalSin(1, magnitude=0.5, phase=phase, noise=noise),
        #             pos_noise=pos_noise, vel_noise=vel_noise, acc_noise=acc_noise,
        #             plot_legend=False)

    def test_joint_vel_goal_pr2(self, pr2_world: WorldTree):
        sim_time = 4
        goal = 0.0
        pr2_world.update_default_weights({Derivatives.velocity: 0.01,
                                          Derivatives.acceleration: 0.0,
                                          Derivatives.jerk: 0.0})
        pr2_world.update_default_limits({
            Derivatives.velocity: 1,
            Derivatives.acceleration: np.inf,
            Derivatives.jerk: 100
        })
        simulator = Simulator(world=pr2_world,
                              control_dt=0.05,
                              mpc_dt=0.05,
                              h=9,
                              solver=SupportedQPSolver.qpSWIFT,
                              alpha=.1,
                              qp_formulation=QPFormulation.implicit)
        joint_names = pr2_world.movable_joint_names[:1]
        # joint_names=pr2_world.movable_joint_names[14:15],
        # joint_names=pr2_world.movable_joint_names[:35],
        # joint_names=pr2_world.movable_joint_names[27:31],
        # joint_names=pr2_world.movable_joint_names[:-1],
        # joint_names=[
        # pr2_world.movable_joint_names[27],
        # pr2_world.movable_joint_names[13]
        # ],
        simulator.add_joint_vel_goal(goal=goal, joint_names=joint_names)
        simulator.compile()

        np.random.seed(69)
        swap_distance = 2
        next_swap = swap_distance
        try:
            while god_map.time < sim_time:
                simulator.step()
                simulator.apply_noise(0, 0.1, 0, joint_names)
                goal = np.sin(god_map.time * 8) * 0.5
                simulator.update_goal(goal)
                # goal = np.random.rand() * 2 -1
                # simulator.update_joint_goal(goal)
                # if god_map.time > next_swap:
                #     goal *= -1
                #     simulator.update_joint_goal(goal)
                #     next_swap += swap_distance

        except Exception as e:
            traceback.print_exc()
            print(e)
            assert False
        finally:
            simulator.plot_traj()
        # print(f'min pos {min(simulator.traj.to_dict()[0][pr2_world.movable_joint_names[0]])}')
        # print(f'max vel {min(simulator.traj.to_dict()[1][pr2_world.movable_joint_names[0]])}')

    # @settings(print_blob=True, suppress_health_check=[HealthCheck.function_scoped_fixture], deadline=None)
    # @given(
    #     pos=st.floats(min_value=-3.5, max_value=3.5),  # Set appropriate min/max limits
    #     vel=st.floats(min_value=-20.0, max_value=20.0),
    #     acc=st.floats(min_value=-100.0, max_value=100.0),
    #     goal=st.floats(min_value=-4.0, max_value=4.0)
    # )
    # @example(pos=0., vel=20.0, acc=100, goal=0)  # replace with actual failing values
    def test_pr2_pos_limits(self, pr2_world: WorldTree):
        # new 316
        # pos_values = [3, 2.857, 2.8, 0, -3]
        # vel_values = [20, 1, 0, 1 -20]
        # acc_values = [100, 1, 0, -100]
        # goal_values = [2.8]
        joint = 'pr2/r_elbow_flex_joint'
        pos_values = [-0.10264586748458397]
        vel_values = [-0.3688338790328299]
        acc_values = [27.329946331793636]
        goal_values = [-0.1]
        graph_styles = [
            [':', 'black'],
            ['!shade above', 'red'],
            ['!shade above', 'red'],
            ['!shade below', 'red'],
            ['!shade above', 'red'],
            ['!shade below', 'red'],
            ['-', '#003399'],
        ]
        jerk_violations = 0
        for pos in pos_values:
            for vel in vel_values:
                for acc in acc_values:
                    for goal in goal_values:
                        print(f'testing {pos} {vel} {acc} {goal}')
                        # joint = pr2_world.movable_joint_names[13]
                        # joint = pr2_world.movable_joint_names[14]
                        sim_time = 4
                        pr2_world.update_default_weights({Derivatives.velocity: 0.01,
                                                          Derivatives.acceleration: 0.0,
                                                          Derivatives.jerk: 0.0})
                        pr2_world.update_default_limits({
                            Derivatives.velocity: 1,
                            Derivatives.acceleration: np.inf,
                            Derivatives.jerk: 1111
                        })
                        simulator = Simulator(world=pr2_world,
                                              control_dt=0.01,
                                              mpc_dt=0.01,
                                              h=7,
                                              solver=SupportedQPSolver.gurobi,
                                              alpha=.1,
                                              graph_styles=graph_styles,
                                              qp_formulation=QPFormulation.explicit_no_acc)
                        pr2_world.state[joint][0] = pos
                        pr2_world.state[joint][1] = vel
                        pr2_world.state[joint][2] = acc
                        simulator.add_joint_goal(
                            # joint_names=pr2_world.movable_joint_names[:1],
                            # joint_names=pr2_world.movable_joint_names[14:15],
                            # joint_names=pr2_world.movable_joint_names[:35],
                            # joint_names=pr2_world.movable_joint_names[27:31],
                            # joint_names=pr2_world.movable_joint_names[:-1],
                            joint_names=[
                                # pr2_world.movable_joint_names[27],
                                # pr2_world.movable_joint_names[13]
                                joint
                            ],
                            goal=goal)
                        simulator.compile()

                        np.random.seed(69)
                        swap_distance = 2
                        next_swap = swap_distance
                        try:
                            while god_map.time < sim_time:
                                simulator.step()
                                # goal = np.random.rand() * 2 -1
                                # simulator.update_joint_goal(goal)
                                # if god_map.time > next_swap:
                                #     goal *= -1
                                #     simulator.update_joint_goal(goal)
                                #     next_swap += swap_distance

                        except Exception as e:
                            traceback.print_exc()
                            print(e)
                            assert False
                        finally:
                            simulator.plot_traj()
                        pos_ub, vel, _, jerk = list(pr2_world.joints[joint].free_variable.get_upper_limits(3).values())
                        pos_lb, _, _, _ = list(pr2_world.joints[joint].free_variable.get_lower_limits(3).values())
                        # print(f'min pos {min(simulator.traj.to_dict()[0][joint])}')
                        eps = 1e-2
                        traj = simulator.traj.to_dict(filter_0_vel=False, normalize_position=False)
                        assert traj[0][joint][-1] <= pos_ub + eps
                        assert traj[0][joint][-1] >= pos_lb - eps
                        assert np.all(np.abs(traj[1][joint]) <= vel + eps)
                        if np.any(np.abs(traj[Derivatives.jerk][joint]) > jerk + eps):
                            jerk_violations += 1
                        print(f'num jerk violations {jerk_violations}')
                        # assert np.all(np.abs(simulator.traj.to_dict()[3][joint]) <= jerk)
                        # assert np.all(simulator.traj.to_dict()[3][joint] >= vel)
                        # print(f'max vel {min(simulator.traj.to_dict()[1][joint])}')

    def test_cart_goal_pr2(self, pr2_world: WorldTree):
        sim_time = 4
        goal = -0.9
        pr2_world.update_default_weights({Derivatives.velocity: 0.01,
                                          Derivatives.acceleration: 0.0,
                                          Derivatives.jerk: 0.0})
        pr2_world.update_default_limits({
            Derivatives.velocity: 1,
            Derivatives.acceleration: np.inf,
            Derivatives.jerk: 100
        })
        chain_a, l, chain_b = pr2_world.compute_split_chain(
            root_link_name=PrefixName('l_gripper_r_finger_tip_link', 'pr2'),
            tip_link_name=PrefixName('r_gripper_r_finger_tip_link', 'pr2'),
            add_joints=False, add_links=True, add_fixed_joints=False,
            add_non_controlled_joints=False)
        left_right_kin_chain = chain_a + l + chain_b
        simulator = Simulator(world=pr2_world,
                              control_dt=0.05,
                              mpc_dt=0.05,
                              h=9,
                              solver=SupportedQPSolver.qpSWIFT,
                              qp_formulation=QPFormulation.implicit)
        length = 50
        tip_link = left_right_kin_chain[0]
        for i in range(1, len(left_right_kin_chain)):
            root_link = left_right_kin_chain[i]
            a, b, c = pr2_world.compute_split_chain(tip_link, root_link, add_joints=True, add_links=False,
                                                    add_fixed_joints=False, add_non_controlled_joints=True)
            actual_length = len(a + b + c)
            if actual_length == length:
                break
        print(actual_length)
        simulator.add_cart_goal(root_link=tip_link,
                                tip_link=root_link,
                                x_goal=goal)
        simulator.compile()

        np.random.seed(69)
        swap_distance = 1.7
        next_swap = swap_distance
        try:
            while god_map.time < sim_time:
                simulator.step()
                goal = np.random.rand() * 2 - 1
                simulator.update_cart_goal(goal)
                # if god_map.time > next_swap:
                #     goal *= -1
                #     simulator.update_cart_goal(goal)
                #     next_swap += swap_distance
            h_density = god_map.qp_controller.qp_solver.H_density
            a_density = god_map.qp_controller.qp_solver.A_density
            e_density = god_map.qp_controller.qp_solver.E_density
            print(h_density, a_density, e_density)

        except Exception as e:
            traceback.print_exc()
            print(e)
            assert False
        finally:
            simulator.plot_traj()

    def test_pr2_joint_benchmark(self, pr2_world: WorldTree):
        # i = 4
        # solvers = list(SupportedQPSolver)[i:i+1]
        solvers = [
            # SupportedQPSolver.qpSWIFT,
            # SupportedQPSolver.qpalm,
            # SupportedQPSolver.gurobi,
            SupportedQPSolver.piqp,
            # SupportedQPSolver.clarabel,
            # SupportedQPSolver.cvxopt,
            # SupportedQPSolver.osqp,
            # SupportedQPSolver.proxsuite,
            # SupportedQPSolver.daqp,
        ]
        formulations = [
            # ControllerMode.explicit,
            # ControllerMode.explicit_no_acc,
            QPFormulation.implicit,
            # ControllerMode.no_mpc
        ]
        max_number_of_joints_total = len(pr2_world.movable_joint_names) - 1  # the last joint doesn't work
        sim_time = 4
        goal = -0.9
        mpc_dt = 0.05
        control_dt = 0.05
        alpha = .1
        horizion = 9
        pr2_world.update_default_weights({
            Derivatives.velocity: 0.01,
            Derivatives.acceleration: 0,
            Derivatives.jerk: 0.0
        })

        # List to store results
        date_str = datetime.now().strftime('%Yy-%mm-%dd--%Hh-%Mm-%Ss')
        for solver in solvers:
            results = []
            print(f'solver {solver.name}')
            for formulation in formulations:
                print(f'formulation {formulation.name}')
                num_fails = 0
                for num_joints in range(1, max_number_of_joints_total, 2):
                    gc.collect()
                    print(f'#joints {num_joints}')
                    simulator = Simulator(
                        world=pr2_world,
                        control_dt=control_dt,
                        mpc_dt=mpc_dt,
                        h=horizion,
                        solver=solver,
                        alpha=alpha,
                        qp_formulation=formulation
                    )
                    simulator.add_joint_goal(
                        joint_names=pr2_world.movable_joint_names[0:num_joints],
                        goal=goal)
                    simulator.compile()

                    np.random.seed(69)
                    swap_distance = 2
                    next_swap = swap_distance

                    # Variables to collect statistics
                    total_times, parameter_times, qp_times = [], [], []

                    try:
                        while god_map.time < sim_time:
                            total_time, parameter_time, qp_time = simulator.step()

                            total_times.append(total_time)
                            parameter_times.append(parameter_time)
                            qp_times.append(qp_time)

                            if god_map.time > next_swap:
                                goal *= -1
                                simulator.update_goal(goal)
                                next_swap += swap_distance
                    except Exception as e:
                        # traceback.print_exc()
                        print(e)
                        num_fails += 1
                    h_density = god_map.qp_controller.qp_solver.H_density
                    a_density = god_map.qp_controller.qp_solver.A_density
                    e_density = god_map.qp_controller.qp_solver.E_density
                    total_density = god_map.qp_controller.qp_solver.total_density
                    # Append results to the list
                    print(f'number of fails {num_fails}')
                    results.append({
                        'Solver': solver.name,
                        'Formulation': formulation.name,
                        'Num_Joints': num_joints,
                        'Total_Time_Sum': np.sum(total_times) if total_times else 100,
                        'Total_Time_Avg': np.average(total_times) if total_times else 100,
                        'Total_Time_Std': np.std(total_times) if total_times else 100,
                        'Total_Time_Min': np.min(total_times) if total_times else 100,
                        'Total_Time_Max': np.max(total_times) if total_times else 100,
                        'Total_Time_Median': np.median(total_times) if total_times else 100,
                        'Parameter_Time_Sum': np.sum(parameter_times) if total_times else 100,
                        'Parameter_Time_Avg': np.average(parameter_times) if total_times else 100,
                        'Parameter_Time_Median': np.median(parameter_times) if total_times else 100,
                        'Parameter_Time_Std': np.std(parameter_times) if total_times else 100,
                        'Parameter_Time_Min': np.min(parameter_times) if total_times else 100,
                        'Parameter_Time_Max': np.max(parameter_times) if total_times else 100,
                        'QP_Time_Sum': np.sum(qp_times) if total_times else 100,
                        'QP_Time_Avg': np.average(qp_times) if total_times else 100,
                        'QP_Time_Median': np.median(qp_times) if total_times else 100,
                        'QP_Time_Std': np.std(qp_times) if total_times else 100,
                        'QP_Time_Min': np.min(qp_times) if total_times else 100,
                        'QP_Time_Max': np.max(qp_times) if total_times else 100,
                        'Num_Fails': num_fails,
                        'Control dt': control_dt,
                        'horizon': horizion,
                        'MPC dt': mpc_dt,
                        'Num_Variables': god_map.qp_controller.num_free_variables,
                        'Num_Inequality_Constraints': god_map.qp_controller.num_ineq_constraints,
                        'Num_Equality_Constraints': god_map.qp_controller.num_eq_constraints,
                        'H_Density': h_density,
                        'A_Density': a_density,
                        'E_Density': e_density,
                        'Combined_Density': total_density
                    })

            # Convert results to a Pandas DataFrame
            df = pd.DataFrame(results)
            # df.to_csv(f'benchmark_results_{date_str}.csv', index=False)
            file_name = f'benchmark_joint_results_{solver.name}_{date_str}.pkl'
            df.to_pickle(file_name)
            print(f'saved {file_name}')

    def test_pr2_cart_benchmark(self, pr2_world: WorldTree):
        # i = 4
        # solvers = list(SupportedQPSolver)[i:i+1]
        solvers = [
            # SupportedQPSolver.qpSWIFT,
            # SupportedQPSolver.qpalm,
            # SupportedQPSolver.gurobi,
            # SupportedQPSolver.piqp,
            # SupportedQPSolver.clarabel,
            # SupportedQPSolver.osqp,
            # SupportedQPSolver.cvxopt,
            # SupportedQPSolver.proxsuite,
            SupportedQPSolver.daqp,
        ]
        formulations = [
            # ControllerMode.explicit,
            QPFormulation.explicit_no_acc,
            QPFormulation.implicit,
            QPFormulation.no_mpc
        ]
        max_chain_length = 18
        sim_time = 4
        goal = -0.9
        mpc_dt = 0.05
        control_dt = 0.05
        horizion = 9
        pr2_world.update_default_weights({
            Derivatives.velocity: 0.01,
            Derivatives.acceleration: 0,
            Derivatives.jerk: 0.0
        })

        chain_a, l, chain_b = pr2_world.compute_split_chain(
            root_link_name=PrefixName('l_gripper_r_finger_tip_link', 'pr2'),
            tip_link_name=PrefixName('r_gripper_r_finger_tip_link', 'pr2'),
            add_joints=False, add_links=True, add_fixed_joints=False,
            add_non_controlled_joints=False)
        left_right_kin_chain = chain_a + l + chain_b

        # List to store results
        date_str = datetime.now().strftime('%Yy-%mm-%dd--%Hh-%Mm-%Ss')
        for solver in solvers:
            print(f'solver {solver.name}')
            results = []
            for formulation in formulations:
                print(f'formulation {formulation.name}')
                num_fails = 0
                for num_joints in range(1, max_chain_length):
                    gc.collect()
                    print(f'#joints {num_joints}')
                    simulator = Simulator(
                        world=pr2_world,
                        control_dt=control_dt,
                        mpc_dt=mpc_dt,
                        h=horizion,
                        solver=solver,
                        qp_formulation=formulation
                    )
                    tip_link = left_right_kin_chain[0]
                    for i in range(1, len(left_right_kin_chain)):
                        root_link = left_right_kin_chain[i]
                        a, b, c = pr2_world.compute_split_chain(tip_link, root_link, add_joints=True, add_links=False,
                                                                add_fixed_joints=False, add_non_controlled_joints=True)
                        actual_num_joints = len(a + b + c)
                        if actual_num_joints == num_joints:
                            break
                    simulator.add_cart_goal(root_link=tip_link,
                                            tip_link=root_link,
                                            x_goal=goal)
                    simulator.compile()

                    np.random.seed(69)
                    swap_distance = 1.7
                    next_swap = swap_distance

                    # Variables to collect statistics
                    total_times, parameter_times, qp_times = [], [], []

                    try:
                        while god_map.time < sim_time:
                            total_time, parameter_time, qp_time = simulator.step()

                            total_times.append(total_time)
                            parameter_times.append(parameter_time)
                            qp_times.append(qp_time)

                            if god_map.time > next_swap:
                                goal *= -1
                                simulator.update_goal(goal)
                                next_swap += swap_distance
                    except Exception as e:
                        # traceback.print_exc()
                        print(e)
                        num_fails += 1
                        next_swap += swap_distance
                    h_density = god_map.qp_controller.qp_solver.H_density
                    a_density = god_map.qp_controller.qp_solver.A_density
                    e_density = god_map.qp_controller.qp_solver.E_density
                    total_density = god_map.qp_controller.qp_solver.total_density
                    # Append results to the list
                    print(f'number of fails {num_fails}')
                    results.append({
                        'Solver': solver.name,
                        'Formulation': formulation.name,
                        'Num_Joints': num_joints,
                        'Total_Time_Sum': np.sum(total_times) if total_times else 100,
                        'Total_Time_Avg': np.average(total_times) if total_times else 100,
                        'Total_Time_Std': np.std(total_times) if total_times else 100,
                        'Total_Time_Min': np.min(total_times) if total_times else 100,
                        'Total_Time_Max': np.max(total_times) if total_times else 100,
                        'Total_Time_Median': np.median(total_times) if total_times else 100,
                        'Parameter_Time_Sum': np.sum(parameter_times) if total_times else 100,
                        'Parameter_Time_Avg': np.average(parameter_times) if total_times else 100,
                        'Parameter_Time_Median': np.median(parameter_times) if total_times else 100,
                        'Parameter_Time_Std': np.std(parameter_times) if total_times else 100,
                        'Parameter_Time_Min': np.min(parameter_times) if total_times else 100,
                        'Parameter_Time_Max': np.max(parameter_times) if total_times else 100,
                        'QP_Time_Sum': np.sum(qp_times) if total_times else 100,
                        'QP_Time_Avg': np.average(qp_times) if total_times else 100,
                        'QP_Time_Median': np.median(qp_times) if total_times else 100,
                        'QP_Time_Std': np.std(qp_times) if total_times else 100,
                        'QP_Time_Min': np.min(qp_times) if total_times else 100,
                        'QP_Time_Max': np.max(qp_times) if total_times else 100,
                        'Num_Fails': num_fails,
                        'Control dt': control_dt,
                        'horizon': horizion,
                        'MPC dt': mpc_dt,
                        'Num_Variables': god_map.qp_controller.num_free_variables,
                        'Num_Inequality_Constraints': god_map.qp_controller.num_ineq_constraints,
                        'Num_Equality_Constraints': god_map.qp_controller.num_eq_constraints,
                        'H_Density': h_density,
                        'A_Density': a_density,
                        'E_Density': e_density,
                        'Combined_Density': total_density
                    })

            # Convert results to a Pandas DataFrame
            df = pd.DataFrame(results)
            # df.to_csv(f'benchmark_results_{date_str}.csv', index=False)
            file_name = f'benchmark_cart_results_{solver.name}_{date_str}.pkl'
            df.to_pickle(file_name)
            print(f'saved {file_name}')

# import pytest
# pytest.main(['-s', __file__ + '::TestController::test_joint_goal_pr2'])<|MERGE_RESOLUTION|>--- conflicted
+++ resolved
@@ -226,40 +226,6 @@
         assert fk[0] == 1
         visualize()
 
-<<<<<<< HEAD
-=======
-    def test_joint_goal(self, box_world_prismatic: WorldTree):
-        joint_name = box_world_prismatic.joint_names[0]
-        box_name = box_world_prismatic.link_names[-1]
-        dt = 0.05
-        goal = 2
-
-        joint_goal = JointPositionList(goal_state={joint_name: goal})
-
-        god_map.motion_goal_manager.add_motion_goal(joint_goal)
-        god_map.motion_goal_manager.init_task_state()
-
-        eq, neq, neqd, lin_weight, quad_weight = god_map.motion_goal_manager.get_constraints_from_goals()
-        controller = QPController(mpc_dt=dt)
-        controller.init(free_variables=list(box_world_prismatic.free_variables.values()),
-                        equality_constraints=eq)
-        controller.compile()
-        traj = []
-        for i in range(100):
-            parameters = controller.get_parameter_names()
-            substitutions = symbol_manager.resolve_symbols(parameters)
-            next_cmd = controller.get_cmd(substitutions)
-            box_world_prismatic.update_state(next_cmd, dt, Derivatives.jerk)
-            box_world_prismatic.notify_state_change()
-            traj.append(box_world_prismatic.state[joint_name].position)
-            visualize()
-            if box_world_prismatic.state[joint_name].position >= goal - 1e-3:
-                break
-        fk = box_world_prismatic.compute_fk_point(root_link=box_world_prismatic.root_link_name,
-                                                  tip_link=box_name).to_np()
-        np.testing.assert_almost_equal(fk[0], goal, decimal=3)
-
->>>>>>> 99759b33
     def test_cart_goal(self, box_world: WorldTree):
         joint_name = box_world.joint_names[0]
         box_name = box_world.link_names[-1]
@@ -274,13 +240,8 @@
         god_map.motion_graph_manager.add_motion_goal(cart_goal)
         god_map.motion_graph_manager.init_task_state()
 
-<<<<<<< HEAD
         eq, neq, neqd, lin_weight, quad_weight = god_map.motion_graph_manager.get_constraints_from_goals()
-        controller = QPController(sample_period=dt)
-=======
-        eq, neq, neqd, lin_weight, quad_weight = god_map.motion_goal_manager.get_constraints_from_goals()
         controller = QPController(mpc_dt=dt)
->>>>>>> 99759b33
         controller.init(free_variables=list(box_world.free_variables.values()),
                         equality_constraints=eq)
         controller.compile()
@@ -328,13 +289,8 @@
         god_map.motion_graph_manager.compile_node_state_updaters()
         god_map.motion_graph_manager.init_task_state()
 
-<<<<<<< HEAD
         eq, neq, neqd, lin_weight, quad_weight = god_map.motion_graph_manager.get_constraints_from_goals()
-        controller = QPController(sample_period=dt)
-=======
-        eq, neq, neqd, lin_weight, quad_weight = god_map.motion_goal_manager.get_constraints_from_goals()
         controller = QPController(mpc_dt=dt)
->>>>>>> 99759b33
         controller.init(free_variables=list(box_world.free_variables.values()),
                         equality_constraints=eq)
         controller.compile()
@@ -387,13 +343,8 @@
         god_map.motion_graph_manager.compile_node_state_updaters()
         god_map.motion_graph_manager.init_task_state()
 
-<<<<<<< HEAD
         eq, neq, neqd, lin_weight, quad_weight = god_map.motion_graph_manager.get_constraints_from_goals()
-        controller = QPController(sample_period=dt)
-=======
-        eq, neq, neqd, lin_weight, quad_weight = god_map.motion_goal_manager.get_constraints_from_goals()
         controller = QPController(mpc_dt=dt)
->>>>>>> 99759b33
         controller.init(free_variables=list(box_world.free_variables.values()),
                         equality_constraints=eq)
         controller.compile()
