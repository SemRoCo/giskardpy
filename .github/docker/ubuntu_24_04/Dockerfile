--- conflicted
+++ resolved
@@ -47,10 +47,7 @@
     cd ~/bpb && \
     git clone -b jazzy https://github.com/SemRoCo/bullet3.git && \
     cd bullet3 && \
-<<<<<<< HEAD
     workon giskardpy && \
-    ./build_better_pybullet.sh
-=======
     ./build_better_pybullet.sh
 
 # Download PR2-Repo and compile urdf
@@ -61,5 +58,4 @@
     sed -i 's|$(find iai_pr2_description)|/root/iai_pr2/iai_pr2_description|g' ~/iai_pr2/iai_pr2_description/robots/pr2_with_ft2_cableguide.xacro && \
     xacro ~/iai_pr2/iai_pr2_description/robots/pr2_with_ft2_cableguide.xacro > pr2.urdf && \
     sed -i 's|package://|/root/iai_pr2/|g' pr2.urdf && \
-    sed -i 's|/pr2_description/|/iai_pr2_description/|g' pr2.urdf
->>>>>>> 8957d7c2
+    sed -i 's|/pr2_description/|/iai_pr2_description/|g' pr2.urdf