from __future__ import division

import itertools
import re
from copy import deepcopy

import numpy as np
import pytest
import rospy
from geometry_msgs.msg import PoseStamped, Point, Quaternion, Vector3Stamped, PointStamped
from numpy import pi
from sensor_msgs.msg import JointState
from shape_msgs.msg import SolidPrimitive
from std_srvs.srv import Trigger
from tf.transformations import quaternion_from_matrix, quaternion_about_axis

import giskardpy.utils.tfwrapper as tf
from giskard_msgs.msg import MoveResult, WorldBody, MoveGoal
from giskard_msgs.srv import UpdateWorldResponse, UpdateWorldRequest
from giskardpy import identifier
<<<<<<< HEAD
from giskardpy.data_types import PrefixName
from giskardpy.configs.pr2 import PR2_Mujoco
=======
from giskardpy.configs.pr2 import PR2_Mujoco, PR2_StandAlone
>>>>>>> 3e9b202f
from giskardpy.goals.goal import WEIGHT_ABOVE_CA, WEIGHT_BELOW_CA, WEIGHT_COLLISION_AVOIDANCE
from giskardpy.identifier import fk_pose
from utils_for_tests import PR2
from giskardpy.model.world import SubWorldTree
from giskardpy.utils.math import compare_points, compare_orientations
from utils_for_tests import compare_poses, publish_marker_vector, \
    JointGoalChecker, GiskardTestWrapper

# TODO roslaunch iai_pr2_sim ros_control_sim_with_base.launch
# TODO roslaunch iai_kitchen upload_kitchen_obj.launch

# scopes = ['module', 'class', 'function']
pocky_pose = {'r_elbow_flex_joint': -1.29610152504,
              'r_forearm_roll_joint': -0.0301682323805,
              'r_shoulder_lift_joint': 1.20324921318,
              'r_shoulder_pan_joint': -0.73456435706,
              'r_upper_arm_roll_joint': -0.70790051778,
              'r_wrist_flex_joint': -0.10001,
              'r_wrist_roll_joint': 0.258268529825,

              'l_elbow_flex_joint': -1.29610152504,
              'l_forearm_roll_joint': 0.0301682323805,
              'l_shoulder_lift_joint': 1.20324921318,
              'l_shoulder_pan_joint': 0.73456435706,
              'l_upper_arm_roll_joint': 0.70790051778,
              'l_wrist_flex_joint': -0.1001,
              'l_wrist_roll_joint': -0.258268529825,

              'torso_lift_joint': 0.2,
              'head_pan_joint': 0,
              'head_tilt_joint': 0,
              }

pick_up_pose = {
    'head_pan_joint': -2.46056758502e-16,
    'head_tilt_joint': -1.97371778181e-16,
    'l_elbow_flex_joint': -0.962150355946,
    'l_forearm_roll_joint': 1.44894622393,
    'l_shoulder_lift_joint': -0.273579583084,
    'l_shoulder_pan_joint': 0.0695426768038,
    'l_upper_arm_roll_joint': 1.3591238067,
    'l_wrist_flex_joint': -1.9004529902,
    'l_wrist_roll_joint': 2.23732576003,
    'r_elbow_flex_joint': -2.1207193579,
    'r_forearm_roll_joint': 1.76628402882,
    'r_shoulder_lift_joint': -0.256729037039,
    'r_shoulder_pan_joint': -1.71258744959,
    'r_upper_arm_roll_joint': -1.46335011257,
    'r_wrist_flex_joint': -0.100010762609,
    'r_wrist_roll_joint': 0.0509923457388,
    'torso_lift_joint': 0.261791330751,
}

folder_name = 'tmp_data/'


class PR2TestWrapper(GiskardTestWrapper):
    default_pose = {
        'r_elbow_flex_joint': -0.15,
        'r_forearm_roll_joint': 0,
        'r_shoulder_lift_joint': 0,
        'r_shoulder_pan_joint': 0,
        'r_upper_arm_roll_joint': 0,
        'r_wrist_flex_joint': -0.10001,
        'r_wrist_roll_joint': 0,
        'l_elbow_flex_joint': -0.15,
        'l_forearm_roll_joint': 0,
        'l_shoulder_lift_joint': 0,
        'l_shoulder_pan_joint': 0,
        'l_upper_arm_roll_joint': 0,
        'l_wrist_flex_joint': -0.10001,
        'l_wrist_roll_joint': 0,
        'torso_lift_joint': 0.2,
        'head_pan_joint': 0,
        'head_tilt_joint': 0,
        'l_gripper_l_finger_joint': 0.55,
        'r_gripper_l_finger_joint': 0.55
    }

    better_pose = {'r_shoulder_pan_joint': -1.7125,
                   'r_shoulder_lift_joint': -0.25672,
                   'r_upper_arm_roll_joint': -1.46335,
                   'r_elbow_flex_joint': -2.12,
                   'r_forearm_roll_joint': 1.76632,
                   'r_wrist_flex_joint': -0.10001,
                   'r_wrist_roll_joint': 0.05106,
                   'l_shoulder_pan_joint': 1.9652,
                   'l_shoulder_lift_joint': - 0.26499,
                   'l_upper_arm_roll_joint': 1.3837,
                   'l_elbow_flex_joint': -2.12,
                   'l_forearm_roll_joint': 16.99,
                   'l_wrist_flex_joint': - 0.10001,
                   'l_wrist_roll_joint': 0,
                   'torso_lift_joint': 0.2,
                   'l_gripper_l_finger_joint': 0.55,
                   'r_gripper_l_finger_joint': 0.55,
                   'head_pan_joint': 0,
                   'head_tilt_joint': 0,
                   }

    def __init__(self, config=None):
        if config is None:
            config = PR2_StandAlone
        self.r_tip = 'r_gripper_tool_frame'
        self.l_tip = 'l_gripper_tool_frame'
        self.l_gripper_group = 'l_gripper'
        self.r_gripper_group = 'r_gripper'
        # self.r_gripper = rospy.ServiceProxy('r_gripper_simulator/set_joint_states', SetJointState)
        # self.l_gripper = rospy.ServiceProxy('l_gripper_simulator/set_joint_states', SetJointState)
        self.odom_root = 'odom_combined'
        super().__init__(config)

    def teleport_base(self, goal_pose):
        self.set_seed_odometry(goal_pose)
        self.allow_all_collisions()
        self.plan_and_execute()

    def move_base(self, goal_pose):
        self.set_cart_goal(goal_pose, tip_link='base_footprint', root_link='odom_combined')
        self.plan_and_execute()

    def get_l_gripper_links(self):
        return [str(x) for x in self.world.groups[self.l_gripper_group].link_names_with_collisions]

    def get_r_gripper_links(self):
        return [str(x) for x in self.world.groups[self.r_gripper_group].link_names_with_collisions]

    def get_r_forearm_links(self):
        return ['r_wrist_flex_link', 'r_wrist_roll_link', 'r_forearm_roll_link', 'r_forearm_link',
                'r_forearm_link']

    def open_r_gripper(self):
        return

    def close_r_gripper(self):
        return

    def open_l_gripper(self):
        return

    def close_l_gripper(self):
        return

    def reset_base(self):
        pass

    def set_localization(self, map_T_odom: PoseStamped):
        map_T_odom.pose.position.z = 0
        self.set_seed_odometry(map_T_odom)
        self.plan_and_execute()
        # self.wait_heartbeats(15)
        # p2 = self.world.compute_fk_pose(self.world.root_link_name, self.odom_root)
        # compare_poses(p2.pose, map_T_odom.pose)

    @property
    def robot_name(self):
        return self.god_map.get_data(identifier.robot_interface_configs)[0].name

    def reset(self):
        self.open_l_gripper()
        self.open_r_gripper()
        self.reset_base()
        self.clear_world()
        self.register_group('l_gripper',
                            parent_group_name=self.robot_name,
                            root_link_name='l_wrist_roll_link')
        self.register_group('r_gripper',
                            parent_group_name=self.robot_name,
                            root_link_name='r_wrist_roll_link')


class PR2TestWrapperMujoco(PR2TestWrapper):
    def __init__(self):
        self.r_tip = 'r_gripper_tool_frame'
        self.l_tip = 'l_gripper_tool_frame'
        self.l_gripper_group = 'l_gripper'
        self.r_gripper_group = 'r_gripper'
        # self.r_gripper = rospy.ServiceProxy('r_gripper_simulator/set_joint_states', SetJointState)
        # self.l_gripper = rospy.ServiceProxy('l_gripper_simulator/set_joint_states', SetJointState)
        self.mujoco_reset = rospy.ServiceProxy('pr2/reset', Trigger)
        self.odom_root = 'odom_combined'
        super().__init__(PR2_Mujoco)

    def reset_base(self):
        super(PR2TestWrapper, self).reset_base()

    def set_localization(self, map_T_odom: PoseStamped):
        super(PR2TestWrapper, self).set_localization(map_T_odom)

    def reset(self):
        self.mujoco_reset()
        super().reset()


@pytest.fixture(scope='module')
def giskard(request, ros):
    c = PR2TestWrapper()
    # c = PR2TestWrapperMujoco()
    request.addfinalizer(c.tear_down)
    return c


@pytest.fixture()
def pocky_pose_setup(resetted_giskard: PR2TestWrapper) -> PR2TestWrapper:
    resetted_giskard.set_joint_goal(pocky_pose)
    resetted_giskard.allow_all_collisions()
    resetted_giskard.plan_and_execute()
    return resetted_giskard


@pytest.fixture()
def box_setup(pocky_pose_setup: PR2TestWrapper) -> PR2TestWrapper:
    p = PoseStamped()
    p.header.frame_id = 'map'
    p.pose.position.x = 1.2
    p.pose.position.y = 0
    p.pose.position.z = 0.5
    p.pose.orientation.w = 1
    pocky_pose_setup.add_box(name='box', size=(1, 1, 1), pose=p)
    return pocky_pose_setup


@pytest.fixture()
def fake_table_setup(pocky_pose_setup: PR2TestWrapper) -> PR2TestWrapper:
    p = PoseStamped()
    p.header.frame_id = 'map'
    p.pose.position.x = 1.2
    p.pose.position.y = 0
    p.pose.position.z = 0.3
    p.pose.orientation.w = 1
    pocky_pose_setup.add_box(name='box', size=(1, 1, 1), pose=p)
    return pocky_pose_setup


<<<<<<< HEAD
class TestFk(object):
    def test_fk(self, zero_pose: PR2TestWrapper):
        for root, tip in itertools.product(zero_pose.robot().link_names, repeat=2):
            try:
                fk1 = zero_pose.god_map.get_data(fk_pose + [(root, tip)])
            except Exception as e:
                fk1 = zero_pose.god_map.get_data(fk_pose + [(root, tip)])
                pass
            fk2 = tf.lookup_pose(str(root), str(tip))
            compare_poses(fk1.pose, fk2.pose)

    def test_fk_attached(self, zero_pose: PR2TestWrapper):
        pocky = 'box'
        p = PoseStamped()
        p.header.frame_id = zero_pose.r_tip
        p.pose.position.x = 0.05
        p.pose.orientation.x = 1
        zero_pose.add_box(pocky, size=(0.1, 0.02, 0.02), parent_link=zero_pose.r_tip, pose=p)
        for root, tip in itertools.product(zero_pose.robot().link_names, [pocky]):
            fk1 = zero_pose.god_map.get_data(fk_pose + [(root, tip)])
            fk2 = tf.lookup_pose(str(root), str(tip))
            compare_poses(fk1.pose, fk2.pose)

    def test_fk_world(self, kitchen_setup: PR2TestWrapper):
        kitchen: SubWorldTree = kitchen_setup.world.groups['kitchen']
        robot: SubWorldTree = kitchen_setup.robot
        kitchen_links = list(kitchen.link_names)
        robot_links = list(robot.link_names)
        for i in range(25):
            if i % 2 == 0:
                root = kitchen_links[i]
                tip = robot_links[i]
            else:
                tip = kitchen_links[i]
                root = robot_links[i]
            fk1 = kitchen_setup.god_map.get_data(fk_pose + [(root, tip)])
            if i % 2 == 0:
                root = f'iai_kitchen/{root}'
            else:
                tip = f'iai_kitchen/{tip}'
            fk2 = tf.lookup_pose(str(root), str(tip))
            print(f'{root} {tip}')
            try:
                compare_poses(fk1.pose, fk2.pose)
            except Exception as e:
                pass
                raise

=======
# class TestFk(object):
#     def test_fk(self, zero_pose: PR2TestWrapper):
#         for root, tip in itertools.product(zero_pose.robot.link_names, repeat=2):
#             try:
#                 fk1 = zero_pose.god_map.get_data(fk_pose + [(root, tip)])
#             except Exception as e:
#                 fk1 = zero_pose.god_map.get_data(fk_pose + [(root, tip)])
#                 pass
#             fk2 = tf.lookup_pose(str(root), str(tip))
#             compare_poses(fk1.pose, fk2.pose)
#
#     def test_fk_attached(self, zero_pose: PR2TestWrapper):
#         pocky = 'box'
#         p = PoseStamped()
#         p.header.frame_id = zero_pose.r_tip
#         p.pose.position.x = 0.05
#         p.pose.orientation.x = 1
#         zero_pose.add_box(pocky, size=(0.1, 0.02, 0.02), parent_link=zero_pose.r_tip, pose=p)
#         for root, tip in itertools.product(zero_pose.robot.link_names, [pocky]):
#             fk1 = zero_pose.god_map.get_data(fk_pose + [(root, tip)])
#             fk2 = tf.lookup_pose(str(root), str(tip))
#             compare_poses(fk1.pose, fk2.pose)
#
#     def test_fk_world(self, kitchen_setup: PR2TestWrapper):
#         kitchen: SubWorldTree = kitchen_setup.world.groups['kitchen']
#         robot: SubWorldTree = kitchen_setup.robot
#         kitchen_links = list(kitchen.link_names)
#         robot_links = list(robot.link_names)
#         for i in range(25):
#             if i % 2 == 0:
#                 root = kitchen_links[i]
#                 tip = robot_links[i]
#             else:
#                 tip = kitchen_links[i]
#                 root = robot_links[i]
#             fk1 = kitchen_setup.god_map.get_data(fk_pose + [(root, tip)])
#             if i % 2 == 0:
#                 root = f'iai_kitchen/{root}'
#             else:
#                 tip = f'iai_kitchen/{tip}'
#             fk2 = tf.lookup_pose(str(root), str(tip))
#             print(f'{root} {tip}')
#             try:
#                 compare_poses(fk1.pose, fk2.pose)
#             except Exception as e:
#                 pass
#                 raise


class TestJointGoals:
    def test_joint_goal2(self, zero_pose: PR2TestWrapper):
        js = {
            'torso_lift_joint': 0.2999225173357618,
            'head_pan_joint': 0.041880780651479044,
            'head_tilt_joint': -0.37,
            'r_upper_arm_roll_joint': -0.9487714747527726,
            'r_shoulder_pan_joint': -1.0047307505973626,
            'r_shoulder_lift_joint': 0.48736790658811985,
            'r_forearm_roll_joint': -14.895833882874182,
            'r_elbow_flex_joint': -1.392377908925028,
            'r_wrist_flex_joint': -0.4548695149411013,
            'r_wrist_roll_joint': 0.11426798984097819,
            'l_upper_arm_roll_joint': 1.7383062350263658,
            'l_shoulder_pan_joint': 1.8799810286792007,
            'l_shoulder_lift_joint': 0.011627231224188975,
            'l_forearm_roll_joint': 312.67276414458695,
            'l_elbow_flex_joint': -2.0300928925694675,
            'l_wrist_flex_joint': -0.10014623223021513,
            'l_wrist_roll_joint': -6.062015047706399,
        }
        zero_pose.set_joint_goal(js)
        zero_pose.allow_all_collisions()
        zero_pose.set_json_goal('EnableVelocityTrajectoryTracking', enabled=True)
        zero_pose.plan_and_execute()
        start_state = {
            'torso_lift_joint': 0.3000254972469308,
            'head_pan_joint': 0.04135718187588074,
            'head_tilt_joint': -0.37,
            'r_upper_arm_roll_joint': -0.8693958356996788,
            'r_shoulder_pan_joint': -1.112011913457302,
            'r_shoulder_lift_joint': 0.6165443541686221,
            'r_forearm_roll_joint': -14.916890222524186,
            'r_elbow_flex_joint': -1.6426864689071474,
            'r_wrist_flex_joint': -0.6157655014694016,
            'r_wrist_roll_joint': 0.07345662278755749,
            'l_upper_arm_roll_joint': 1.7383062350263658,
            'l_shoulder_pan_joint': 1.8799810286792007,
            'l_shoulder_lift_joint': 0.011627231224188975,
            'l_forearm_roll_joint': 281.2568789280418,
            'l_elbow_flex_joint': -2.0300928925694675,
            'l_wrist_flex_joint': -0.11,
            'l_wrist_roll_joint': -6.062015047706401,
        }
        zero_pose.set_joint_goal(start_state)
        zero_pose.plan_and_execute()
>>>>>>> 3e9b202f

    def test_gripper_goal(self, zero_pose: PR2TestWrapper):
        js = {
            'r_gripper_l_finger_joint': 0.55
        }
        zero_pose.set_joint_goal(js)
        zero_pose.allow_all_collisions()
        zero_pose.plan_and_execute()

    def test_joint_movement1(self, zero_pose: PR2TestWrapper):
        zero_pose.allow_all_collisions()
        zero_pose.set_joint_goal(pocky_pose)
        zero_pose.plan_and_execute()

    def test_partial_joint_state_goal1(self, zero_pose: PR2TestWrapper):
        zero_pose.allow_self_collision()
        js = dict(list(pocky_pose.items())[:3])
        zero_pose.set_joint_goal(js)
        zero_pose.plan_and_execute()

    def test_continuous_joint1(self, zero_pose: PR2TestWrapper):
        zero_pose.allow_self_collision()
        # zero_pose.set_json_goal('SetPredictionHorizon', prediction_horizon=1)
        js = {'r_wrist_roll_joint': -pi,
              'l_wrist_roll_joint': -2.1 * pi, }
        zero_pose.set_joint_goal(js)
        zero_pose.plan_and_execute()

    def test_prismatic_joint1(self, zero_pose: PR2TestWrapper):
        zero_pose.allow_self_collision()
        js = {'torso_lift_joint': 0.1}
        zero_pose.set_joint_goal(js)
        zero_pose.plan_and_execute()

    def test_prismatic_joint2(self, kitchen_setup):
        """
        :type kitchen_setup: PR2
        """
        kitchen_setup.allow_self_collision(kitchen_setup.robot_name)
        js = {'torso_lift_joint': 0.1}
        kitchen_setup.set_joint_goal(js)
        kitchen_setup.plan_and_execute()

    def test_hard_joint_limits(self, zero_pose: PR2TestWrapper):
        zero_pose.allow_self_collision()
        r_elbow_flex_joint_limits = zero_pose.robot.get_joint_position_limits('r_elbow_flex_joint')
        torso_lift_joint_limits = zero_pose.robot.get_joint_position_limits('torso_lift_joint')
        head_pan_joint_limits = zero_pose.robot.get_joint_position_limits('head_pan_joint')

        goal_js = {'r_elbow_flex_joint': r_elbow_flex_joint_limits[0] - 0.2,
                   'torso_lift_joint': torso_lift_joint_limits[0] - 0.2,
                   'head_pan_joint': head_pan_joint_limits[0] - 0.2}
        zero_pose.set_joint_goal(goal_js, check=False)
        zero_pose.plan_and_execute()
        js = {u'torso_lift_joint': 0.32}
        zero_pose.set_joint_goal(js)
        zero_pose.plan_and_execute()

        goal_js = {'r_elbow_flex_joint': r_elbow_flex_joint_limits[1] + 0.2,
                   'torso_lift_joint': torso_lift_joint_limits[1] + 0.2,
                   'head_pan_joint': head_pan_joint_limits[1] + 0.2}

        zero_pose.set_joint_goal(goal_js, check=False)
        zero_pose.plan_and_execute()

    # TODO test goal for unknown joint


class TestConstraints:
    # TODO write buggy constraints that test sanity checks

    def test_open_dishwasher_apartment(self, apartment_setup: PR2TestWrapper):
        base_pose = PoseStamped()
        base_pose.header.frame_id = 'base_footprint'
        base_pose.pose.position.x = 0.4
        base_pose.pose.position.y = -2
        base_pose.pose.orientation.w = 1
        # apartment_setup.allow_all_collisions()
        apartment_setup.move_base(base_pose)

    def test_SetPredictionHorizon(self, zero_pose: PR2TestWrapper):
        zero_pose.set_json_goal('SetPredictionHorizon', prediction_horizon=1)
        zero_pose.set_joint_goal(zero_pose.better_pose)
        zero_pose.plan_and_execute()
        zero_pose.set_joint_goal(zero_pose.default_pose)
        zero_pose.plan_and_execute()

    def test_JointPositionRange(self, zero_pose: PR2TestWrapper):
        # FIXME needs to be implemented like other position limits, or override limits
        joint_name = 'head_pan_joint'
        lower_limit, upper_limit = zero_pose.world.get_joint_position_limits(joint_name)
        lower_limit *= 0.5
        upper_limit *= 0.5
        zero_pose.set_joint_goal({
            joint_name: 2
        }, check=False)
        zero_pose.allow_all_collisions()
        zero_pose.plan_and_execute()
        zero_pose.set_json_goal('JointPositionRange',
                                joint_name=joint_name,
                                upper_limit=upper_limit,
                                lower_limit=lower_limit)
        zero_pose.allow_all_collisions()
        zero_pose.plan_and_execute()
        assert zero_pose.robot.state[joint_name].position <= upper_limit + 3e-3
        assert zero_pose.robot.state[joint_name].position >= lower_limit - 3e-3

        zero_pose.set_json_goal('JointPositionRange',
                                joint_name=joint_name,
                                upper_limit=upper_limit,
                                lower_limit=lower_limit)
        zero_pose.set_joint_goal({
            joint_name: -0.5
        }, check=False)
        zero_pose.allow_all_collisions()
        zero_pose.plan_and_execute()
        assert zero_pose.robot.state[joint_name].position <= upper_limit
        assert zero_pose.robot.state[joint_name].position >= lower_limit

    def test_CollisionAvoidanceHint(self, kitchen_setup: PR2TestWrapper):
        # FIXME bouncy
        tip = 'base_footprint'
        base_pose = PoseStamped()
        base_pose.header.frame_id = 'map'
        base_pose.pose.position.x = 0
        base_pose.pose.position.y = 1.5
        base_pose.pose.orientation = Quaternion(*quaternion_about_axis(np.pi, [0, 0, 1]))
        kitchen_setup.set_seed_odometry(base_pose)
        kitchen_setup.allow_all_collisions()
        kitchen_setup.plan_and_execute(expected_error_codes=[MoveResult.EMPTY_PROBLEM])
        base_pose = PoseStamped()
        base_pose.header.frame_id = tip
        base_pose.pose.position.x = 2.3
        base_pose.pose.orientation = Quaternion(*quaternion_about_axis(0, [0, 0, 1]))

        avoidance_hint = Vector3Stamped()
        avoidance_hint.header.frame_id = 'map'
        avoidance_hint.vector.y = -1
        kitchen_setup.avoid_all_collisions(0.1)
        kitchen_setup.set_json_goal('CollisionAvoidanceHint',
                                    tip_link='base_link',
                                    max_threshold=0.4,
                                    spring_threshold=0.5,
                                    # max_linear_velocity=1,
                                    object_link_name='kitchen_island',
                                    weight=WEIGHT_COLLISION_AVOIDANCE,
                                    avoidance_hint=avoidance_hint)
        kitchen_setup.set_joint_goal(kitchen_setup.better_pose)

        kitchen_setup.set_cart_goal(base_pose, tip, weight=WEIGHT_BELOW_CA, linear_velocity=0.5)
        # kitchen_setup.allow_all_collisions()
        kitchen_setup.plan_and_execute()

    def test_CartesianPosition(self, zero_pose: PR2TestWrapper):
        tip = zero_pose.r_tip
        p = PointStamped()
        p.header.stamp = rospy.get_rostime()
        p.header.frame_id = tip
        p.point = Point(-0.4, -0.2, -0.3)

        expected = tf.transform_point('map', p)

        zero_pose.allow_all_collisions()
        zero_pose.set_json_goal('CartesianPosition',
                                root_link=zero_pose.default_root,
                                tip_link=tip,
                                goal_point=p)
        zero_pose.plan_and_execute()
        new_pose = tf.lookup_pose('map', tip)
        compare_points(expected.point, new_pose.pose.position)

    def test_CartesianPosition1(self, zero_pose):
        """
        :type zero_pose: PR2
        """
        pocky = 'box'
        pocky_ps = PoseStamped()
        pocky_ps.header.frame_id = zero_pose.l_tip
        pocky_ps.pose.position.x = 0.05
        pocky_ps.pose.orientation.w = 1
        zero_pose.attach_box(pocky, [0.1, 0.02, 0.02], zero_pose.l_tip, pocky_ps)

        tip = zero_pose.r_tip
        p = PoseStamped()
        p.header.stamp = rospy.get_rostime()
        p.header.frame_id = str(PrefixName(tip, zero_pose.world.groups[zero_pose.robot_name].prefix))
        p.pose.position = Point(0.0, 0.5, 0.0)
        p.pose.orientation = Quaternion(0, 0, 0, 1)

        zero_pose.allow_all_collisions()
        zero_pose.set_json_goal('CartesianPosition',
                                root_link=tip,
                                root_group=zero_pose.robot_name,
                                tip_link=pocky,
                                tip_group='box',
                                goal=p)
        zero_pose.plan_and_execute()

    def test_CartesianPosition2(self, zero_pose):
        """
        :type zero_pose: PR2
        """
        pocky = 'box'
        pocky_ps = PoseStamped()
        pocky_ps.header.frame_id = zero_pose.l_tip
        pocky_ps.pose.position.x = 0.05
        pocky_ps.pose.orientation.w = 1
        zero_pose.attach_box(pocky, [0.1, 0.02, 0.02], zero_pose.l_tip, pocky_ps)

        tip = zero_pose.r_tip
        p = PoseStamped()
        p.header.stamp = rospy.get_rostime()
        p.header.frame_id = str(PrefixName(tip, zero_pose.world.groups[zero_pose.robot_name].prefix))
        p.pose.position = Point(0.0, 0.5, 0.0)
        p.pose.orientation = Quaternion(0, 0, 0, 1)

        zero_pose.allow_all_collisions()
        zero_pose.set_json_goal('CartesianPosition',
                                root_link=tip,
                                root_group=zero_pose.robot_name,
                                tip_link=pocky,
                                tip_group=zero_pose.robot_name,
                                goal=p)
        zero_pose.plan_and_execute()

    def test_CartesianPose(self, zero_pose: PR2TestWrapper):
        tip = zero_pose.r_tip
        p = PoseStamped()
        p.header.stamp = rospy.get_rostime()
        p.header.frame_id = str(PrefixName(tip, zero_pose.world.groups[zero_pose.robot_name].prefix))
        p.pose.position = Point(-0.4, -0.2, -0.3)
        p.pose.orientation = Quaternion(0, 0, 1, 0)

        expected = tf.transform_pose('map', p)

        zero_pose.allow_all_collisions()
        zero_pose.set_json_goal('CartesianPose',
                                root_link=zero_pose.default_root,
                                root_group=zero_pose.robot_name,
                                tip_link=tip,
                                tip_group=zero_pose.robot_name,
                                goal_pose=p)
        zero_pose.plan_and_execute()
        new_pose = tf.lookup_pose('map', tip)
        compare_points(expected.pose.position, new_pose.pose.position)

    def test_JointPositionRevolute(self, zero_pose: PR2TestWrapper):
        joint = 'r_shoulder_lift_joint'
        joint_goal = 1
        zero_pose.allow_all_collisions()
        zero_pose.set_json_goal('JointPositionRevolute',
                                joint_name=joint,
                                goal=joint_goal,
                                max_velocity=0.5)
        zero_pose.plan_and_execute()
        np.testing.assert_almost_equal(zero_pose.robot.state[joint].position, joint_goal, decimal=3)

    def test_JointVelocityRevolute(self, zero_pose: PR2TestWrapper):
        joint = 'r_shoulder_lift_joint'
        joint_goal = 1
        zero_pose.allow_all_collisions()
        zero_pose.set_json_goal('JointVelocityRevolute',
                                joint_name=joint,
                                max_velocity=0.5,
                                hard=True)
        zero_pose.set_json_goal('JointPositionRevolute',
                                joint_name=joint,
                                goal=joint_goal,
                                max_velocity=0.5)
        zero_pose.plan_and_execute()
        np.testing.assert_almost_equal(zero_pose.robot.state[joint].position, joint_goal, decimal=3)

    def test_JointPositionContinuous(self, zero_pose: PR2TestWrapper):
        joint = 'r_wrist_roll_joint'
        joint_goal = 4
        zero_pose.allow_all_collisions()
        zero_pose.set_json_goal('JointPositionContinuous',
                                joint_name=joint,
                                goal=joint_goal,
                                max_velocity=1)
        zero_pose.plan_and_execute()
        np.testing.assert_almost_equal(zero_pose.robot.state[joint].position, -2.283, decimal=2)

    def test_JointPosition_kitchen(self, kitchen_setup: PR2TestWrapper):
        joint_name1 = 'iai_fridge_door_joint'
        joint_name2 = 'sink_area_left_upper_drawer_main_joint'
        group_name = 'kitchen'
        joint_goal = 0.4
        #kitchen_setup.allow_all_collisions()
        kitchen_setup.set_json_goal('JointPosition',
                                    joint_name=joint_name1,
                                    goal=joint_goal,
                                    max_velocity=1)
        kitchen_setup.set_json_goal('JointPosition',
                                    joint_name=joint_name2,
                                    goal=joint_goal,
                                    max_velocity=1)
        kitchen_setup.plan_and_execute()
        np.testing.assert_almost_equal(
            kitchen_setup.god_map.get_data(identifier.trajectory).get_last()[PrefixName(joint_name1, group_name)].position,
            joint_goal, decimal=2)
        np.testing.assert_almost_equal(
            kitchen_setup.god_map.get_data(identifier.trajectory).get_last()[PrefixName(joint_name2, group_name)].position,
            joint_goal, decimal=2)

    def test_CartesianOrientation(self, zero_pose: PR2TestWrapper):
        tip = 'base_footprint'
        root = 'odom_combined'
        p = PoseStamped()
        p.header.stamp = rospy.get_rostime()
        p.header.frame_id = str(PrefixName(tip, zero_pose.world.groups[zero_pose.robot_name].prefix))
        p.pose.orientation = Quaternion(*quaternion_about_axis(4, [0, 0, 1]))

        expected = tf.transform_pose('map', p)

        zero_pose.allow_all_collisions()
        zero_pose.set_json_goal('CartesianOrientation',
                                root_link=root,
                                root_group=zero_pose.robot_name,
                                tip_link=tip,
                                tip_group=zero_pose.robot_name,
                                goal_orientation=p,
                                max_velocity=0.15
                                )
        zero_pose.plan_and_execute()
        new_pose = tf.lookup_pose('map', tip)
        compare_orientations(expected.pose.orientation, new_pose.pose.orientation)

    def test_CartesianPoseStraight1(self, zero_pose: PR2TestWrapper):
        zero_pose.close_l_gripper()
        goal_position = PoseStamped()
        goal_position.header.frame_id = 'base_link'
        goal_position.pose.position.x = 0.3
        goal_position.pose.position.y = 0.5
        goal_position.pose.position.z = 1
        goal_position.pose.orientation.w = 1

        start_pose = tf.lookup_pose('map', zero_pose.l_tip)
        map_T_goal_position = tf.transform_pose('map', goal_position)

        object_pose = PoseStamped()
        object_pose.header.frame_id = 'map'
        object_pose.pose.position.x = (start_pose.pose.position.x + map_T_goal_position.pose.position.x) / 2.
        object_pose.pose.position.y = (start_pose.pose.position.y + map_T_goal_position.pose.position.y) / 2.
        object_pose.pose.position.z = (start_pose.pose.position.z + map_T_goal_position.pose.position.z) / 2.
        object_pose.pose.position.z += 0.08
        object_pose.pose.orientation.w = 1

        zero_pose.add_sphere('sphere', 0.05, pose=object_pose)

        publish_marker_vector(start_pose.pose.position, map_T_goal_position.pose.position)
        zero_pose.allow_self_collision(zero_pose.robot_name)
        goal_position_p = deepcopy(goal_position)
        goal_position_p.header.frame_id = str(PrefixName('base_link', zero_pose.robot_name))
        zero_pose.set_straight_cart_goal(goal_position_p, zero_pose.l_tip)
        zero_pose.plan_and_execute()

    def test_CartesianPoseStraight2(self, better_pose: PR2TestWrapper):
        better_pose.close_l_gripper()
        goal_position = PoseStamped()
        goal_position.header.frame_id = 'base_link'
        goal_position.pose.position.x = 0.8
        goal_position.pose.position.y = 0.5
        goal_position.pose.position.z = 1
        goal_position.pose.orientation.w = 1

        start_pose = tf.lookup_pose('map', better_pose.l_tip)
        map_T_goal_position = tf.transform_pose('map', goal_position)

        object_pose = PoseStamped()
        object_pose.header.frame_id = 'map'
        object_pose.pose.position.x = (start_pose.pose.position.x + map_T_goal_position.pose.position.x) / 2.
        object_pose.pose.position.y = (start_pose.pose.position.y + map_T_goal_position.pose.position.y) / 2.
        object_pose.pose.position.z = (start_pose.pose.position.z + map_T_goal_position.pose.position.z) / 2.
        object_pose.pose.position.z += 0.08
        object_pose.pose.orientation.w = 1

        better_pose.add_sphere('sphere', 0.05, pose=object_pose)

        publish_marker_vector(start_pose.pose.position, map_T_goal_position.pose.position)

        goal = deepcopy(object_pose)
        goal.pose.position.x -= 0.1
        goal.pose.position.y += 0.4
        better_pose.set_straight_cart_goal(goal, better_pose.l_tip)
        better_pose.plan_and_execute()

        goal = deepcopy(object_pose)
        goal.pose.position.z -= 0.4
        better_pose.set_straight_cart_goal(goal, better_pose.l_tip)
        better_pose.plan_and_execute()

        goal = deepcopy(object_pose)
        goal.pose.position.y -= 0.4
        goal.pose.position.x -= 0.2
        better_pose.set_straight_cart_goal(goal, better_pose.l_tip)
        better_pose.plan_and_execute()

        goal = deepcopy(object_pose)
        goal.pose.position.x -= 0.4
        better_pose.set_straight_cart_goal(goal, better_pose.l_tip)
        better_pose.plan_and_execute()

    def test_CartesianVelocityLimit(self, zero_pose: PR2TestWrapper):
        base_linear_velocity = 0.1
        base_angular_velocity = 0.2
        zero_pose.set_limit_cartesian_velocity_goal(
            root_link=zero_pose.default_root,
            tip_link='base_footprint',
            max_linear_velocity=base_linear_velocity,
            max_angular_velocity=base_angular_velocity,
            hard=True,
        )
        eef_linear_velocity = 1
        eef_angular_velocity = 1
        goal_position = PoseStamped()
        goal_position.header.frame_id = 'r_gripper_tool_frame'
        goal_position.pose.position.x = 1
        goal_position.pose.position.y = 0
        goal_position.pose.orientation = Quaternion(*quaternion_about_axis(np.pi / 4, [0, 0, 1]))
        zero_pose.allow_all_collisions()
        zero_pose.set_cart_goal(goal_pose=goal_position,
                                tip_link='r_gripper_tool_frame',
                                linear_velocity=eef_linear_velocity,
                                angular_velocity=eef_angular_velocity,
                                weight=WEIGHT_BELOW_CA)
        zero_pose.plan_and_execute()

        for time, state in zero_pose.god_map.get_data(identifier.debug_trajectory).items():
            key = '{}/{}/{}/{}/trans_error'.format('CartesianVelocityLimit',
                                                   'TranslationVelocityLimit',
                                                   zero_pose.default_root,
                                                   'base_footprint')
            assert key in state
            assert state[key].position <= base_linear_velocity + 2e3
            assert state[key].position >= -base_linear_velocity - 2e3

    def test_AvoidJointLimits1(self, zero_pose: PR2TestWrapper):
        percentage = 10
        zero_pose.allow_all_collisions()
        zero_pose.set_avoid_joint_limits_goal(percentage=percentage)
        zero_pose.plan_and_execute()

        joint_non_continuous = [j for j in zero_pose.robot.controlled_joints if
                                not zero_pose.robot.is_joint_continuous(j)]

        current_joint_state = zero_pose.robot.state.to_position_dict()
        percentage *= 0.95  # it will not reach the exact percentage, because the weight is so low
        for joint in joint_non_continuous:
            position = current_joint_state[joint]
            lower_limit, upper_limit = zero_pose.robot.get_joint_position_limits(joint)
            joint_range = upper_limit - lower_limit
            center = (upper_limit + lower_limit) / 2.
            upper_limit2 = center + joint_range / 2. * (1 - percentage / 100.)
            lower_limit2 = center - joint_range / 2. * (1 - percentage / 100.)
            assert upper_limit2 >= position >= lower_limit2

    def test_AvoidJointLimits2(self, zero_pose: PR2TestWrapper):
        percentage = 10
        joints = [j for j in zero_pose.robot.controlled_joints if
                  not zero_pose.robot.is_joint_continuous(j)]
        goal_state = {j: zero_pose.robot.get_joint_position_limits(j)[1] for j in joints}
        zero_pose.set_json_goal('AvoidJointLimits',
                                percentage=percentage)
        zero_pose.set_joint_goal(goal_state, check=False)
        zero_pose.allow_self_collision()
        zero_pose.plan_and_execute()

        zero_pose.set_json_goal('AvoidJointLimits',
                                percentage=percentage)
        zero_pose.allow_self_collision()
        zero_pose.plan_and_execute()

        joint_non_continuous = [j for j in zero_pose.robot.controlled_joints if
                                not zero_pose.robot.is_joint_continuous(j)]

        current_joint_state = zero_pose.robot.state.to_position_dict()
        percentage *= 0.9  # it will not reach the exact percentage, because the weight is so low
        for joint in joint_non_continuous:
            position = current_joint_state[joint]
            lower_limit, upper_limit = zero_pose.robot.get_joint_position_limits(joint)
            joint_range = upper_limit - lower_limit
            center = (upper_limit + lower_limit) / 2.
            upper_limit2 = center + joint_range / 2. * (1 - percentage / 100.)
            lower_limit2 = center - joint_range / 2. * (1 - percentage / 100.)
            assert upper_limit2 >= position >= lower_limit2

    def test_OverwriteWeights1(self, pocky_pose_setup: PR2TestWrapper):
        # joint_velocity_weight = identifier.joint_weights + ['velocity', 'override']
        # old_torso_value = pocky_pose_setup.world.joints['torso_lift_joint'].free_variable.quadratic_weights
        # old_odom_x_value = pocky_pose_setup.world.joints['odom_x_joint'].free_variable.quadratic_weights

        r_goal = PoseStamped()
        r_goal.header.frame_id = pocky_pose_setup.r_tip
        r_goal.pose.orientation.w = 1
        r_goal.pose.position.x += 0.1
        updates = {
            1: {
                'odom_x_joint': 1000000,
                'odom_y_joint': 1000000,
                'odom_z_joint': 1000000
            },
        }

        old_pose = tf.lookup_pose('map', 'base_footprint')

        pocky_pose_setup.set_overwrite_joint_weights_goal(updates)
        pocky_pose_setup.set_cart_goal(r_goal, pocky_pose_setup.r_tip, check=False)
        pocky_pose_setup.plan_and_execute()

        new_pose = tf.lookup_pose('map', 'base_footprint')
        compare_poses(new_pose.pose, old_pose.pose)

        assert pocky_pose_setup.world.joints['odom_x_joint'].free_variable.quadratic_weights[1] == 1000000
        assert not isinstance(pocky_pose_setup.world.joints['torso_lift_joint'].free_variable.quadratic_weights[1], int)

        updates = {
            1: {
                'odom_x_joint': 0.0001,
                'odom_y_joint': 0.0001,
                'odom_z_joint': 0.0001,
            },
        }
        # old_pose = tf.lookup_pose('map', 'base_footprint')
        # old_pose.pose.position.x += 0.1
        pocky_pose_setup.set_overwrite_joint_weights_goal(updates)
        pocky_pose_setup.set_cart_goal(r_goal, pocky_pose_setup.r_tip)
        pocky_pose_setup.plan_and_execute()

        new_pose = tf.lookup_pose('map', 'base_footprint')

        # compare_poses(old_pose.pose, new_pose.pose)
        assert new_pose.pose.position.x >= 0.03
        assert pocky_pose_setup.world.joints['odom_x_joint'].free_variable.quadratic_weights[1] == 0.0001
        assert not isinstance(pocky_pose_setup.world.joints['torso_lift_joint'].free_variable.quadratic_weights[1],
                              float)
        pocky_pose_setup.plan_and_execute()
        assert not isinstance(pocky_pose_setup.world.joints['odom_x_joint'].free_variable.quadratic_weights[1],
                              float)
        assert not isinstance(pocky_pose_setup.world.joints['torso_lift_joint'].free_variable.quadratic_weights[1],
                              float)

    def test_pointing(self, kitchen_setup: PR2TestWrapper):
        base_goal = PoseStamped()
        base_goal.header.frame_id = 'base_footprint'
        base_goal.pose.position.y = -1
        base_goal.pose.orientation.w = 1
        kitchen_setup.teleport_base(base_goal)

        tip = 'head_mount_kinect_rgb_link'
        goal_point = tf.lookup_point('map', 'iai_kitchen/iai_fridge_door_handle')
        goal_point.header.stamp = rospy.Time()
        pointing_axis = Vector3Stamped()
        pointing_axis.header.frame_id = str(PrefixName(tip, kitchen_setup.robot_name))
        pointing_axis.vector.x = 1
        kitchen_setup.set_pointing_goal(tip, goal_point, root_link=kitchen_setup.default_root, pointing_axis=pointing_axis)
        kitchen_setup.plan_and_execute()

        base_goal = PoseStamped()
        base_goal.header.frame_id = 'pr2/base_footprint'
        base_goal.pose.position.y = 2
        base_goal.pose.orientation = Quaternion(*quaternion_about_axis(1, [0, 0, 1]))
        kitchen_setup.set_pointing_goal(tip, goal_point, pointing_axis=pointing_axis)
        gaya_pose2 = deepcopy(kitchen_setup.better_pose)
        del gaya_pose2['head_pan_joint']
        del gaya_pose2['head_tilt_joint']
        kitchen_setup.set_joint_goal(gaya_pose2)
        kitchen_setup.move_base(base_goal)

        current_x = Vector3Stamped()
        current_x.header.frame_id = str(PrefixName(tip, kitchen_setup.robot_name))
        current_x.vector.x = 1

        expected_x = tf.transform_point(tip, goal_point)
        np.testing.assert_almost_equal(expected_x.point.y, 0, 1)
        np.testing.assert_almost_equal(expected_x.point.z, 0, 1)

        rospy.loginfo("Starting looking")
        tip = 'head_mount_kinect_rgb_link'
        goal_point = tf.lookup_point('map', kitchen_setup.r_tip)
        goal_point.header.stamp = rospy.Time()
        pointing_axis = Vector3Stamped()
        pointing_axis.header.frame_id = str(PrefixName(tip, kitchen_setup.robot_name))
        pointing_axis.vector.x = 1
        kitchen_setup.set_pointing_goal(tip, goal_point, pointing_axis=pointing_axis, root_link=kitchen_setup.r_tip)

        rospy.loginfo("Starting pointing")
        r_goal = PoseStamped()
        r_goal.header.frame_id = kitchen_setup.r_tip
        r_goal.pose.position.x -= 0.3
        r_goal.pose.position.z += 0.6
        r_goal.pose.orientation.w = 1
        r_goal = tf.transform_pose(kitchen_setup.default_root, r_goal)
        r_goal.pose.orientation = Quaternion(*quaternion_from_matrix([[0, 0, -1, 0],
                                                                      [0, 1, 0, 0],
                                                                      [1, 0, 0, 0],
                                                                      [0, 0, 0, 1]]))
        r_goal.header.frame_id = str(PrefixName(kitchen_setup.r_tip, kitchen_setup.robot_name))
        kitchen_setup.set_cart_goal(r_goal, kitchen_setup.r_tip, 'base_footprint', weight=WEIGHT_BELOW_CA)
        kitchen_setup.plan_and_execute()

    def test_open_fridge(self, kitchen_setup: PR2TestWrapper):
        handle_frame_id = 'iai_kitchen/iai_fridge_door_handle'
        handle_name = 'iai_fridge_door_handle'

        base_goal = PoseStamped()
        base_goal.header.frame_id = 'map'
        base_goal.pose.position = Point(0.3, -0.5, 0)
        base_goal.pose.orientation.w = 1
        kitchen_setup.teleport_base(base_goal)

        bar_axis = Vector3Stamped()
        bar_axis.header.frame_id = handle_frame_id
        bar_axis.vector.z = 1

        bar_center = PointStamped()
        bar_center.header.frame_id = handle_frame_id

        tip_grasp_axis = Vector3Stamped()
        tip_grasp_axis.header.frame_id = kitchen_setup.r_tip
        tip_grasp_axis.vector.z = 1

        kitchen_setup.set_json_goal('GraspBar',
                                    root_link=kitchen_setup.default_root,
                                    tip_link=kitchen_setup.r_tip,
                                    tip_grasp_axis=tip_grasp_axis,
                                    bar_center=bar_center,
                                    bar_axis=bar_axis,
                                    bar_length=.4)
        x_gripper = Vector3Stamped()
        x_gripper.header.frame_id = kitchen_setup.r_tip
        x_gripper.vector.x = 1

        x_goal = Vector3Stamped()
        x_goal.header.frame_id = handle_frame_id
        x_goal.vector.x = -1
        kitchen_setup.set_align_planes_goal(kitchen_setup.r_tip, x_gripper, root_normal=x_goal)
        kitchen_setup.allow_all_collisions()
        # kitchen_setup.add_json_goal('AvoidJointLimits', percentage=10)
        kitchen_setup.plan_and_execute()

        kitchen_setup.set_json_goal('Open',
                                    tip_link=kitchen_setup.r_tip,
                                    environment_link=handle_name,
                                    goal_joint_state=1.5)
        kitchen_setup.set_json_goal('AvoidJointLimits', percentage=40)
        kitchen_setup.allow_all_collisions()
        # kitchen_setup.add_json_goal('AvoidJointLimits')
        kitchen_setup.plan_and_execute()
        kitchen_setup.set_kitchen_js({'iai_fridge_door_joint': 1.5})

        kitchen_setup.set_json_goal('Open',
                                    tip_link=kitchen_setup.r_tip,
                                    environment_link=handle_name,
                                    goal_joint_state=0)
        kitchen_setup.allow_all_collisions()
        kitchen_setup.set_json_goal('AvoidJointLimits', percentage=40)
        kitchen_setup.plan_and_execute()
        kitchen_setup.set_kitchen_js({'iai_fridge_door_joint': 0})

        kitchen_setup.plan_and_execute()

        kitchen_setup.set_joint_goal(kitchen_setup.better_pose)
        kitchen_setup.plan_and_execute()

    def test_open_drawer(self, kitchen_setup: PR2TestWrapper):
        handle_frame_id = 'kitchen/sink_area_left_middle_drawer_handle'
        handle_name = 'sink_area_left_middle_drawer_handle'
        bar_axis = Vector3Stamped()
        bar_axis.header.frame_id = handle_frame_id
        bar_axis.vector.y = 1

        bar_center = PointStamped()
        bar_center.header.frame_id = handle_frame_id

        tip_grasp_axis = Vector3Stamped()
        tip_grasp_axis.header.frame_id = str(PrefixName(kitchen_setup.l_tip, 'pr2'))
        tip_grasp_axis.vector.z = 1

        kitchen_setup.set_json_goal('GraspBar',
                                    root_link=kitchen_setup.default_root,
                                    tip_link=kitchen_setup.l_tip,
                                    tip_grasp_axis=tip_grasp_axis,
                                    bar_center=bar_center,
                                    bar_axis=bar_axis,
                                    bar_length=0.4)  # TODO: check for real length
        x_gripper = Vector3Stamped()
        x_gripper.header.frame_id = str(PrefixName(kitchen_setup.l_tip, 'pr2'))
        x_gripper.vector.x = 1

        x_goal = Vector3Stamped()
        x_goal.header.frame_id = handle_frame_id
        x_goal.vector.x = -1

        kitchen_setup.set_align_planes_goal(kitchen_setup.l_tip,
                                            x_gripper,
                                            root_normal=x_goal, check=False)
        # kitchen_setup.allow_all_collisions()
        kitchen_setup.plan_and_execute()

        kitchen_setup.set_json_goal('Open',
                                    tip_link=kitchen_setup.l_tip,
                                    environment_link=handle_name)
        kitchen_setup.allow_all_collisions()  # makes execution faster
        kitchen_setup.plan_and_execute()  # send goal to Giskard
        # Update kitchen object
        kitchen_setup.set_kitchen_js({'sink_area_left_middle_drawer_main_joint': 0.48})

        # Close drawer partially
        kitchen_setup.set_json_goal('Open',
                                    tip_link=kitchen_setup.l_tip,
                                    environment_link=handle_name,
                                    goal_joint_state=0.2)
        kitchen_setup.allow_all_collisions()  # makes execution faster
        kitchen_setup.plan_and_execute()  # send goal to Giskard
        # Update kitchen object
        kitchen_setup.set_kitchen_js({'sink_area_left_middle_drawer_main_joint': 0.2})

        kitchen_setup.set_json_goal('Close',
                                    tip_link=kitchen_setup.l_tip,
                                    environment_link=handle_name)
        kitchen_setup.allow_all_collisions()  # makes execution faster
        kitchen_setup.plan_and_execute()  # send goal to Giskard
        # Update kitchen object
        kitchen_setup.set_kitchen_js({'sink_area_left_middle_drawer_main_joint': 0.0})

        # TODO: calculate real and desired value and compare
        pass

    def test_open_close_dishwasher(self, kitchen_setup: PR2TestWrapper):
        p = PoseStamped()
        p.header.frame_id = 'map'
        p.pose.orientation.w = 1
        p.pose.position.x = 0.5
        p.pose.position.y = 0.2
        kitchen_setup.teleport_base(p)

        hand = kitchen_setup.r_tip

        goal_angle = np.pi / 4
        handle_frame_id = 'sink_area_dish_washer_door_handle'
        handle_name = 'sink_area_dish_washer_door_handle'
        bar_axis = Vector3Stamped()
        bar_axis.header.frame_id = handle_frame_id
        bar_axis.vector.y = 1

        bar_center = PointStamped()
        bar_center.header.frame_id = handle_frame_id

        tip_grasp_axis = Vector3Stamped()
        tip_grasp_axis.header.frame_id = hand
        tip_grasp_axis.vector.z = 1

        kitchen_setup.set_json_goal('GraspBar',
                                    root_link=kitchen_setup.default_root,
                                    tip_link=hand,
                                    tip_grasp_axis=tip_grasp_axis,
                                    bar_center=bar_center,
                                    bar_axis=bar_axis,
                                    bar_length=.3)
        # kitchen_setup.allow_collision([], 'kitchen', [handle_name])
        # kitchen_setup.allow_all_collisions()

        x_gripper = Vector3Stamped()
        x_gripper.header.frame_id = hand
        x_gripper.vector.x = 1

        x_goal = Vector3Stamped()
        x_goal.header.frame_id = handle_frame_id
        x_goal.vector.x = -1
        kitchen_setup.set_align_planes_goal(hand, x_gripper, root_normal=x_goal)
        # kitchen_setup.allow_all_collisions()

        kitchen_setup.plan_and_execute()

        kitchen_setup.set_json_goal('Open',
                                    tip_link=hand,
                                    environment_link=handle_name,
                                    goal_joint_state=goal_angle,
                                    )
        # kitchen_setup.allow_all_collisions()
        kitchen_setup.plan_and_execute()
        kitchen_setup.set_kitchen_js({'sink_area_dish_washer_door_joint': goal_angle})

        kitchen_setup.set_json_goal('Open',
                                    tip_link=hand,
                                    environment_link=handle_name,
                                    goal_joint_state=0)
        kitchen_setup.allow_all_collisions()
        kitchen_setup.plan_and_execute()
        kitchen_setup.set_kitchen_js({'sink_area_dish_washer_door_joint': 0})

    # def test_open_close_dishwasher_palm(self, kitchen_setup: PR2):
    #     # FIXME
    #     handle_frame_id = 'iai_kitchen/sink_area_dish_washer_door_handle'
    #     handle_name = 'sink_area_dish_washer_door_handle'
    #     hand = kitchen_setup.r_tip
    #     goal_angle = np.pi / 3.5
    #
    #     p = PoseStamped()
    #     p.header.frame_id = 'map'
    #     p.pose.orientation.w = 1
    #     p.pose.position.x = 0.5
    #     p.pose.position.y = 0.2
    #     kitchen_setup.teleport_base(p)
    #
    #     kitchen_setup.set_kitchen_js({'sink_area_dish_washer_door_joint': 0.})
    #
    #     hand_goal = PoseStamped()
    #     hand_goal.header.frame_id = handle_frame_id
    #     hand_goal.pose.position.x -= 0.03
    #     hand_goal.pose.position.z = 0.03
    #     hand_goal.pose.orientation = Quaternion(*quaternion_from_matrix([[0, 0, 1, 0],
    #                                                                      [0, -1, 0, 0],
    #                                                                      [1, 0, 0, 0],
    #                                                                      [0, 0, 0, 1]]))
    #     # kitchen_setup.allow_all_collisions()
    #     kitchen_setup.set_json_goal('CartesianVelocityLimit',
    #                                 root_link='odom_combined',
    #                                 tip_link='base_footprint',
    #                                 max_linear_velocity=0.05,
    #                                 max_angular_velocity=0.08,
    #                                 )
    #     kitchen_setup.set_cart_goal(hand_goal, hand)
    #     kitchen_setup.send_goal(goal_type=MoveGoal.PLAN_AND_EXECUTE_AND_CUT_OFF_SHAKING)
    #
    #     kitchen_setup.set_json_goal('Open',
    #                                 tip_link=hand,
    #                                 object_name='kitchen',
    #                                 handle_link=handle_name,
    #                                 goal_joint_state=goal_angle,
    #                                 )
    #
    #     kitchen_setup.set_json_goal('CartesianVelocityLimit',
    #                                 root_link='odom_combined',
    #                                 tip_link='base_footprint',
    #                                 max_linear_velocity=0.05,
    #                                 max_angular_velocity=0.1,
    #                                 )
    #
    #     kitchen_setup.set_json_goal('CartesianVelocityLimit',
    #                                 root_link='odom_combined',
    #                                 tip_link='r_forearm_link',
    #                                 max_linear_velocity=0.1,
    #                                 max_angular_velocity=0.5,
    #                                 )
    #
    #     # kitchen_setup.allow_all_collisions()
    #     kitchen_setup.plan_and_execute()
    #     kitchen_setup.set_kitchen_js({'sink_area_dish_washer_door_joint': goal_angle})
    #
    #     kitchen_setup.set_json_goal('Open',
    #                                 tip_link=hand,
    #                                 object_name='kitchen',
    #                                 handle_link=handle_name,
    #                                 goal_joint_state=0,
    #                                 )
    #
    #     kitchen_setup.set_json_goal('CartesianVelocityLimit',
    #                                 root_link='odom_combined',
    #                                 tip_link='base_footprint',
    #                                 max_linear_velocity=0.05,
    #                                 max_angular_velocity=0.1,
    #                                 )
    #
    #     kitchen_setup.set_json_goal('CartesianVelocityLimit',
    #                                 root_link='odom_combined',
    #                                 tip_link='r_forearm_link',
    #                                 max_linear_velocity=0.05,
    #                                 max_angular_velocity=0.1,
    #                                 )
    #
    #     # kitchen_setup.allow_all_collisions()
    #     kitchen_setup.plan_and_execute()
    #     kitchen_setup.set_kitchen_js({'sink_area_dish_washer_door_joint': 0})
    #
    #     kitchen_setup.set_joint_goal(kitchen_setup.better_pose)
    #     kitchen_setup.plan_and_execute()

    def test_align_planes1(self, zero_pose: PR2TestWrapper):
        x_gripper = Vector3Stamped()
        x_gripper.header.frame_id = str(PrefixName(zero_pose.r_tip, zero_pose.robot_name))
        x_gripper.vector.x = 1
        y_gripper = Vector3Stamped()
        y_gripper.header.frame_id = str(PrefixName(zero_pose.r_tip, zero_pose.robot_name))
        y_gripper.vector.y = 1

        x_goal = Vector3Stamped()
        x_goal.header.frame_id = 'map'
        x_goal.vector.x = 1
        y_goal = Vector3Stamped()
        y_goal.header.frame_id = 'map'
        y_goal.vector.z = 1
        zero_pose.set_align_planes_goal(zero_pose.r_tip, x_gripper, root_normal=x_goal)
        zero_pose.set_align_planes_goal(zero_pose.r_tip, y_gripper, root_normal=y_goal)
        zero_pose.allow_all_collisions()
        zero_pose.plan_and_execute()

    def test_wrong_constraint_type(self, zero_pose: PR2TestWrapper):
        goal_state = JointState()
        goal_state.name = ['r_elbow_flex_joint']
        goal_state.position = [-1.0]
        kwargs = {'goal_state': goal_state}
        zero_pose.set_json_goal('jointpos', **kwargs)
        zero_pose.plan_and_execute(expected_error_codes=[MoveResult.UNKNOWN_CONSTRAINT])

    def test_python_code_in_constraint_type(self, zero_pose: PR2TestWrapper):
        goal_state = JointState()
        goal_state.name = ['r_elbow_flex_joint']
        goal_state.position = [-1.0]
        kwargs = {'goal_state': goal_state}
        zero_pose.set_json_goal('print("asd")', **kwargs)
        zero_pose.plan_and_execute(expected_error_codes=[MoveResult.UNKNOWN_CONSTRAINT])

    def test_wrong_params1(self, zero_pose: PR2TestWrapper):
        goal_state = JointState()
        goal_state.name = 'r_elbow_flex_joint'
        goal_state.position = [-1.0]
        kwargs = {'goal_state': goal_state}
        zero_pose.set_json_goal('JointPositionList', **kwargs)
        zero_pose.plan_and_execute(expected_error_codes=[MoveResult.CONSTRAINT_INITIALIZATION_ERROR])

    def test_wrong_params2(self, zero_pose: PR2TestWrapper):
        goal_state = JointState()
        goal_state.name = [5432]
        goal_state.position = 'test'
        kwargs = {'goal_state': goal_state}
        zero_pose.set_json_goal('JointPositionList', **kwargs)
        zero_pose.plan_and_execute(expected_error_codes=[MoveResult.CONSTRAINT_INITIALIZATION_ERROR])

    def test_align_planes2(self, zero_pose: PR2TestWrapper):
        x_gripper = Vector3Stamped()
        x_gripper.header.frame_id = zero_pose.r_tip
        x_gripper.vector.y = 1

        x_goal = Vector3Stamped()
        x_goal.header.frame_id = 'map'
        x_goal.vector.y = -1
        x_goal.vector = tf.normalize(x_goal.vector)
        zero_pose.set_align_planes_goal(zero_pose.r_tip, x_gripper, root_normal=x_goal)
        zero_pose.allow_all_collisions()
        zero_pose.plan_and_execute()

    def test_align_planes3(self, zero_pose: PR2TestWrapper):
        eef_vector = Vector3Stamped()
        eef_vector.header.frame_id = 'base_footprint'
        eef_vector.vector.y = 1

        goal_vector = Vector3Stamped()
        goal_vector.header.frame_id = 'map'
        goal_vector.vector.y = -1
        goal_vector.vector = tf.normalize(goal_vector.vector)
        zero_pose.set_align_planes_goal(tip_link='base_footprint', tip_normal=eef_vector, root_normal=goal_vector)
        zero_pose.allow_all_collisions()
        zero_pose.plan_and_execute()

    def test_align_planes4(self, kitchen_setup: PR2TestWrapper):
        elbow = 'r_elbow_flex_link'
        handle_frame_id = 'iai_fridge_door_handle'

        tip_axis = Vector3Stamped()
        tip_axis.header.frame_id = elbow
        tip_axis.vector.x = 1

        env_axis = Vector3Stamped()
        env_axis.header.frame_id = handle_frame_id
        env_axis.vector.z = 1
        kitchen_setup.set_align_planes_goal(elbow, tip_axis, root_normal=env_axis, weight=WEIGHT_ABOVE_CA)
        kitchen_setup.allow_all_collisions()
        kitchen_setup.plan_and_execute()

    def test_grasp_fridge_handle(self, kitchen_setup: PR2TestWrapper):
        handle_name = 'iai_fridge_door_handle'
        bar_axis = Vector3Stamped()
        bar_axis.header.frame_id = handle_name
        bar_axis.vector.z = 1

        bar_center = PointStamped()
        bar_center.header.frame_id = handle_name

        tip_grasp_axis = Vector3Stamped()
        tip_grasp_axis.header.frame_id = kitchen_setup.r_tip
        tip_grasp_axis.vector.z = 1

        kitchen_setup.set_json_goal('GraspBar',
                                    root_link=kitchen_setup.default_root,
                                    tip_link=kitchen_setup.r_tip,
                                    tip_grasp_axis=tip_grasp_axis,
                                    bar_center=bar_center,
                                    bar_axis=bar_axis,
                                    bar_length=.4)

        x_gripper = Vector3Stamped()
        x_gripper.header.frame_id = kitchen_setup.r_tip
        x_gripper.vector.x = 1

        x_goal = Vector3Stamped()
        x_goal.header.frame_id = 'iai_fridge_door_handle'
        x_goal.vector.x = -1
        kitchen_setup.set_align_planes_goal(kitchen_setup.r_tip, x_gripper, root_normal=x_goal)
        # kitchen_setup.allow_all_collisions()
        kitchen_setup.plan_and_execute()

    def test_close_fridge_with_elbow(self, kitchen_setup: PR2TestWrapper):
        base_pose = PoseStamped()
        base_pose.header.frame_id = 'map'
        base_pose.pose.position.y = -1.5
        base_pose.pose.orientation.w = 1
        kitchen_setup.teleport_base(base_pose)

        handle_frame_id = 'iai_fridge_door_handle'
        handle_name = 'iai_fridge_door_handle'

        kitchen_setup.set_kitchen_js({'iai_fridge_door_joint': np.pi / 2})

        elbow = 'r_elbow_flex_link'

        tip_axis = Vector3Stamped()
        tip_axis.header.frame_id = elbow
        tip_axis.vector.x = 1

        env_axis = Vector3Stamped()
        env_axis.header.frame_id = handle_frame_id
        env_axis.vector.z = 1
        kitchen_setup.set_align_planes_goal(elbow, tip_axis, root_normal=env_axis, weight=WEIGHT_ABOVE_CA)
        kitchen_setup.allow_all_collisions()
        kitchen_setup.plan_and_execute()
        elbow_point = PointStamped()
        elbow_point.header.frame_id = handle_frame_id
        elbow_point.point.x += 0.1
        kitchen_setup.set_translation_goal(elbow_point, elbow)
        kitchen_setup.set_align_planes_goal(elbow, tip_axis, root_normal=env_axis, weight=WEIGHT_ABOVE_CA)
        kitchen_setup.allow_all_collisions()
        kitchen_setup.plan_and_execute()

        kitchen_setup.set_json_goal('Close',
                                    tip_link=elbow,
                                    environment_link=handle_name)
        kitchen_setup.allow_all_collisions()
        kitchen_setup.plan_and_execute()
        kitchen_setup.set_kitchen_js({'iai_fridge_door_joint': 0})

    def test_open_close_oven(self, kitchen_setup: PR2TestWrapper):
        goal_angle = 0.5
        handle_frame_id = 'iai_kitchen/oven_area_oven_door_handle'
        handle_name = 'oven_area_oven_door_handle'
        bar_axis = Vector3Stamped()
        bar_axis.header.frame_id = handle_frame_id
        bar_axis.vector.y = 1

        bar_center = PointStamped()
        bar_center.header.frame_id = handle_frame_id

        tip_grasp_axis = Vector3Stamped()
        tip_grasp_axis.header.frame_id = kitchen_setup.l_tip
        tip_grasp_axis.vector.z = 1

        kitchen_setup.set_json_goal('GraspBar',
                                    root_link=kitchen_setup.default_root,
                                    tip_link=kitchen_setup.l_tip,
                                    tip_grasp_axis=tip_grasp_axis,
                                    bar_center=bar_center,
                                    bar_axis=bar_axis,
                                    bar_length=.3)
        # kitchen_setup.allow_collision([], 'kitchen', [handle_name])
        kitchen_setup.allow_all_collisions()

        x_gripper = Vector3Stamped()
        x_gripper.header.frame_id = kitchen_setup.l_tip
        x_gripper.vector.x = 1

        x_goal = Vector3Stamped()
        x_goal.header.frame_id = handle_frame_id
        x_goal.vector.x = -1
        kitchen_setup.set_align_planes_goal(kitchen_setup.l_tip, x_gripper, root_normal=x_goal)
        # kitchen_setup.allow_all_collisions()

        kitchen_setup.plan_and_execute()

        kitchen_setup.set_json_goal('Open',
                                    tip_link=kitchen_setup.l_tip,
                                    environment_link=handle_name,
                                    goal_joint_state=goal_angle)
        kitchen_setup.allow_all_collisions()
        kitchen_setup.plan_and_execute()
        kitchen_setup.set_kitchen_js({'oven_area_oven_door_joint': goal_angle})

        kitchen_setup.set_json_goal('Close',
                                    tip_link=kitchen_setup.l_tip,
                                    environment_link=handle_name)
        kitchen_setup.allow_all_collisions()
        kitchen_setup.plan_and_execute()
        kitchen_setup.set_kitchen_js({'oven_area_oven_door_joint': 0})

    def test_grasp_dishwasher_handle(self, kitchen_setup: PR2TestWrapper):
<<<<<<< HEAD
        handle_name = 'kitchen/sink_area_dish_washer_door_handle'
=======
        handle_name = 'sink_area_dish_washer_door_handle'
>>>>>>> 3e9b202f
        bar_axis = Vector3Stamped()
        bar_axis.header.frame_id = handle_name
        bar_axis.vector.y = 1

        bar_center = PointStamped()
        bar_center.header.frame_id = handle_name

        tip_grasp_axis = Vector3Stamped()
        tip_grasp_axis.header.frame_id = str(PrefixName(kitchen_setup.r_tip, kitchen_setup.robot_name))
        tip_grasp_axis.vector.z = 1

        kitchen_setup.set_grasp_bar_goal(root_link=kitchen_setup.default_root,
                                         tip_link=kitchen_setup.r_tip,
                                         tip_grasp_axis=tip_grasp_axis,
                                         bar_center=bar_center,
                                         bar_axis=bar_axis,
                                         bar_length=.3)
        kitchen_setup.register_group('handle', 'kitchen', 'sink_area_dish_washer_door_handle')
        kitchen_setup.allow_collision(kitchen_setup.robot_name, 'handle')
        kitchen_setup.plan_and_execute()


class TestCartGoals:
    def test_move_base_forward(self, zero_pose: PR2TestWrapper):
        base_goal = PoseStamped()
        base_goal.header.frame_id = 'map'
        base_goal.pose.position.x = 1
        base_goal.pose.orientation.w = 1
        zero_pose.set_cart_goal(base_goal, 'base_footprint')
        zero_pose.allow_all_collisions()
        zero_pose.plan_and_execute()

    def test_move_base_left(self, zero_pose: PR2TestWrapper):
        # zero_pose.set_prediction_horizon(1)
        base_goal = PoseStamped()
        base_goal.header.frame_id = 'map'
        base_goal.pose.position.y = 1
        base_goal.pose.orientation.w = 1
        zero_pose.set_cart_goal(base_goal, 'base_footprint')
        zero_pose.allow_all_collisions()
        zero_pose.plan_and_execute()

    def test_move_base_forward_left(self, zero_pose: PR2TestWrapper):
        base_goal = PoseStamped()
        base_goal.header.frame_id = 'map'
        base_goal.pose.position.x = 1
        base_goal.pose.position.y = 1
        base_goal.pose.orientation.w = 1
        zero_pose.set_cart_goal(base_goal, 'base_footprint')
        zero_pose.allow_all_collisions()
        zero_pose.plan_and_execute()

    def test_move_base_forward_right_and_rotate(self, zero_pose: PR2TestWrapper):
        base_goal = PoseStamped()
        base_goal.header.frame_id = 'map'
        base_goal.pose.position.x = 1
        base_goal.pose.position.y = -1
        base_goal.pose.orientation = Quaternion(*quaternion_about_axis(-pi / 4, [0, 0, 1]))
        zero_pose.set_cart_goal(base_goal, 'base_footprint')
        zero_pose.allow_all_collisions()
        zero_pose.plan_and_execute()

    def test_move_base_rotate(self, zero_pose: PR2TestWrapper):
        base_goal = PoseStamped()
        base_goal.header.frame_id = 'map'
        base_goal.pose.orientation = Quaternion(*quaternion_about_axis(-pi / 2, [0, 0, 1]))
        zero_pose.set_cart_goal(base_goal, 'base_footprint')
        zero_pose.set_limit_cartesian_velocity_goal(root_link='base_footprint',
                                                    tip_link='fl_caster_rotation_link',
                                                    max_linear_velocity=0.01)
        zero_pose.allow_all_collisions()
        zero_pose.plan_and_execute()

    def test_move_base(self, zero_pose: PR2TestWrapper):
        map_T_odom = PoseStamped()
        map_T_odom.header.frame_id = 'map'
        map_T_odom.pose.position.x = 1
        map_T_odom.pose.position.y = 1
        map_T_odom.pose.orientation = Quaternion(*quaternion_about_axis(np.pi / 3, [0, 0, 1]))
        zero_pose.set_localization(map_T_odom)

        base_goal = PoseStamped()
        base_goal.header.frame_id = 'map'
        base_goal.pose.position.x = 1
        base_goal.pose.position.y = -1
        base_goal.pose.orientation = Quaternion(*quaternion_about_axis(-pi / 4, [0, 0, 1]))
        zero_pose.set_cart_goal(base_goal, 'base_footprint')
        zero_pose.allow_all_collisions()
        zero_pose.plan_and_execute()

    def test_move_base1(self, zero_pose: PR2TestWrapper):
        map_T_odom = PoseStamped()
        map_T_odom.header.frame_id = 'map'
        map_T_odom.pose.position.y = 2
        map_T_odom.pose.orientation = Quaternion(*quaternion_about_axis(np.pi / 3, [0, 0, 1]))
        zero_pose.teleport_base(map_T_odom)

        base_goal = PoseStamped()
        base_goal.header.frame_id = 'map'
        base_goal.pose.position.x = 1
        base_goal.pose.orientation = Quaternion(*quaternion_about_axis(pi, [0, 0, 1]))
        zero_pose.set_straight_cart_goal(base_goal, 'base_footprint')
        zero_pose.allow_all_collisions()
        zero_pose.plan_and_execute()

    def test_move_base2(self, zero_pose: PR2TestWrapper):
        map_T_odom = PoseStamped()
        map_T_odom.header.frame_id = 'map'
        map_T_odom.pose.position.x = 1
        map_T_odom.pose.position.y = 1
        map_T_odom.pose.orientation = Quaternion(*quaternion_about_axis(np.pi / 3, [0, 0, 1]))
        zero_pose.set_localization(map_T_odom)

        base_goal = PoseStamped()
        base_goal.header.frame_id = 'map'
        base_goal.pose.position.x = -1
        base_goal.pose.position.y = -1
        base_goal.pose.orientation = Quaternion(*quaternion_about_axis(pi, [0, 0, 1]))
        zero_pose.set_straight_cart_goal(goal_pose=base_goal,
                                         tip_link='base_footprint',
                                         root_link='map')
        zero_pose.allow_all_collisions()
        zero_pose.plan_and_execute()

    def test_move_base3(self, zero_pose: PR2TestWrapper):
        map_T_odom = PoseStamped()
        map_T_odom.header.frame_id = 'map'
        map_T_odom.pose.position.x = 1
        map_T_odom.pose.position.y = 1
        map_T_odom.pose.orientation = Quaternion(*quaternion_about_axis(np.pi / 3, [0, 0, 1]))
        zero_pose.set_localization(map_T_odom)

        base_goal = PoseStamped()
        base_goal.header.frame_id = 'map'
        base_goal.pose.position.x = -1
        base_goal.pose.position.y = -1
        base_goal.pose.orientation = Quaternion(*quaternion_about_axis(np.pi / 3, [0, 0, 1]))
        zero_pose.set_straight_cart_goal(base_goal, 'base_footprint')
        zero_pose.allow_all_collisions()
        zero_pose.plan_and_execute()

    def test_move_base4(self, zero_pose: PR2TestWrapper):
        map_T_odom = PoseStamped()
        map_T_odom.header.frame_id = 'map'
        map_T_odom.pose.position.x = 2
        map_T_odom.pose.position.y = 0
        map_T_odom.pose.orientation = Quaternion(*quaternion_about_axis(np.pi / 3, [0, 0, 1]))
        zero_pose.teleport_base(map_T_odom)

        base_goal = PointStamped()
        base_goal.header.frame_id = 'map'
        base_goal.point.x = -1
        base_goal.point.y = 2
        zero_pose.set_json_goal('CartesianPositionStraight',
                                root_link=zero_pose.default_root,
                                tip_link='base_footprint',
                                goal_point=base_goal)
        zero_pose.allow_all_collisions()
        zero_pose.plan_and_execute()

    def test_base_driving1a(self, zero_pose):
        p = PoseStamped()
        p.header.frame_id = 'map'
        p.pose.orientation = Quaternion(*quaternion_about_axis(1 / 2, [0, 0, 1]))
        zero_pose.set_straight_cart_goal(p, 'base_footprint', check=False)
        zero_pose.plan_and_execute()

        p = PoseStamped()
        p.header.frame_id = 'map'
        p.pose.position.x = -2
        p.pose.position.y = 5
        p.pose.orientation = Quaternion(*quaternion_about_axis(-1, [0, 0, 1]))
        # zero_pose.set_json_goal('SetPredictionHorizon', prediction_horizon=1)
        zero_pose.allow_collision()
        zero_pose.set_straight_cart_goal(p, 'base_footprint')
        zero_pose.plan_and_execute()

    def test_base_driving1b(self, zero_pose):
        p = PoseStamped()
        p.header.frame_id = 'map'
        p.pose.orientation = Quaternion(*quaternion_about_axis(1 / 2, [0, 0, 1]))
        zero_pose.set_straight_cart_goal(p, 'base_footprint')
        zero_pose.plan_and_execute()

        p = PoseStamped()
        p.header.frame_id = 'base_footprint'
        p.pose.position.x = -2
        p.pose.position.y = 5
        p.pose.orientation = Quaternion(*quaternion_about_axis(-1, [0, 0, 1]))
        # zero_pose.set_json_goal('SetPredictionHorizon', prediction_horizon=1)
        zero_pose.allow_collision()
        zero_pose.set_straight_cart_goal(p, 'base_footprint')
        zero_pose.plan_and_execute()

    def test_base_driving2(self, zero_pose):
        p = PoseStamped()
        p.header.frame_id = 'map'
        p.pose.orientation.w = 1
        zero_pose.set_straight_cart_goal(p, 'base_footprint')
        zero_pose.plan_and_execute()

        p = PoseStamped()
        p.header.frame_id = 'base_footprint'
        p.pose.position.x = -2
        p.pose.position.y = 5
        p.pose.orientation.w = 1
        # zero_pose.set_json_goal('SetPredictionHorizon', prediction_horizon=1)
        zero_pose.allow_collision()
        zero_pose.set_straight_cart_goal(p, 'base_footprint')
        zero_pose.plan_and_execute()

    def test_base_driving3(self, zero_pose: PR2TestWrapper):
        p = PoseStamped()
        p.header.frame_id = 'map'
        p.pose.orientation.w = 1
        zero_pose.set_straight_cart_goal(p, 'base_footprint')
        zero_pose.plan_and_execute()

        base_goal = PointStamped()
        base_goal.header.frame_id = 'map'
        base_goal.point.x = -2
        base_goal.point.y = 5
        zero_pose.set_json_goal('CartesianPositionStraight',
                                root_link=zero_pose.default_root,
                                tip_link='base_footprint',
                                goal_point=base_goal)
        zero_pose.allow_all_collisions()
        zero_pose.plan_and_execute()

    def test_rotate_gripper(self, zero_pose: PR2TestWrapper):
        r_goal = PoseStamped()
        r_goal.header.frame_id = zero_pose.r_tip
        r_goal.pose.orientation = Quaternion(*quaternion_about_axis(pi, [1, 0, 0]))
        zero_pose.set_cart_goal(r_goal, zero_pose.r_tip)
        zero_pose.plan_and_execute()

    def test_keep_position1(self, zero_pose: PR2TestWrapper):
        zero_pose.allow_self_collision()
        r_goal = PoseStamped()
        r_goal.header.frame_id = zero_pose.r_tip
        r_goal.pose.position.x = -.1
        r_goal.pose.orientation.w = 1
        zero_pose.set_cart_goal(r_goal, zero_pose.r_tip, 'torso_lift_link')
        zero_pose.plan_and_execute()

        js = {'torso_lift_joint': 0.1}
        r_goal = PoseStamped()
        r_goal.header.frame_id = zero_pose.r_tip
        r_goal.pose.orientation.w = 1
        zero_pose.set_cart_goal(r_goal, zero_pose.r_tip, 'torso_lift_link')
        zero_pose.set_joint_goal(js)
        zero_pose.allow_self_collision()
        zero_pose.plan_and_execute()

    def test_keep_position2(self, zero_pose: PR2TestWrapper):
        zero_pose.allow_self_collision()
        r_goal = PoseStamped()
        r_goal.header.frame_id = zero_pose.r_tip
        r_goal.pose.position.x = -.1
        r_goal.pose.orientation.w = 1
        zero_pose.set_cart_goal(r_goal, zero_pose.r_tip, 'torso_lift_link')
        zero_pose.plan_and_execute()

        zero_pose.allow_self_collision()
        js = {'torso_lift_joint': 0.1}
        r_goal = PoseStamped()
        r_goal.header.frame_id = zero_pose.r_tip
        r_goal.pose.orientation.w = 1
        expected_pose = tf.lookup_pose(zero_pose.default_root, zero_pose.r_tip)
        expected_pose.header.stamp = rospy.Time()
        zero_pose.set_cart_goal(r_goal, zero_pose.r_tip, zero_pose.default_root)
        zero_pose.set_joint_goal(js)
        zero_pose.plan_and_execute()

    def test_keep_position3(self, zero_pose: PR2TestWrapper):
        js = {
            'r_elbow_flex_joint': -1.58118094489,
            'r_forearm_roll_joint': -0.904933033043,
            'r_shoulder_lift_joint': 0.822412440711,
            'r_shoulder_pan_joint': -1.07866800992,
            'r_upper_arm_roll_joint': -1.34905471854,
            'r_wrist_flex_joint': -1.20182042644,
            'r_wrist_roll_joint': 0.190433188769,
        }
        zero_pose.set_joint_goal(js)
        zero_pose.allow_all_collisions()
        zero_pose.plan_and_execute()

        r_goal = PoseStamped()
        r_goal.header.frame_id = zero_pose.r_tip
        r_goal.pose.position.x = 0.3
        r_goal.pose.orientation = Quaternion(*quaternion_from_matrix([[-1, 0, 0, 0],
                                                                      [0, 1, 0, 0],
                                                                      [0, 0, -1, 0],
                                                                      [0, 0, 0, 1]]))
        zero_pose.set_cart_goal(r_goal, zero_pose.l_tip, 'torso_lift_link')
        zero_pose.allow_all_collisions()
        zero_pose.plan_and_execute()

        r_goal = PoseStamped()
        r_goal.header.frame_id = zero_pose.r_tip
        r_goal.pose.orientation.w = 1
        zero_pose.set_cart_goal(r_goal, zero_pose.r_tip, zero_pose.l_tip)

        l_goal = PoseStamped()
        l_goal.header.frame_id = zero_pose.r_tip
        l_goal.pose.position.y = -.1
        l_goal.pose.orientation.w = 1
        zero_pose.set_cart_goal(l_goal, zero_pose.r_tip, zero_pose.default_root)
        zero_pose.allow_all_collisions()
        zero_pose.plan_and_execute()

    def test_cart_goal_1eef(self, zero_pose: PR2TestWrapper):
        p = PoseStamped()
        p.header.stamp = rospy.get_rostime()
        p.header.frame_id = zero_pose.r_tip
        p.pose.position = Point(-0.1, 0, 0)
        p.pose.orientation = Quaternion(0, 0, 0, 1)
        zero_pose.allow_self_collision()
        zero_pose.set_cart_goal(p, zero_pose.r_tip, 'base_footprint')
        zero_pose.plan_and_execute()

    def test_cart_goal_1eef2(self, zero_pose: PR2TestWrapper):
        # zero_pose.set_json_goal('SetPredictionHorizon', prediction_horizon=1)
        p = PoseStamped()
        p.header.stamp = rospy.get_rostime()
        p.header.frame_id = 'base_footprint'
        p.pose.position = Point(0.599, -0.009, 0.983)
        p.pose.orientation = Quaternion(0.524, -0.495, 0.487, -0.494)
        zero_pose.allow_all_collisions()
        zero_pose.set_cart_goal(p, zero_pose.l_tip, 'torso_lift_link')
        zero_pose.plan_and_execute()

    def test_cart_goal_1eef3(self, zero_pose: PR2TestWrapper):
        self.test_cart_goal_1eef(zero_pose)
        self.test_cart_goal_1eef2(zero_pose)

    def test_cart_goal_1eef4(self, zero_pose: PR2TestWrapper):
        p = PoseStamped()
        p.header.stamp = rospy.get_rostime()
        p.header.frame_id = 'map'
        p.pose.position = Point(2., 0, 1.)
        p.pose.orientation = Quaternion(0, 0, 0, 1)
        zero_pose.allow_all_collisions()
        zero_pose.set_cart_goal(p, zero_pose.r_tip, zero_pose.default_root)
        zero_pose.plan_and_execute()

    def test_cart_goal_orientation_singularity(self, zero_pose: PR2TestWrapper):
        root = 'base_link'
        r_goal = PoseStamped()
        r_goal.header.frame_id = zero_pose.r_tip
        r_goal.header.stamp = rospy.get_rostime()
        r_goal.pose.position = Point(-0.1, 0, 0)
        r_goal.pose.orientation = Quaternion(0, 0, 0, 1)
        zero_pose.set_cart_goal(r_goal, zero_pose.r_tip, root)
        l_goal = PoseStamped()
        l_goal.header.frame_id = zero_pose.l_tip
        l_goal.header.stamp = rospy.get_rostime()
        l_goal.pose.position = Point(-0.05, 0, 0)
        l_goal.pose.orientation = Quaternion(0, 0, 0, 1)
        zero_pose.set_cart_goal(l_goal, zero_pose.l_tip, root)
        zero_pose.allow_all_collisions()
        zero_pose.plan_and_execute()

    def test_cart_goal_2eef2(self, zero_pose: PR2TestWrapper):
        root = 'odom_combined'

        r_goal = PoseStamped()
        r_goal.header.frame_id = zero_pose.r_tip
        r_goal.header.stamp = rospy.get_rostime()
        r_goal.pose.position = Point(0, -0.1, 0)
        r_goal.pose.orientation = Quaternion(0, 0, 0, 1)
        zero_pose.set_cart_goal(r_goal, zero_pose.r_tip, root)
        l_goal = PoseStamped()
        l_goal.header.frame_id = zero_pose.l_tip
        l_goal.header.stamp = rospy.get_rostime()
        l_goal.pose.position = Point(-0.05, 0, 0)
        l_goal.pose.orientation = Quaternion(0, 0, 0, 1)
        zero_pose.set_cart_goal(l_goal, zero_pose.l_tip, root)
        zero_pose.allow_self_collision()
        zero_pose.plan_and_execute()

    def test_cart_goal_left_right_chain(self, zero_pose: PR2TestWrapper):
        r_goal = tf.lookup_pose(zero_pose.l_tip, zero_pose.r_tip)
        r_goal.pose.position.x -= 0.1
        zero_pose.allow_all_collisions()
        zero_pose.set_cart_goal(r_goal, zero_pose.r_tip, zero_pose.l_tip)
        zero_pose.plan_and_execute()

    def test_wiggle1(self, kitchen_setup: PR2TestWrapper):
        # FIXME
        tray_pose = PoseStamped()
        tray_pose.header.frame_id = 'sink_area_surface'
        tray_pose.pose.position = Point(0.1, -0.4, 0.07)
        tray_pose.pose.orientation.w = 1

        l_goal = deepcopy(tray_pose)
        l_goal.pose.position.y -= 0.18
        l_goal.pose.position.z += 0.05
        l_goal.pose.orientation = Quaternion(*quaternion_from_matrix([[0, -1, 0, 0],
                                                                      [1, 0, 0, 0],
                                                                      [0, 0, 1, 0],
                                                                      [0, 0, 0, 1]]))

        r_goal = deepcopy(tray_pose)
        r_goal.pose.position.y += 0.18
        r_goal.pose.position.z += 0.05
        r_goal.pose.orientation = Quaternion(*quaternion_from_matrix([[0, 1, 0, 0],
                                                                      [-1, 0, 0, 0],
                                                                      [0, 0, 1, 0],
                                                                      [0, 0, 0, 1]]))

        kitchen_setup.set_cart_goal(l_goal, kitchen_setup.l_tip, weight=WEIGHT_BELOW_CA)
        kitchen_setup.set_cart_goal(r_goal, kitchen_setup.r_tip, weight=WEIGHT_BELOW_CA)
        # kitchen_setup.allow_collision([], tray_name, [])
        # kitchen_setup.allow_all_collisions()
        kitchen_setup.set_json_goal('CartesianVelocityLimit',
                                    root_link=kitchen_setup.default_root,
                                    tip_link='base_footprint',
                                    max_linear_velocity=0.1,
                                    max_angular_velocity=0.2
                                    )
        kitchen_setup.plan_and_execute()

    def test_wiggle2(self, zero_pose: PR2TestWrapper):
        goal_js = {
            'l_upper_arm_roll_joint': 1.63487737202,
            'l_shoulder_pan_joint': 1.36222920328,
            'l_shoulder_lift_joint': 0.229120778526,
            'l_forearm_roll_joint': 13.7578920265,
            'l_elbow_flex_joint': -1.48141189643,
            'l_wrist_flex_joint': -1.22662876066,
            'l_wrist_roll_joint': -53.6150824007,
        }
        zero_pose.allow_all_collisions()
        zero_pose.set_joint_goal(goal_js)
        zero_pose.plan_and_execute()

        p = PoseStamped()
        p.header.frame_id = zero_pose.l_tip
        p.header.stamp = rospy.get_rostime()
        p.pose.position.x = -0.1
        p.pose.orientation.w = 1
        # zero_pose.allow_all_collisions()
        zero_pose.set_cart_goal(p, zero_pose.l_tip, zero_pose.default_root)
        zero_pose.plan_and_execute()

        p = PoseStamped()
        p.header.frame_id = zero_pose.l_tip
        p.header.stamp = rospy.get_rostime()
        p.pose.position.x = 0.2
        p.pose.orientation.w = 1
        # zero_pose.allow_all_collisions()
        zero_pose.set_cart_goal(p, zero_pose.l_tip, zero_pose.default_root)
        zero_pose.plan_and_execute()

    def test_wiggle3(self, zero_pose: PR2TestWrapper):
        goal_js = {
            'r_upper_arm_roll_joint': -0.0812729778068,
            'r_shoulder_pan_joint': -1.20939684714,
            'r_shoulder_lift_joint': 0.135095147908,
            'r_forearm_roll_joint': -1.50201448056,
            'r_elbow_flex_joint': -0.404527363115,
            'r_wrist_flex_joint': -1.11738043795,
            'r_wrist_roll_joint': 8.0946050982,
        }
        zero_pose.allow_all_collisions()
        zero_pose.set_joint_goal(goal_js)
        zero_pose.plan_and_execute()

        p = PoseStamped()
        p.header.frame_id = zero_pose.r_tip
        p.header.stamp = rospy.get_rostime()
        p.pose.position.x = 0.5
        p.pose.orientation.w = 1
        zero_pose.set_cart_goal(p, zero_pose.r_tip, zero_pose.default_root)
        zero_pose.plan_and_execute()

    def test_root_link_not_equal_chain_root(self, zero_pose: PR2TestWrapper):
        p = PoseStamped()
        p.header.stamp = rospy.get_rostime()
        p.header.frame_id = 'base_footprint'
        p.pose.position.x = 0.8
        p.pose.position.y = -0.5
        p.pose.position.z = 1
        p.pose.orientation.w = 1
        zero_pose.allow_self_collision()
        zero_pose.set_cart_goal(p, zero_pose.r_tip, 'torso_lift_link')
        zero_pose.plan_and_execute()


class TestActionServerEvents:
    def test_interrupt1(self, zero_pose: PR2TestWrapper):
        p = PoseStamped()
        p.header.frame_id = 'base_footprint'
        p.pose.position = Point(20, 0, 0)
        p.pose.orientation = Quaternion(0, 0, 0, 1)
        zero_pose.set_cart_goal(p, 'base_footprint')
        zero_pose.allow_all_collisions()
        zero_pose.plan_and_execute(expected_error_codes=[MoveResult.PREEMPTED], stop_after=1)

    def test_interrupt2(self, zero_pose: PR2TestWrapper):
        p = PoseStamped()
        p.header.frame_id = 'base_footprint'
        p.pose.position = Point(2, 0, 0)
        p.pose.orientation = Quaternion(0, 0, 0, 1)
        zero_pose.set_cart_goal(p, 'base_footprint')
        zero_pose.allow_all_collisions()
        zero_pose.plan_and_execute(expected_error_codes=[MoveResult.PREEMPTED], stop_after=6)

    def test_undefined_type(self, zero_pose: PR2TestWrapper):
        zero_pose.allow_all_collisions()
        zero_pose.send_goal(goal_type=MoveGoal.UNDEFINED,
                            expected_error_codes=[MoveResult.INVALID_GOAL])

    def test_empty_goal(self, zero_pose: PR2TestWrapper):
        zero_pose.cmd_seq = []
        zero_pose.plan_and_execute(expected_error_codes=[MoveResult.INVALID_GOAL])

    def test_plan_only(self, zero_pose: PR2TestWrapper):
        zero_pose.allow_self_collision()
        zero_pose.set_joint_goal(pocky_pose, check=False)
        zero_pose.add_goal_check(JointGoalChecker(zero_pose.god_map, zero_pose.default_pose))
        zero_pose.send_goal(goal_type=MoveGoal.PLAN_ONLY)


class TestWayPoints(object):
    def test_interrupt_way_points1(self, zero_pose: PR2TestWrapper):
        # FIXME
        p = PoseStamped()
        p.header.frame_id = 'base_footprint'
        p.pose.position = Point(0, 0, 0)
        p.pose.orientation = Quaternion(0, 0, 0, 1)
        zero_pose.set_cart_goal(deepcopy(p), 'base_footprint')
        zero_pose.add_cmd()
        p.pose.position.x += 1
        zero_pose.set_cart_goal(deepcopy(p), 'base_footprint')
        zero_pose.add_cmd()
        p.pose.position.x += 1
        zero_pose.set_cart_goal(p, 'base_footprint')
        zero_pose.plan_and_execute(expected_error_codes=[MoveResult.SUCCESS,
                                                         MoveResult.PREEMPTED,
                                                         MoveResult.PREEMPTED],
                                   stop_after=1)

        p = PoseStamped()
        p.header.frame_id = zero_pose.r_tip
        p.header.stamp = rospy.get_rostime()
        p.pose.position = Point(-0.1, 0, 0)
        p.pose.orientation = Quaternion(0, 0, 0, 1)
        zero_pose.set_cart_goal(p, zero_pose.r_tip, zero_pose.default_root)

        zero_pose.add_cmd()
        p = PoseStamped()
        p.header.frame_id = zero_pose.r_tip
        p.header.stamp = rospy.get_rostime()
        p.pose.position = Point(0.0, -0.1, -0.1)
        p.pose.orientation = Quaternion(0, 0, 0, 1)
        zero_pose.set_cart_goal(p, zero_pose.r_tip, zero_pose.default_root)

        zero_pose.add_cmd()
        p = PoseStamped()
        p.header.frame_id = zero_pose.r_tip
        p.header.stamp = rospy.get_rostime()
        p.pose.position = Point(0.1, 0.1, 0.1)
        p.pose.orientation = Quaternion(0, 0, 0, 1)
        zero_pose.set_cart_goal(p, zero_pose.r_tip, zero_pose.default_root)

        zero_pose.plan_and_execute()

    def test_waypoints2(self, zero_pose: PR2TestWrapper):
        zero_pose.set_joint_goal(pocky_pose, check=False)
        zero_pose.allow_all_collisions()
        zero_pose.add_cmd()
        zero_pose.set_joint_goal(pick_up_pose, check=False)
        zero_pose.allow_all_collisions()
        zero_pose.add_cmd()
        zero_pose.set_joint_goal(zero_pose.better_pose, check=False)
        zero_pose.allow_all_collisions()

        traj = zero_pose.plan_and_execute().trajectory
        for i, p in enumerate(traj.points):
            js = {joint_name: position for joint_name, position in zip(traj.joint_names, p.positions)}
            try:
                zero_pose.compare_joint_state(js, pocky_pose)
                break
            except AssertionError:
                pass
        else:  # if no break
            assert False, 'pocky pose not in trajectory'

        traj.points = traj.points[i:]
        for i, p in enumerate(traj.points):
            js = {joint_name: position for joint_name, position in zip(traj.joint_names, p.positions)}
            try:
                zero_pose.compare_joint_state(js, pick_up_pose)
                break
            except AssertionError:
                pass
        else:  # if no break
            assert False, 'pick_up_pose not in trajectory'

        traj.points = traj.points[i:]
        for i, p in enumerate(traj.points):
            js = {joint_name: position for joint_name, position in zip(traj.joint_names, p.positions)}
            try:
                zero_pose.compare_joint_state(js, zero_pose.better_pose)
                break
            except AssertionError:
                pass
        else:  # if no break
            assert False, 'gaya_pose not in trajectory'

        pass

    def test_waypoints_with_fail(self, zero_pose: PR2TestWrapper):
        zero_pose.set_joint_goal(pocky_pose)
        zero_pose.add_cmd()
        zero_pose.set_json_goal('muh')
        zero_pose.add_cmd()
        zero_pose.set_joint_goal(zero_pose.better_pose)

        traj = zero_pose.send_goal(expected_error_codes=[MoveResult.SUCCESS,
                                                         MoveResult.UNKNOWN_CONSTRAINT,
                                                         MoveResult.SUCCESS],
                                   goal_type=MoveGoal.PLAN_AND_EXECUTE_AND_SKIP_FAILURES).trajectory

        for i, p in enumerate(traj.points):
            js = {joint_name: position for joint_name, position in zip(traj.joint_names, p.positions)}
            try:
                zero_pose.compare_joint_state(js, pocky_pose)
                break
            except AssertionError:
                pass
        else:  # if no break
            assert False, 'pocky pose not in trajectory'

        traj.points = traj.points[i:]
        for i, p in enumerate(traj.points):
            js = {joint_name: position for joint_name, position in zip(traj.joint_names, p.positions)}
            try:
                zero_pose.compare_joint_state(js, zero_pose.better_pose)
                break
            except AssertionError:
                pass
        else:  # if no break
            assert False, 'gaya_pose not in trajectory'

    def test_waypoints_with_fail1(self, zero_pose: PR2TestWrapper):
        zero_pose.set_json_goal('muh')
        zero_pose.add_cmd()
        zero_pose.set_joint_goal(pocky_pose)
        zero_pose.add_cmd()
        zero_pose.set_joint_goal(zero_pose.better_pose)

        traj = zero_pose.send_goal(expected_error_codes=[MoveResult.UNKNOWN_CONSTRAINT,
                                                         MoveResult.SUCCESS,
                                                         MoveResult.SUCCESS],
                                   goal_type=MoveGoal.PLAN_AND_EXECUTE_AND_SKIP_FAILURES).trajectory

        for i, p in enumerate(traj.points):
            js = {joint_name: position for joint_name, position in zip(traj.joint_names, p.positions)}
            try:
                zero_pose.compare_joint_state(js, pocky_pose)
                break
            except AssertionError:
                pass
        else:  # if no break
            assert False, 'pocky pose not in trajectory'

        traj.points = traj.points[i:]
        for i, p in enumerate(traj.points):
            js = {joint_name: position for joint_name, position in zip(traj.joint_names, p.positions)}
            try:
                zero_pose.compare_joint_state(js, zero_pose.better_pose)
                break
            except AssertionError:
                pass
        else:  # if no break
            assert False, 'gaya_pose not in trajectory'

    def test_waypoints_with_fail2(self, zero_pose: PR2TestWrapper):
        zero_pose.set_joint_goal(pocky_pose)
        zero_pose.add_cmd()
        zero_pose.set_joint_goal(zero_pose.better_pose)
        zero_pose.add_cmd()
        zero_pose.set_json_goal('muh')

        traj = zero_pose.send_goal(expected_error_codes=[MoveResult.SUCCESS,
                                                         MoveResult.SUCCESS,
                                                         MoveResult.UNKNOWN_CONSTRAINT, ],
                                   goal_type=MoveGoal.PLAN_AND_EXECUTE_AND_SKIP_FAILURES).trajectory

        for i, p in enumerate(traj.points):
            js = {joint_name: position for joint_name, position in zip(traj.joint_names, p.positions)}
            try:
                zero_pose.compare_joint_state(js, pocky_pose)
                break
            except AssertionError:
                pass
        else:  # if no break
            assert False, 'pocky pose not in trajectory'

        traj.points = traj.points[i:]
        for i, p in enumerate(traj.points):
            js = {joint_name: position for joint_name, position in zip(traj.joint_names, p.positions)}
            try:
                zero_pose.compare_joint_state(js, zero_pose.better_pose)
                break
            except AssertionError:
                pass
        else:  # if no break
            assert False, 'gaya_pose not in trajectory'

    def test_waypoints_with_fail3(self, zero_pose: PR2TestWrapper):
        zero_pose.set_joint_goal(pocky_pose)
        zero_pose.add_cmd()
        zero_pose.set_json_goal('muh')
        zero_pose.add_cmd()
        zero_pose.set_joint_goal(zero_pose.better_pose)

        traj = zero_pose.send_goal(expected_error_codes=[MoveResult.SUCCESS,
                                                         MoveResult.UNKNOWN_CONSTRAINT,
                                                         MoveResult.ERROR],
                                   goal_type=MoveGoal.PLAN_AND_EXECUTE).trajectory

        for i, p in enumerate(traj.points):
            js = {joint_name: position for joint_name, position in zip(traj.joint_names, p.positions)}
            try:
                zero_pose.compare_joint_state(js, zero_pose.default_pose)
                break
            except AssertionError:
                pass
        else:  # if no break
            assert False, 'pocky pose not in trajectory'

    def test_skip_failures1(self, zero_pose: PR2TestWrapper):
        zero_pose.set_json_goal('muh')
        zero_pose.send_goal(expected_error_codes=[MoveResult.UNKNOWN_CONSTRAINT, ],
                            goal_type=MoveGoal.PLAN_AND_EXECUTE_AND_SKIP_FAILURES)

    def test_skip_failures2(self, zero_pose: PR2TestWrapper):
        zero_pose.set_joint_goal(pocky_pose)
        traj = zero_pose.send_goal(expected_error_codes=[MoveResult.SUCCESS, ],
                                   goal_type=MoveGoal.PLAN_AND_EXECUTE_AND_SKIP_FAILURES).trajectory

        for i, p in enumerate(traj.points):
            js = {joint_name: position for joint_name, position in zip(traj.joint_names, p.positions)}
            try:
                zero_pose.compare_joint_state(js, pocky_pose)
                break
            except AssertionError:
                pass
        else:  # if no break
            assert False, 'pocky pose not in trajectory'

    # TODO test translation and orientation goal in different frame


# class TestShaking(object):
#     def test_wiggle_prismatic_joint_neglectable_shaking(self, kitchen_setup: PR2TestWrapper):
#         # FIXME
#         sample_period = kitchen_setup.god_map.get_data(identifier.sample_period)
#         frequency_range = kitchen_setup.god_map.get_data(identifier.frequency_range)
#         amplitude_threshold = kitchen_setup.god_map.get_data(identifier.amplitude_threshold)
#         max_detectable_freq = int(1 / (2 * sample_period))
#         min_wiggle_frequency = int(frequency_range * max_detectable_freq)
#         while np.fmod(min_wiggle_frequency, 5.0) != 0.0:
#             min_wiggle_frequency += 1
#         distance_between_frequencies = 5
#
#         for i, t in enumerate([('torso_lift_joint', 0.05), ('odom_x_joint', 0.5)]):  # max vel: 0.015 and 0.5
#             for f in range(min_wiggle_frequency, max_detectable_freq, distance_between_frequencies):
#                 target_freq = float(f)
#                 joint = t[0]
#                 goal = t[1]
#                 kitchen_setup.set_json_goal('JointPositionPrismatic',
#                                             joint_name=joint,
#                                             goal=0.0,
#                                             )
#                 kitchen_setup.plan_and_execute()
#                 kitchen_setup.set_json_goal('SetPredictionHorizon', prediction_horizon=1)
#                 kitchen_setup.set_json_goal('ShakyJointPositionRevoluteOrPrismatic',
#                                             joint_name=joint,
#                                             noise_amplitude=amplitude_threshold - 0.05,
#                                             goal=goal,
#                                             frequency=target_freq
#                                             )
#                 kitchen_setup.plan_and_execute()
#
#     def test_wiggle_revolute_joint_neglectable_shaking(self, kitchen_setup: PR2TestWrapper):
#         # FIXME
#         sample_period = kitchen_setup.god_map.get_data(identifier.sample_period)
#         frequency_range = kitchen_setup.god_map.get_data(identifier.frequency_range)
#         amplitude_threshold = kitchen_setup.god_map.get_data(identifier.amplitude_threshold)
#         max_detectable_freq = int(1 / (2 * sample_period))
#         min_wiggle_frequency = int(frequency_range * max_detectable_freq)
#         while np.fmod(min_wiggle_frequency, 5.0) != 0.0:
#             min_wiggle_frequency += 1
#         distance_between_frequencies = 5
#
#         for i, joint in enumerate(['r_wrist_flex_joint', 'head_pan_joint']):  # max vel: 1.0 and 0.5
#             for f in range(min_wiggle_frequency, max_detectable_freq, distance_between_frequencies):
#                 target_freq = float(f)
#                 kitchen_setup.set_json_goal('JointPositionRevolute',
#                                             joint_name=joint,
#                                             goal=0.0,
#                                             )
#                 kitchen_setup.plan_and_execute()
#                 kitchen_setup.set_json_goal('SetPredictionHorizon', prediction_horizon=1)
#                 kitchen_setup.set_json_goal('ShakyJointPositionRevoluteOrPrismatic',
#                                             joint_name=joint,
#                                             noise_amplitude=amplitude_threshold - 0.05,
#                                             goal=-1.0,
#                                             frequency=target_freq
#                                             )
#                 kitchen_setup.plan_and_execute()
#
#     def test_wiggle_continuous_joint_neglectable_shaking(self, kitchen_setup: PR2TestWrapper):
#         sample_period = kitchen_setup.god_map.get_data(identifier.sample_period)
#         frequency_range = kitchen_setup.god_map.get_data(identifier.frequency_range)
#         amplitude_threshold = kitchen_setup.god_map.get_data(identifier.amplitude_threshold)
#         max_detectable_freq = int(1 / (2 * sample_period))
#         min_wiggle_frequency = int(frequency_range * max_detectable_freq)
#         while np.fmod(min_wiggle_frequency, 5.0) != 0.0:
#             min_wiggle_frequency += 1
#         distance_between_frequencies = 5
#
#         for continuous_joint in ['l_wrist_roll_joint', 'r_forearm_roll_joint']:  # max vel. of 1.0 and 1.0
#             for f in range(min_wiggle_frequency, max_detectable_freq, distance_between_frequencies):
#                 kitchen_setup.set_json_goal('JointPositionContinuous',
#                                             joint_name=continuous_joint,
#                                             goal=5.0,
#                                             )
#                 kitchen_setup.plan_and_execute()
#                 target_freq = float(f)
#                 kitchen_setup.set_json_goal('SetPredictionHorizon', prediction_horizon=1)
#                 kitchen_setup.set_json_goal('ShakyJointPositionContinuous',
#                                             joint_name=continuous_joint,
#                                             goal=-5.0,
#                                             noise_amplitude=amplitude_threshold - 0.05,
#                                             frequency=target_freq
#                                             )
#                 kitchen_setup.plan_and_execute()
#
#     def test_wiggle_revolute_joint_shaking(self, kitchen_setup: PR2TestWrapper):
#         sample_period = kitchen_setup.god_map.get_data(identifier.sample_period)
#         frequency_range = kitchen_setup.god_map.get_data(identifier.frequency_range)
#         max_detectable_freq = int(1 / (2 * sample_period))
#         min_wiggle_frequency = int(frequency_range * max_detectable_freq)
#         while np.fmod(min_wiggle_frequency, 5.0) != 0.0:
#             min_wiggle_frequency += 1
#         distance_between_frequencies = 5
#
#         for joint in ['head_pan_joint', 'r_wrist_flex_joint']:  # max vel: 1.0 and 0.5
#             for f in range(min_wiggle_frequency, max_detectable_freq, distance_between_frequencies):
#                 kitchen_setup.set_json_goal('JointPositionRevolute',
#                                             joint_name=joint,
#                                             goal=0.5,
#                                             )
#                 kitchen_setup.plan_and_execute()
#                 target_freq = float(f)
#                 kitchen_setup.set_json_goal('SetPredictionHorizon', prediction_horizon=1)
#                 kitchen_setup.set_json_goal('ShakyJointPositionRevoluteOrPrismatic',
#                                             joint_name=joint,
#                                             goal=0.0,
#                                             frequency=target_freq
#                                             )
#                 r = kitchen_setup.plan_and_execute(expected_error_codes=[MoveResult.SHAKING])
#                 assert len(r.error_codes) != 0
#                 error_code = r.error_codes[0]
#                 assert error_code == MoveResult.SHAKING
#                 error_message = r.error_messages[0]
#                 freqs_str = re.findall("[0-9]+\.[0-9]+ hertz", error_message)
#                 assert any(map(lambda f_str: float(f_str[:-6]) == target_freq, freqs_str))
#
#     def test_wiggle_prismatic_joint_shaking(self, kitchen_setup: PR2TestWrapper):
#         sample_period = kitchen_setup.god_map.get_data(identifier.sample_period)
#         frequency_range = kitchen_setup.god_map.get_data(identifier.frequency_range)
#         max_detectable_freq = int(1 / (2 * sample_period))
#         min_wiggle_frequency = int(frequency_range * max_detectable_freq)
#         while np.fmod(min_wiggle_frequency, 5.0) != 0.0:
#             min_wiggle_frequency += 1
#         distance_between_frequencies = 5
#
#         for joint in ['odom_x_joint']:  # , 'torso_lift_joint']: # max vel: 0.015 and 0.5
#             for f in range(min_wiggle_frequency, max_detectable_freq, distance_between_frequencies):
#                 kitchen_setup.set_json_goal('JointPositionPrismatic',
#                                             joint_name=joint,
#                                             goal=0.02,
#                                             )
#                 kitchen_setup.plan_and_execute()
#                 target_freq = float(f)
#                 kitchen_setup.set_json_goal('SetPredictionHorizon', prediction_horizon=1)
#                 kitchen_setup.set_json_goal('ShakyJointPositionRevoluteOrPrismatic',
#                                             joint_name=joint,
#                                             goal=0.0,
#                                             frequency=target_freq
#                                             )
#                 r = kitchen_setup.plan_and_execute(expected_error_codes=[MoveResult.SHAKING])
#                 assert len(r.error_codes) != 0
#                 error_code = r.error_codes[0]
#                 assert error_code == MoveResult.SHAKING
#                 error_message = r.error_messages[0]
#                 freqs_str = re.findall("[0-9]+\.[0-9]+ hertz", error_message)
#                 assert any(map(lambda f_str: float(f_str[:-6]) == target_freq, freqs_str))
#
#     def test_wiggle_continuous_joint_shaking(self, kitchen_setup: PR2TestWrapper):
#         sample_period = kitchen_setup.god_map.get_data(identifier.sample_period)
#         frequency_range = kitchen_setup.god_map.get_data(identifier.frequency_range)
#         max_detectable_freq = int(1 / (2 * sample_period))
#         min_wiggle_frequency = int(frequency_range * max_detectable_freq)
#         while np.fmod(min_wiggle_frequency, 5.0) != 0.0:
#             min_wiggle_frequency += 1
#         distance_between_frequencies = 5
#
#         for continuous_joint in ['l_wrist_roll_joint', 'r_forearm_roll_joint']:  # max vel. of 1.0 and 1.0
#             for f in range(min_wiggle_frequency, max_detectable_freq, distance_between_frequencies):
#                 kitchen_setup.set_json_goal('JointPositionContinuous',
#                                             joint_name=continuous_joint,
#                                             goal=5.0,
#                                             )
#                 kitchen_setup.plan_and_execute()
#                 target_freq = float(f)
#                 kitchen_setup.set_json_goal('SetPredictionHorizon', prediction_horizon=1)
#                 kitchen_setup.set_json_goal('ShakyJointPositionContinuous',
#                                             joint_name=continuous_joint,
#                                             goal=-5.0,
#                                             frequency=target_freq
#                                             )
#                 r = kitchen_setup.plan_and_execute(expected_error_codes=[MoveResult.SHAKING])
#                 assert len(r.error_codes) != 0
#                 error_code = r.error_codes[0]
#                 assert error_code == MoveResult.SHAKING
#                 error_message = r.error_messages[0]
#                 freqs_str = re.findall("[0-9]+\.[0-9]+ hertz", error_message)
#                 assert any(map(lambda f_str: float(f_str[:-6]) == target_freq, freqs_str))
#
#     def test_only_revolute_joint_shaking(self, kitchen_setup: PR2TestWrapper):
#         sample_period = kitchen_setup.god_map.get_data(identifier.sample_period)
#         frequency_range = kitchen_setup.god_map.get_data(identifier.frequency_range)
#         amplitude_threshold = kitchen_setup.god_map.get_data(identifier.amplitude_threshold)
#         max_detectable_freq = int(1 / (2 * sample_period))
#         min_wiggle_frequency = int(frequency_range * max_detectable_freq)
#         while np.fmod(min_wiggle_frequency, 5.0) != 0.0:
#             min_wiggle_frequency += 1
#         distance_between_frequencies = 5
#
#         for revolute_joint in ['r_wrist_flex_joint', 'head_pan_joint']:  # max vel. of 1.0 and 1.0
#             for f in range(min_wiggle_frequency, max_detectable_freq, distance_between_frequencies):
#                 target_freq = float(f)
#
#                 if f == min_wiggle_frequency:
#                     kitchen_setup.set_json_goal('JointPositionRevolute',
#                                                 joint_name=revolute_joint,
#                                                 goal=0.0,
#                                                 )
#                     kitchen_setup.plan_and_execute()
#
#                 kitchen_setup.set_json_goal('SetPredictionHorizon', prediction_horizon=1)
#                 kitchen_setup.set_json_goal('ShakyJointPositionRevoluteOrPrismatic',
#                                             joint_name=revolute_joint,
#                                             goal=0.0,
#                                             noise_amplitude=amplitude_threshold + 0.02,
#                                             frequency=target_freq
#                                             )
#                 r = kitchen_setup.plan_and_execute(expected_error_codes=[MoveResult.SHAKING])
#                 assert len(r.error_codes) != 0
#                 error_code = r.error_codes[0]
#                 assert error_code == MoveResult.SHAKING
#                 error_message = r.error_messages[0]
#                 freqs_str = re.findall("[0-9]+\.[0-9]+ hertz", error_message)
#                 assert any(map(lambda f_str: float(f_str[:-6]) == target_freq, freqs_str))
#
#     def test_only_revolute_joint_neglectable_shaking(self, kitchen_setup: PR2TestWrapper):
#         # FIXME
#         sample_period = kitchen_setup.god_map.get_data(identifier.sample_period)
#         frequency_range = kitchen_setup.god_map.get_data(identifier.frequency_range)
#         amplitude_threshold = kitchen_setup.god_map.get_data(identifier.amplitude_threshold)
#         max_detectable_freq = int(1 / (2 * sample_period))
#         min_wiggle_frequency = int(frequency_range * max_detectable_freq)
#         while np.fmod(min_wiggle_frequency, 5.0) != 0.0:
#             min_wiggle_frequency += 1
#         distance_between_frequencies = 5
#
#         for revolute_joint in ['r_wrist_flex_joint', 'head_pan_joint']:  # max vel. of 1.0 and 0.5
#             for f in range(min_wiggle_frequency, max_detectable_freq, distance_between_frequencies):
#                 target_freq = float(f)
#                 if f == min_wiggle_frequency:
#                     kitchen_setup.set_json_goal('JointPositionRevolute',
#                                                 joint_name=revolute_joint,
#                                                 goal=0.0,
#                                                 )
#                     kitchen_setup.plan_and_execute()
#                 kitchen_setup.set_json_goal('SetPredictionHorizon', prediction_horizon=1)
#                 kitchen_setup.set_json_goal('ShakyJointPositionRevoluteOrPrismatic',
#                                             joint_name=revolute_joint,
#                                             goal=0.0,
#                                             noise_amplitude=amplitude_threshold - 0.02,
#                                             frequency=target_freq
#                                             )
#                 r = kitchen_setup.plan_and_execute()
#                 if any(map(lambda c: c == MoveResult.SHAKING, r.error_codes)):
#                     error_message = r.error_messages[0]
#                     freqs_str = re.findall("[0-9]+\.[0-9]+ hertz", error_message)
#                     assert all(map(lambda f_str: float(f_str[:-6]) != target_freq, freqs_str))
#                 else:
#                     assert True


class TestWorldManipulation:

    def test_dye_group(self, kitchen_setup: PR2TestWrapper):
        kitchen_setup.dye_group(kitchen_setup.get_robot_name(), (1, 0, 0, 1))
        kitchen_setup.dye_group('kitchen', (0, 1, 0, 1))
        kitchen_setup.dye_group(kitchen_setup.r_gripper_group, (0, 0, 1, 1))
        kitchen_setup.set_joint_goal(kitchen_setup.default_pose)
        kitchen_setup.plan_and_execute()

    def test_clear_world(self, zero_pose: PR2TestWrapper):
        object_name = 'muh'
        p = PoseStamped()
        p.header.frame_id = 'map'
        p.pose.position = Point(1.2, 0, 1.6)
        p.pose.orientation = Quaternion(0.0, 0.0, 0.47942554, 0.87758256)
        zero_pose.add_box(object_name, size=(1, 1, 1), pose=p)
        zero_pose.clear_world()
        object_name = 'muh2'
        p = PoseStamped()
        p.header.frame_id = 'map'
        p.pose.position = Point(1.2, 0, 1.6)
        p.pose.orientation = Quaternion(0.0, 0.0, 0.47942554, 0.87758256)
        zero_pose.add_box(object_name, size=(1, 1, 1), pose=p)
        zero_pose.clear_world()
        zero_pose.plan_and_execute()

    def test_attach_remove_box(self, better_pose: PR2TestWrapper):
        pocky = 'http://muh#pocky'
        p = PoseStamped()
        p.header.frame_id = better_pose.r_tip
        p.pose.orientation.w = 1
        better_pose.add_box(pocky, size=(1, 1, 1), pose=p)
        for i in range(3):
            better_pose.update_parent_link_of_group(name=pocky, parent_link=better_pose.r_tip)
            better_pose.detach_group(pocky)
        better_pose.remove_group(pocky)

    def test_reattach_box(self, zero_pose: PR2TestWrapper):
        pocky = 'http://muh#pocky'
        p = PoseStamped()
        p.header.frame_id = zero_pose.r_tip
        p.pose.position = Point(0.05, 0, 0)
        p.pose.orientation = Quaternion(0., 0., 0.47942554, 0.87758256)
        zero_pose.add_box(pocky, (0.1, 0.02, 0.02), pose=p)
        zero_pose.update_parent_link_of_group(pocky, parent_link=zero_pose.r_tip)
        relative_pose = zero_pose.robot.compute_fk_pose(zero_pose.r_tip, pocky).pose
        compare_poses(p.pose, relative_pose)

    def test_add_box_twice(self, zero_pose: PR2TestWrapper):
        object_name = 'muh'
        p = PoseStamped()
        p.header.frame_id = 'map'
        p.pose.position = Point(1.2, 0, 1.6)
        p.pose.orientation = Quaternion(0.0, 0.0, 0.47942554, 0.87758256)
        zero_pose.add_box(object_name, size=(1, 1, 1), pose=p)
        zero_pose.add_box(object_name, size=(1, 1, 1), pose=p,
                          expected_error_code=UpdateWorldResponse.DUPLICATE_GROUP_ERROR)

    def test_add_remove_sphere(self, zero_pose: PR2TestWrapper):
        object_name = 'muh'
        p = PoseStamped()
        p.header.frame_id = 'map'
        p.pose.position.x = 1.2
        p.pose.position.y = 0
        p.pose.position.z = 1.6
        p.pose.orientation.w = 1
        zero_pose.add_sphere(object_name, radius=1, pose=p)
        zero_pose.remove_group(object_name)

    def test_add_remove_cylinder(self, zero_pose: PR2TestWrapper):
        object_name = 'muh'
        p = PoseStamped()
        p.header.frame_id = 'map'
        p.pose.position.x = 0.5
        p.pose.position.y = 0
        p.pose.position.z = 0
        p.pose.orientation.w = 1
        zero_pose.add_cylinder(object_name, height=1, radius=1, pose=p)
        zero_pose.remove_group(object_name)

    def test_add_urdf_body(self, kitchen_setup: PR2TestWrapper):
        object_name = 'kitchen'
        kitchen_setup.clear_world()
        p = PoseStamped()
        p.header.frame_id = 'map'
        p.pose.orientation.w = 1
        if kitchen_setup.is_standalone():
            js_topic = ''
            set_js_topic = ''
        else:
            js_topic = '/kitchen/joint_states',
            set_js_topic = '/kitchen/cram_joint_states'
        kitchen_setup.add_urdf(name=object_name,
                               urdf=rospy.get_param('kitchen_description'),
                               pose=p,
                               js_topic=js_topic,
                               set_js_topic=set_js_topic)
        kitchen_setup.remove_group(object_name)
        kitchen_setup.add_urdf(name=object_name,
                               urdf=rospy.get_param('kitchen_description'),
                               pose=p,
                               js_topic=js_topic,
                               set_js_topic=set_js_topic)

    def test_add_mesh(self, zero_pose: PR2TestWrapper):
        object_name = 'muh'
        p = PoseStamped()
        p.header.frame_id = zero_pose.r_tip
        p.pose.position = Point(0.1, 0, 0)
        p.pose.orientation = Quaternion(0, 0, 0, 1)
        zero_pose.add_mesh(object_name, mesh='package://giskardpy/test/urdfs/meshes/bowl_21.obj', pose=p)

    def test_add_non_existing_mesh(self, zero_pose: PR2TestWrapper):
        object_name = 'muh'
        p = PoseStamped()
        p.header.frame_id = zero_pose.r_tip
        p.pose.position = Point(0.1, 0, 0)
        p.pose.orientation = Quaternion(0, 0, 0, 1)
        zero_pose.add_mesh(object_name, mesh='package://giskardpy/test/urdfs/meshes/muh.obj', pose=p,
                           expected_error_code=UpdateWorldResponse.CORRUPT_MESH_ERROR)

    def test_add_attach_detach_remove_add(self, zero_pose: PR2TestWrapper):
        timeout = 1
        object_name = 'muh'
        p = PoseStamped()
        p.header.frame_id = 'map'
        p.pose.position = Point(1.2, 0, 1.6)
        p.pose.orientation = Quaternion(0.0, 0.0, 0.47942554, 0.87758256)
        zero_pose.add_box(object_name, size=(1, 1, 1), pose=p, timeout=timeout)
        zero_pose.update_parent_link_of_group(object_name, parent_link=zero_pose.r_tip, timeout=timeout)
        zero_pose.detach_group(object_name, timeout=timeout)
        zero_pose.remove_group(object_name, timeout=timeout)
        zero_pose.add_box(object_name, size=(1, 1, 1), pose=p, timeout=timeout)

    def test_attach_to_kitchen(self, kitchen_setup: PR2TestWrapper):
        object_name = 'muh'
        drawer_joint = 'sink_area_left_middle_drawer_main_joint'

        cup_pose = PoseStamped()
        cup_pose.header.frame_id = 'sink_area_left_middle_drawer_main'
        cup_pose.pose.position = Point(0.1, 0.2, -.05)
        cup_pose.pose.orientation = Quaternion(0, 0, 0, 1)

        kitchen_setup.add_cylinder(object_name, height=0.07, radius=0.04, pose=cup_pose, parent_link_group='kitchen',
                                   parent_link='sink_area_left_middle_drawer_main')
        kitchen_setup.set_kitchen_js({drawer_joint: 0.48})
        kitchen_setup.plan_and_execute()
        kitchen_setup.detach_group(object_name)
        kitchen_setup.set_kitchen_js({drawer_joint: 0})
        kitchen_setup.plan_and_execute()

    def test_update_group_pose1(self, zero_pose: PR2TestWrapper):
        group_name = 'muh'
        p = PoseStamped()
        p.header.frame_id = 'map'
        p.pose.position = Point(1.2, 0, 1.6)
        p.pose.orientation = Quaternion(0.0, 0.0, 0.47942554, 0.87758256)
        zero_pose.add_box(group_name, size=(1, 1, 1), pose=p)
        p.pose.position = Point(1, 0, 0)
        zero_pose.update_group_pose('asdf', p, expected_error_code=UpdateWorldResponse.UNKNOWN_GROUP_ERROR)
        zero_pose.update_group_pose(group_name, p)

    def test_update_group_pose2(self, zero_pose: PR2TestWrapper):
        group_name = 'muh'
        p = PoseStamped()
        p.header.frame_id = 'map'
        p.pose.position = Point(1.2, 0, 1.6)
        p.pose.orientation = Quaternion(0.0, 0.0, 0.47942554, 0.87758256)
        zero_pose.add_box(group_name, size=(1, 1, 1), pose=p, parent_link='r_gripper_tool_frame')
        p.pose.position = Point(1, 0, 0)
        zero_pose.update_group_pose('asdf', p, expected_error_code=UpdateWorldResponse.UNKNOWN_GROUP_ERROR)
        zero_pose.update_group_pose(group_name, p)
        zero_pose.set_joint_goal(zero_pose.better_pose)
        # TODO test that attached object moved?
        zero_pose.allow_all_collisions()
        zero_pose.plan_and_execute()

    def test_attach_existing_box2(self, zero_pose: PR2TestWrapper):
        pocky = 'http://muh#pocky'
        old_p = PoseStamped()
        old_p.header.frame_id = zero_pose.r_tip
        old_p.pose.position = Point(0.05, 0, 0)
        old_p.pose.orientation = Quaternion(0., 0., 0.47942554, 0.87758256)
        zero_pose.add_box(pocky, (0.1, 0.02, 0.02), pose=old_p)
        zero_pose.update_parent_link_of_group(pocky, parent_link=zero_pose.r_tip)
        relative_pose = zero_pose.robot.compute_fk_pose(zero_pose.r_tip, pocky).pose
        compare_poses(old_p.pose, relative_pose)

        p = PoseStamped()
        p.header.frame_id = zero_pose.r_tip
        p.pose.position.x = -0.1
        p.pose.orientation.w = 1.0
        zero_pose.set_cart_goal(p, zero_pose.r_tip, zero_pose.default_root)
        zero_pose.plan_and_execute()
        p.header.frame_id = 'map'
        p.pose.position.y = -1
        p.pose.orientation = Quaternion(0, 0, 0.47942554, 0.87758256)
        zero_pose.move_base(p)
        rospy.sleep(.5)

        zero_pose.detach_group(pocky)

    def test_attach_to_nonexistant_robot_link(self, zero_pose: PR2TestWrapper):
        pocky = 'http://muh#pocky'
        p = PoseStamped()
        zero_pose.add_box(name=pocky,
                          size=(0.1, 0.02, 0.02),
                          pose=p,
                          parent_link='muh',
                          expected_error_code=UpdateWorldResponse.UNKNOWN_LINK_ERROR)

    def test_reattach_unknown_object(self, zero_pose: PR2TestWrapper):
        zero_pose.update_parent_link_of_group('muh',
                                              parent_link='',
                                              parent_link_group='',
                                              expected_response=UpdateWorldResponse.UNKNOWN_GROUP_ERROR)

    def test_add_remove_box(self, zero_pose: PR2TestWrapper):
        object_name = 'muh'
        p = PoseStamped()
        p.header.frame_id = 'map'
        p.pose.position.x = 1.2
        p.pose.position.y = 0
        p.pose.position.z = 1.6
        p.pose.orientation.w = 1
        zero_pose.add_box(object_name, size=(1, 1, 1), pose=p)
        zero_pose.remove_group(object_name)

    def test_invalid_update_world(self, zero_pose: PR2TestWrapper):
        req = UpdateWorldRequest()
        req.timeout = 500
        req.body = WorldBody()
        req.pose = PoseStamped()
        req.parent_link = zero_pose.r_tip
        req.operation = 42
        assert zero_pose._update_world_srv.call(req).error_codes == UpdateWorldResponse.INVALID_OPERATION

    def test_remove_unkown_group(self, zero_pose: PR2TestWrapper):
        zero_pose.remove_group('muh', expected_response=UpdateWorldResponse.UNKNOWN_GROUP_ERROR)

    def test_corrupt_shape_error(self, zero_pose: PR2TestWrapper):
        p = PoseStamped()
        p.header.frame_id = 'base_link'
        req = UpdateWorldRequest()
        req.body = WorldBody(type=WorldBody.PRIMITIVE_BODY,
                             shape=SolidPrimitive(type=42))
        req.pose = PoseStamped()
        req.pose.header.frame_id = 'map'
        req.parent_link = 'base_link'
        req.operation = UpdateWorldRequest.ADD
        assert zero_pose._update_world_srv.call(req).error_codes == UpdateWorldResponse.CORRUPT_SHAPE_ERROR

    def test_tf_error(self, zero_pose: PR2TestWrapper):
        req = UpdateWorldRequest()
        req.body = WorldBody(type=WorldBody.PRIMITIVE_BODY,
                             shape=SolidPrimitive(type=1))
        req.pose = PoseStamped()
        req.parent_link = 'base_link'
        req.operation = UpdateWorldRequest.ADD
        assert zero_pose._update_world_srv.call(req).error_codes == UpdateWorldResponse.TF_ERROR

    def test_unsupported_options(self, kitchen_setup: PR2TestWrapper):
        wb = WorldBody()
        pose = PoseStamped()
        pose.header.stamp = rospy.Time.now()
        pose.header.frame_id = str('base_link')
        pose.pose.position = Point()
        pose.pose.orientation = Quaternion(w=1)
        wb.type = WorldBody.URDF_BODY

        req = UpdateWorldRequest()
        req.body = wb
        req.pose = pose
        req.parent_link = 'base_link'
        req.operation = UpdateWorldRequest.ADD
        assert kitchen_setup._update_world_srv.call(req).error_codes == UpdateWorldResponse.CORRUPT_URDF_ERROR


class TestCollisionAvoidanceGoals:

    def test_cram_reset(self, kitchen_setup: PR2TestWrapper):
        js = {
            'torso_lift_joint': 0.011505660600960255,
            'r_upper_arm_roll_joint': 1.4073297904815263e-07,
            'r_shoulder_pan_joint': 1.6493133898620727e-06,
            'r_shoulder_lift_joint': 1.1900528988917358e-05,
            'r_forearm_roll_joint': -1.299561915857339e-07,
            'r_elbow_flex_joint': -0.14999248087406158,
            'r_wrist_flex_joint': -0.10000340640544891,
            'r_wrist_roll_joint': -2.0980905901524238e-10,
            'l_upper_arm_roll_joint': 1.763919925679147e-07,
            'l_shoulder_pan_joint': -1.997101435335935e-07,
            'l_shoulder_lift_joint': 1.5421014722960535e-06,
            'l_forearm_roll_joint': -2.038720481323253e-08,
            'l_elbow_flex_joint': -0.14998672902584076,
            'l_wrist_flex_joint': -0.1000063493847847,
            'l_wrist_roll_joint': 6.953541742404923e-08,
            'head_pan_joint': -5.877892590433476e-07,
            'head_tilt_joint': 5.255556243355386e-05,
        }
        kitchen_setup.set_joint_goal(js)
        kitchen_setup.plan_and_execute()
        kitchen_setup.set_limit_cartesian_velocity_goal(root_link='odom_combined',
                                                        tip_link='l_wrist_roll_link',
                                                        max_linear_velocity=0.1,
                                                        max_angular_velocity=0.5,
                                                        hard=False)
        kitchen_setup.set_limit_cartesian_velocity_goal(root_link='odom_combined',
                                                        tip_link='r_wrist_roll_link',
                                                        max_linear_velocity=0.1,
                                                        max_angular_velocity=0.5,
                                                        hard=False)
        cart_goal = PoseStamped()
        cart_goal.header.frame_id = 'base_footprint'
        cart_goal.pose.orientation.w = 1
        kitchen_setup.set_cart_goal(goal_pose=cart_goal,
                                    tip_link='base_footprint',
                                    root_link='odom_combined',
                                    linear_velocity=0.4,
                                    weight=2500)
        js1 = {'l_shoulder_pan_joint': 1.9652919379395388,
               'l_shoulder_lift_joint': -0.26499816732737785,
               'l_upper_arm_roll_joint': 1.3837617139225473,
               'l_elbow_flex_joint': -2.1224566064321584,
               'l_forearm_roll_joint': 16.99646118944817,
               'l_wrist_flex_joint': -0.07350789589924167,
               'l_wrist_roll_joint': 0.0}
        kitchen_setup.set_joint_goal(js1)
        js2 = {
            'r_shoulder_pan_joint': -1.712587449591307,
            'r_shoulder_lift_joint': -0.2567290370386635,
            'r_upper_arm_roll_joint': -1.4633501125737374,
            'r_elbow_flex_joint': -2.1221670650093913,
            'r_forearm_roll_joint': 1.7663253481913623,
            'r_wrist_flex_joint': -0.07942669250968948,
            'r_wrist_roll_joint': 0.05106258161229582
        }
        kitchen_setup.set_joint_goal(js2)
        kitchen_setup.avoid_all_collisions(0.1)
        kitchen_setup.plan_and_execute()

    def test_handover(self, kitchen_setup: PR2TestWrapper):
        js = {
            "l_shoulder_pan_joint": 1.0252138037286773,
            "l_shoulder_lift_joint": - 0.06966848987919201,
            "l_upper_arm_roll_joint": 1.1765832782526544,
            "l_elbow_flex_joint": - 1.9323726623855864,
            "l_forearm_roll_joint": 1.3824994377973336,
            "l_wrist_flex_joint": - 1.8416233909065576,
            "l_wrist_roll_joint": 2.907373693068033,
        }
        kitchen_setup.set_joint_goal(js)
        # kitchen_setup.allow_all_collisions()
        kitchen_setup.plan_and_execute()

        p = PoseStamped()
        p.header.frame_id = kitchen_setup.l_tip
        p.pose.position.y = -0.08
        p.pose.orientation.w = 1
        kitchen_setup.add_box(name='box',
                              size=(0.08, 0.16, 0.16),
                              parent_link=kitchen_setup.l_tip,
                              parent_link_group=kitchen_setup.get_robot_name(),
                              pose=p)
        kitchen_setup.close_l_gripper()
        r_goal = PoseStamped()
        r_goal.header.frame_id = kitchen_setup.l_tip
        r_goal.pose.position.x = 0.05
        r_goal.pose.position.y = -0.08
        r_goal.pose.orientation = Quaternion(*quaternion_about_axis(np.pi, [0, 0, 1]))
        # kitchen_setup.allow_all_collisions()
        kitchen_setup.set_cart_goal(r_goal,
                                    tip_link=kitchen_setup.r_tip,
                                    root_link=kitchen_setup.l_tip,
                                    linear_velocity=0.2,
                                    angular_velocity=1
                                    )
        kitchen_setup.allow_collision(group1=kitchen_setup.get_robot_name(), group2='box')
        kitchen_setup.plan_and_execute()

        kitchen_setup.update_parent_link_of_group('box', kitchen_setup.r_tip)

        r_goal2 = PoseStamped()
        r_goal2.header.frame_id = 'box'
        r_goal2.pose.position.x -= -.1
        r_goal2.pose.orientation.w = 1

        kitchen_setup.set_cart_goal(r_goal2, 'box', root_link=kitchen_setup.l_tip)
        # kitchen_setup.allow_all_collisions()
        kitchen_setup.plan_and_execute()
        # kitchen_setup.check_cart_goal('box', r_goal2)

    def test_only_collision_avoidance(self, zero_pose: PR2TestWrapper):
        zero_pose.plan_and_execute()

    def test_mesh_collision_avoidance(self, zero_pose: PR2TestWrapper):
        zero_pose.close_r_gripper()
        object_name = 'muh'
        p = PoseStamped()
        p.header.frame_id = zero_pose.r_tip
        p.pose.position = Point(0.01, 0, 0)
        p.pose.orientation = Quaternion(*quaternion_about_axis(-np.pi / 2, [0, 1, 0]))
        zero_pose.add_mesh(object_name, mesh='package://giskardpy/test/urdfs/meshes/bowl_21.obj', pose=p)
        zero_pose.plan_and_execute()

    def test_attach_box_as_eef(self, zero_pose: PR2TestWrapper):
        # FIXME
        pocky = 'muh#pocky'
        box_pose = PoseStamped()
        box_pose.header.frame_id = zero_pose.r_tip
        box_pose.pose.position = Point(0.05, 0, 0, )
        box_pose.pose.orientation = Quaternion(1, 0, 0, 0)
        zero_pose.add_box(name=pocky, size=(0.1, 0.02, 0.02), pose=box_pose, parent_link=zero_pose.r_tip,
                          parent_link_group=zero_pose.robot_name)
        p = PoseStamped()
        p.header.frame_id = zero_pose.r_tip
        p.pose.orientation.w = 1
        zero_pose.set_cart_goal(p, pocky, zero_pose.default_root)
        p = tf.transform_pose(zero_pose.default_root, p)
        zero_pose.plan_and_execute()
        p2 = zero_pose.world.compute_fk_pose(zero_pose.default_root, pocky)
        compare_poses(p2.pose, p.pose)
        zero_pose.detach_group(pocky)
        p = PoseStamped()
        p.header.frame_id = zero_pose.r_tip
        p.pose.orientation.w = 1
        p.pose.position.x = -.1
        zero_pose.set_cart_goal(p, zero_pose.r_tip, zero_pose.default_root)
        zero_pose.plan_and_execute()

    def test_infeasible(self, kitchen_setup: PR2TestWrapper):
        pose = PoseStamped()
        pose.header.frame_id = 'map'
        pose.pose.position = Point(2, 0, 0)
        pose.pose.orientation = Quaternion(w=1)
        kitchen_setup.teleport_base(pose)
        kitchen_setup.plan_and_execute(expected_error_codes=[MoveResult.HARD_CONSTRAINTS_VIOLATED])

    def test_unknown_group1(self, box_setup: PR2TestWrapper):
        box_setup.avoid_collision(min_distance=0.05, group1='muh')
        box_setup.plan_and_execute([MoveResult.UNKNOWN_GROUP])

    def test_unknown_group2(self, box_setup: PR2TestWrapper):
        box_setup.avoid_collision(group2='muh')
        box_setup.plan_and_execute([MoveResult.UNKNOWN_GROUP])

    def test_base_link_in_collision(self, zero_pose: PR2TestWrapper):
        zero_pose.allow_self_collision()
        p = PoseStamped()
        p.header.frame_id = 'map'
        p.pose.position.x = 0
        p.pose.position.y = 0
        p.pose.position.z = -0.2
        p.pose.orientation.w = 1
        zero_pose.add_box(name='box', size=(1, 1, 1), pose=p)
        zero_pose.set_joint_goal(pocky_pose)
        zero_pose.plan_and_execute()

    def test_allow_self_collision(self, zero_pose: PR2TestWrapper):
        zero_pose.check_cpi_geq(zero_pose.get_r_gripper_links(), 0.05)
        zero_pose.check_cpi_geq(zero_pose.get_l_gripper_links(), 0.05)

    def test_allow_self_collision2(self, zero_pose: PR2TestWrapper):
        goal_js = {
            'l_elbow_flex_joint': -1.43286344265,
            'l_forearm_roll_joint': 1.26465060073,
            'l_shoulder_lift_joint': 0.47990329056,
            'l_shoulder_pan_joint': 0.281272240139,
            'l_upper_arm_roll_joint': 0.528415402668,
            'l_wrist_flex_joint': -1.18811419869,
            'l_wrist_roll_joint': 2.26884630124,
        }
        zero_pose.allow_all_collisions()
        zero_pose.set_joint_goal(goal_js)
        zero_pose.plan_and_execute()

        p = PoseStamped()
        p.header.frame_id = zero_pose.l_tip
        p.header.stamp = rospy.get_rostime()
        p.pose.position.x = 0.2
        p.pose.orientation.w = 1
        zero_pose.allow_self_collision()
        zero_pose.set_cart_goal(p, zero_pose.l_tip, zero_pose.default_root)
        zero_pose.plan_and_execute()
        zero_pose.check_cpi_leq(zero_pose.get_l_gripper_links(), 0.01)
        zero_pose.check_cpi_leq(['r_forearm_link'], 0.01)
        zero_pose.check_cpi_geq(zero_pose.get_r_gripper_links(), 0.05)

    def test_allow_self_collision3(self, zero_pose: PR2TestWrapper):
        # fixme
        goal_js = {
            'l_elbow_flex_joint': -1.43286344265,
            'l_forearm_roll_joint': 1.26465060073,
            'l_shoulder_lift_joint': 0.47990329056,
            'l_shoulder_pan_joint': 0.281272240139,
            'l_upper_arm_roll_joint': 0.528415402668,
            'l_wrist_flex_joint': -1.18811419869,
            'l_wrist_roll_joint': 2.26884630124,
        }
        zero_pose.allow_all_collisions()
        zero_pose.set_joint_goal(goal_js)
        zero_pose.plan_and_execute()

        p = PoseStamped()
        p.header.frame_id = zero_pose.l_tip
        p.header.stamp = rospy.get_rostime()
        p.pose.position.x = 0.18
        p.pose.position.z = 0.02
        p.pose.orientation.w = 1

        zero_pose.allow_self_collision(zero_pose.robot_name)

        zero_pose.set_cart_goal(p, zero_pose.l_tip, 'base_footprint')
        zero_pose.plan_and_execute()
        zero_pose.check_cpi_leq(zero_pose.get_l_gripper_links(), 0.01)
        zero_pose.check_cpi_leq(['r_forearm_link'], 0.01)
        zero_pose.check_cpi_geq(zero_pose.get_r_gripper_links(), 0.05)

    def test_avoid_self_collision(self, zero_pose: PR2TestWrapper):
        goal_js = {
            'l_elbow_flex_joint': -1.43286344265,
            'l_forearm_roll_joint': 1.26465060073,
            'l_shoulder_lift_joint': 0.47990329056,
            'l_shoulder_pan_joint': 0.281272240139,
            'l_upper_arm_roll_joint': 0.528415402668,
            'l_wrist_flex_joint': -1.18811419869,
            'l_wrist_roll_joint': 2.26884630124,
        }
        zero_pose.allow_all_collisions()
        zero_pose.set_joint_goal(goal_js)
        zero_pose.plan_and_execute()

        p = PoseStamped()
        p.header.frame_id = zero_pose.l_tip
        p.header.stamp = rospy.get_rostime()
        p.pose.position.x = 0.2
        p.pose.orientation.w = 1
        zero_pose.set_cart_goal(p, zero_pose.l_tip, 'base_footprint')
        zero_pose.plan_and_execute()
        zero_pose.check_cpi_geq(zero_pose.get_l_gripper_links(), 0.048)

    def test_avoid_self_collision2(self, zero_pose: PR2TestWrapper):
        goal_js = {
            'r_elbow_flex_joint': -1.43286344265,
            'r_forearm_roll_joint': -1.26465060073,
            'r_shoulder_lift_joint': 0.47990329056,
            'r_shoulder_pan_joint': -0.281272240139,
            'r_upper_arm_roll_joint': -0.528415402668,
            'r_wrist_flex_joint': -1.18811419869,
            'r_wrist_roll_joint': 2.26884630124,
        }
        zero_pose.allow_all_collisions()
        zero_pose.set_joint_goal(goal_js)
        zero_pose.plan_and_execute()

        p = PoseStamped()
        p.header.frame_id = zero_pose.r_tip
        p.header.stamp = rospy.get_rostime()
        p.pose.position.x = 0.2
        p.pose.orientation.w = 1
        zero_pose.set_cart_goal(p, zero_pose.r_tip, zero_pose.default_root)
        zero_pose.send_goal()
        zero_pose.check_cpi_geq(zero_pose.get_r_gripper_links(), 0.048)

    def test_avoid_self_collision3(self, zero_pose: PR2TestWrapper):
        goal_js = {
            'r_shoulder_pan_joint': -0.0672581793019,
            'r_shoulder_lift_joint': 0.429650469244,
            'r_upper_arm_roll_joint': -0.580889703636,
            'r_forearm_roll_joint': -101.948215412,
            'r_elbow_flex_joint': -1.35221928696,
            'r_wrist_flex_joint': -0.986144640142,
            'r_wrist_roll_joint': 2.31051794404,
        }
        zero_pose.allow_all_collisions()
        zero_pose.set_joint_goal(goal_js)
        zero_pose.plan_and_execute()

        p = PoseStamped()
        p.header.frame_id = zero_pose.r_tip
        p.header.stamp = rospy.get_rostime()
        p.pose.position.x = -0.2
        p.pose.orientation.w = 1
        zero_pose.set_cart_goal(p, zero_pose.r_tip, zero_pose.default_root)
        zero_pose.plan_and_execute()
        zero_pose.check_cpi_geq(zero_pose.get_r_gripper_links(), 0.048)

    def test_get_out_of_self_collision(self, zero_pose: PR2TestWrapper):
        goal_js = {
            'l_elbow_flex_joint': -1.43286344265,
            'l_forearm_roll_joint': 1.26465060073,
            'l_shoulder_lift_joint': 0.47990329056,
            'l_shoulder_pan_joint': 0.281272240139,
            'l_upper_arm_roll_joint': 0.528415402668,
            'l_wrist_flex_joint': -1.18811419869,
            'l_wrist_roll_joint': 2.26884630124,
        }
        zero_pose.allow_all_collisions()
        zero_pose.set_joint_goal(goal_js)
        zero_pose.plan_and_execute()

        p = PoseStamped()
        p.header.frame_id = zero_pose.l_tip
        p.header.stamp = rospy.get_rostime()
        p.pose.position.x = 0.15
        p.pose.orientation.w = 1
        zero_pose.set_cart_goal(p, zero_pose.l_tip, 'base_footprint')
        zero_pose.allow_all_collisions()
        zero_pose.send_goal()
        zero_pose.send_goal()
        zero_pose.check_cpi_geq(zero_pose.get_l_gripper_links(), 0.048)

    def test_avoid_collision(self, box_setup: PR2TestWrapper):
        box_setup.avoid_collision(min_distance=0.05, group1=box_setup.robot_name)
        box_setup.avoid_collision(min_distance=0.15, group1=box_setup.l_gripper_group, group2='box')
        box_setup.avoid_collision(min_distance=0.10, group1=box_setup.r_gripper_group, group2='box')
        box_setup.allow_self_collision(robot_name=box_setup.robot_name)
        box_setup.plan_and_execute()
        box_setup.check_cpi_geq(box_setup.get_l_gripper_links(), 0.148)
        box_setup.check_cpi_geq(box_setup.get_r_gripper_links(), 0.088)

    def test_collision_override(self, box_setup: PR2TestWrapper):
        # FIXME
        p = PoseStamped()
        p.header.frame_id = box_setup.default_root
        p.pose.position.x += 0.5
        p.pose.orientation = Quaternion(*quaternion_about_axis(np.pi, [0, 0, 1]))
        box_setup.teleport_base(p)
        # ce = CollisionEntry()
        # ce.type = CollisionEntry.AVOID_COLLISION
        # ce.body_b = 'box'
        # ce.min_dist = 0.05
        # box_setup.add_collision_entries([ce])
        box_setup.plan_and_execute()
        box_setup.check_cpi_geq(['base_link'], 0.099)

    def test_avoid_collision2(self, fake_table_setup: PR2TestWrapper):
        r_goal = PoseStamped()
        r_goal.header.frame_id = 'map'
        r_goal.pose.position.x = 0.8
        r_goal.pose.position.y = -0.38
        r_goal.pose.position.z = 0.84
        r_goal.pose.orientation = Quaternion(*quaternion_about_axis(np.pi / 2, [0, 1, 0]))
        # fake_table_setup.set_json_goal('SetPredictionHorizon', prediction_horizon=1)
        fake_table_setup.avoid_all_collisions(0.1)
        fake_table_setup.set_cart_goal(r_goal, fake_table_setup.r_tip)
        fake_table_setup.plan_and_execute()
        fake_table_setup.check_cpi_geq(fake_table_setup.get_l_gripper_links(), 0.05)
        fake_table_setup.check_cpi_leq(['r_gripper_l_finger_tip_link'], 0.04)
        fake_table_setup.check_cpi_leq(['r_gripper_r_finger_tip_link'], 0.04)

    def test_allow_collision(self, box_setup: PR2TestWrapper):
        p = PoseStamped()
        p.header.frame_id = 'base_footprint'
        p.header.stamp = rospy.get_rostime()
        p.pose.position = Point(0.15, 0, 0)
        p.pose.orientation = Quaternion(0, 0, 0, 1)

        box_setup.allow_collision(group2='box')

        box_setup.allow_self_collision()
        box_setup.set_cart_goal(p, 'base_footprint', box_setup.default_root)
        box_setup.plan_and_execute()

        box_setup.check_cpi_leq(box_setup.get_l_gripper_links(), 0.0)
        box_setup.check_cpi_leq(box_setup.get_r_gripper_links(), 0.0)

    def test_avoid_collision3(self, pocky_pose_setup: PR2TestWrapper):
        p = PoseStamped()
        p.header.frame_id = pocky_pose_setup.r_tip
        p.pose.position.x = 0.08
        p.pose.orientation.w = 1
        pocky_pose_setup.add_box(name='box',
                                 size=(0.2, 0.05, 0.05),
                                 parent_link=pocky_pose_setup.r_tip,
                                 pose=p)
        p = PoseStamped()
        p.header.frame_id = pocky_pose_setup.r_tip
        p.pose.position.x = 0.15
        p.pose.position.y = 0.04
        p.pose.position.z = 0
        p.pose.orientation.w = 1
        pocky_pose_setup.add_box('bl', (0.1, 0.01, 0.2), pose=p)
        p = PoseStamped()
        p.header.frame_id = pocky_pose_setup.r_tip
        p.pose.position.x = 0.15
        p.pose.position.y = -0.04
        p.pose.position.z = 0
        p.pose.orientation.w = 1
        pocky_pose_setup.add_box('br', (0.1, 0.01, 0.2), pose=p)

        p = PoseStamped()
        p.header.frame_id = pocky_pose_setup.r_tip
        p.pose.position = Point(-0.15, 0, 0)
        p.pose.orientation = Quaternion(0, 0, 0, 1)
        pocky_pose_setup.set_cart_goal(p, pocky_pose_setup.r_tip, pocky_pose_setup.default_root)

        pocky_pose_setup.allow_self_collision()

        pocky_pose_setup.plan_and_execute()
        # TODO check traj length?
        pocky_pose_setup.check_cpi_geq(['box'], 0.048)

    def test_avoid_collision4(self, pocky_pose_setup: PR2TestWrapper):
        p = PoseStamped()
        p.header.frame_id = pocky_pose_setup.r_tip
        p.pose.position.x = 0.08
        p.pose.orientation.w = 1
        pocky_pose_setup.add_box(name='box',
                                 size=(0.2, 0.05, 0.05),
                                 parent_link=pocky_pose_setup.r_tip,
                                 pose=p)
        p = PoseStamped()
        p.header.frame_id = pocky_pose_setup.r_tip
        p.pose.position.x = 0.2
        p.pose.position.y = 0
        p.pose.position.z = 0
        p.pose.orientation.w = 1
        pocky_pose_setup.add_box('b1', (0.01, 0.2, 0.2), pose=p)
        p = PoseStamped()
        p.header.frame_id = pocky_pose_setup.r_tip
        p.pose.position.x = 0.15
        p.pose.position.y = 0.04
        p.pose.position.z = 0
        p.pose.orientation.w = 1
        pocky_pose_setup.add_box('bl', (0.1, 0.01, 0.2), pose=p)
        p = PoseStamped()
        p.header.frame_id = pocky_pose_setup.r_tip
        p.pose.position.x = 0.15
        p.pose.position.y = -0.04
        p.pose.position.z = 0
        p.pose.orientation.w = 1
        pocky_pose_setup.add_box('br', (0.1, 0.01, 0.2), pose=p)

        # p = PoseStamped()
        # p.header.frame_id = pocky_pose_setup.r_tip
        # p.pose.position = Point(-0.15, 0, 0)
        # p.pose.orientation = Quaternion(0, 0, 0, 1)
        # pocky_pose_setup.set_cart_goal(p, pocky_pose_setup.r_tip, pocky_pose_setup.default_root)
        x = Vector3Stamped()
        x.header.frame_id = 'box'
        x.vector.x = 1
        y = Vector3Stamped()
        y.header.frame_id = 'box'
        y.vector.y = 1
        x_map = Vector3Stamped()
        x_map.header.frame_id = 'map'
        x_map.vector.x = 1
        y_map = Vector3Stamped()
        y_map.header.frame_id = 'map'
        y_map.vector.y = 1
        pocky_pose_setup.set_align_planes_goal('box', x, root_normal=x_map)
        pocky_pose_setup.set_align_planes_goal('box', y, root_normal=y_map)
        pocky_pose_setup.allow_self_collision()
        # pocky_pose_setup.allow_all_collisions()

        pocky_pose_setup.plan_and_execute()
        assert ('box', 'bl') not in pocky_pose_setup.collision_scene.black_list
        pocky_pose_setup.check_cpi_geq(pocky_pose_setup.get_group_info('r_gripper').links, 0.04)

    def test_avoid_collision_two_sticks(self, pocky_pose_setup: PR2TestWrapper):
        p = PoseStamped()
        p.header.frame_id = pocky_pose_setup.r_tip
        p.pose.position.x = 0.08
        p.pose.orientation = Quaternion(*quaternion_about_axis(0.01, [1, 0, 0]).tolist())
        pocky_pose_setup.add_box(name='box',
                                 size=(0.2, 0.05, 0.05),
                                 parent_link=pocky_pose_setup.r_tip,
                                 pose=p)
        p = PoseStamped()
        p.header.frame_id = pocky_pose_setup.r_tip
        p.pose.position.x = 0.12
        p.pose.position.y = 0.04
        p.pose.position.z = 0
        p.pose.orientation.w = 1
        pocky_pose_setup.add_cylinder('bl', height=0.2, radius=0.01, pose=p)
        p = PoseStamped()
        p.header.frame_id = pocky_pose_setup.r_tip
        p.pose.position.x = 0.12
        p.pose.position.y = -0.04
        p.pose.position.z = 0
        p.pose.orientation.w = 1
        pocky_pose_setup.add_cylinder('br', height=0.2, radius=0.01, pose=p)
        pocky_pose_setup.allow_self_collision()
        pocky_pose_setup.plan_and_execute()

    def test_avoid_collision5_cut_off(self, pocky_pose_setup: PR2TestWrapper):
        p = PoseStamped()
        p.header.frame_id = pocky_pose_setup.r_tip
        p.pose.position.x = 0.08
        p.pose.orientation = Quaternion(*quaternion_about_axis(0.01, [1, 0, 0]).tolist())
        pocky_pose_setup.add_box(name='box',
                                 size=(0.2, 0.05, 0.05),
                                 parent_link=pocky_pose_setup.r_tip,
                                 pose=p)
        p = PoseStamped()
        p.header.frame_id = pocky_pose_setup.r_tip
        p.pose.position.x = 0.12
        p.pose.position.y = 0.04
        p.pose.position.z = 0
        p.pose.orientation.w = 1
        pocky_pose_setup.add_cylinder('bl', height=0.2, radius=0.01, pose=p)
        p = PoseStamped()
        p.header.frame_id = pocky_pose_setup.r_tip
        p.pose.position.x = 0.12
        p.pose.position.y = -0.04
        p.pose.position.z = 0
        p.pose.orientation.w = 1
        pocky_pose_setup.add_cylinder('br', height=0.2, radius=0.01, pose=p)

        pocky_pose_setup.send_goal(goal_type=MoveGoal.PLAN_AND_EXECUTE_AND_CUT_OFF_SHAKING)

    # def test_avoid_collision6(self, fake_table_setup: PR2TestWrapper):
    #     #fixme
    #     js = {
    #         'r_shoulder_pan_joint': -0.341482794236,
    #         'r_shoulder_lift_joint': 0.0301123643508,
    #         'r_upper_arm_roll_joint': -2.67555547662,
    #         'r_forearm_roll_joint': -0.472653283346,
    #         'r_elbow_flex_joint': -0.149999999999,
    #         'r_wrist_flex_joint': -1.40685144215,
    #         'r_wrist_roll_joint': 2.87855178783,
    #         'odom_x_joint': 0.0708087929675,
    #         'odom_y_joint': 0.052896931145,
    #         'odom_z_joint': 0.0105784287694,
    #         'torso_lift_joint': 0.277729421077,
    #     }
    #     # fake_table_setup.allow_all_collisions()
    #     fake_table_setup.send_and_check_joint_goal(js, weight=WEIGHT_ABOVE_CA)
    #     fake_table_setup.check_cpi_geq(fake_table_setup.get_l_gripper_links(), 0.048)
    #     fake_table_setup.check_cpi_leq(['r_gripper_l_finger_tip_link'], 0.04)
    #     fake_table_setup.check_cpi_leq(['r_gripper_r_finger_tip_link'], 0.04)

    def test_avoid_collision7(self, kitchen_setup: PR2TestWrapper):
        base_pose = PoseStamped()
        base_pose.header.frame_id = 'map'
        base_pose.pose.position.x = 0.8
        base_pose.pose.position.y = 1
        base_pose.pose.orientation = Quaternion(*quaternion_about_axis(0, [0, 0, 1]))
        kitchen_setup.teleport_base(base_pose)
        base_pose = PoseStamped()
        base_pose.header.frame_id = 'map'
        base_pose.pose.position.x = 0.64
        base_pose.pose.position.y = 0.64
        base_pose.pose.orientation = Quaternion(*quaternion_about_axis(-np.pi / 4, [0, 0, 1]))
        kitchen_setup.set_joint_goal(kitchen_setup.better_pose)
        kitchen_setup.set_cart_goal(base_pose, 'base_footprint')
        kitchen_setup.plan_and_execute()

    def test_avoid_collision_at_kitchen_corner(self, kitchen_setup: PR2TestWrapper):
        base_pose = PoseStamped()
        base_pose.header.stamp = rospy.get_rostime()
        base_pose.header.frame_id = 'map'
        base_pose.pose.position.x = 0.75
        base_pose.pose.position.y = 0.9
        base_pose.pose.orientation = Quaternion(*quaternion_about_axis(np.pi / 2, [0, 0, 1]))
        kitchen_setup.teleport_base(base_pose)
        base_pose.pose.orientation = Quaternion(*quaternion_about_axis(np.pi, [0, 0, 1]))
        kitchen_setup.set_joint_goal(kitchen_setup.better_pose)  # , weight=WEIGHT_ABOVE_CA)
        kitchen_setup.set_rotation_goal(base_pose, 'base_footprint')
        kitchen_setup.set_translation_goal(base_pose, 'base_footprint', weight=WEIGHT_BELOW_CA)
        kitchen_setup.plan_and_execute()

    def test_avoid_collision8(self, kitchen_setup: PR2TestWrapper):
        base_pose = PoseStamped()
        base_pose.header.frame_id = 'map'
        base_pose.pose.position.x = 0.8
        base_pose.pose.position.y = 0.9
        base_pose.pose.orientation = Quaternion(*quaternion_about_axis(0, [0, 0, 1]))
        kitchen_setup.teleport_base(base_pose)
        base_pose = PoseStamped()
        base_pose.header.frame_id = 'map'
        base_pose.pose.position.x = 0.64
        base_pose.pose.position.y = 0.64
        base_pose.pose.orientation = Quaternion(*quaternion_about_axis(-np.pi / 4, [0, 0, 1]))
        kitchen_setup.set_joint_goal(kitchen_setup.better_pose)
        kitchen_setup.set_cart_goal(base_pose, 'base_footprint')
        kitchen_setup.plan_and_execute()

    def test_avoid_collision_drive_under_drawer(self, kitchen_setup: PR2TestWrapper):
        kitchen_js = {'sink_area_left_middle_drawer_main_joint': 0.45}
        kitchen_setup.set_kitchen_js(kitchen_js)
        base_pose = PoseStamped()
        base_pose.header.frame_id = 'map'
        base_pose.pose.position.x = 0.57
        base_pose.pose.position.y = 0.5
        base_pose.pose.orientation = Quaternion(*quaternion_about_axis(0, [0, 0, 1]))
        kitchen_setup.teleport_base(base_pose)
        base_pose = PoseStamped()
        base_pose.header.frame_id = 'base_footprint'
        base_pose.pose.position.y = 1
        base_pose.pose.orientation = Quaternion(*quaternion_about_axis(0, [0, 0, 1]))
        kitchen_setup.set_cart_goal(base_pose, tip_link='base_footprint')
        kitchen_setup.plan_and_execute()

    def test_avoid_collision_with_far_object(self, pocky_pose_setup: PR2TestWrapper):
        p = PoseStamped()
        p.header.frame_id = 'map'
        p.pose.position.x = 25
        p.pose.position.y = 25
        p.pose.position.z = 25
        p.pose.orientation.w = 1
        pocky_pose_setup.add_box(name='box', size=(1, 1, 1), pose=p)
        p = PoseStamped()
        p.header.frame_id = pocky_pose_setup.r_tip
        p.pose.position = Point(0.1, 0, 0)
        p.pose.orientation = Quaternion(0, 0, 0, 1)
        pocky_pose_setup.set_cart_goal(p, pocky_pose_setup.r_tip, pocky_pose_setup.default_root)

        pocky_pose_setup.avoid_collision(0.05, pocky_pose_setup.get_robot_name(), 'box')

        pocky_pose_setup.plan_and_execute()
        pocky_pose_setup.check_cpi_geq(pocky_pose_setup.get_l_gripper_links(), 0.048)
        pocky_pose_setup.check_cpi_geq(pocky_pose_setup.get_r_gripper_links(), 0.048)

    def test_avoid_collision_touch(self, box_setup: PR2TestWrapper):
        p = PoseStamped()
        p.header.frame_id = box_setup.r_tip
        p.pose.position = Point(0.1, 0, 0)
        p.pose.orientation = Quaternion(0, 0, 0, 1)
        box_setup.set_cart_goal(p, box_setup.r_tip, box_setup.default_root, check=False)

        box_setup.avoid_all_collisions(0.05)

        box_setup.plan_and_execute()

        box_setup.check_cpi_geq(box_setup.get_l_gripper_links(), 0.0)
        box_setup.check_cpi_geq(box_setup.get_r_gripper_links(), -0.008)
        box_setup.check_cpi_leq(box_setup.get_r_gripper_links(), 0.04)

    def test_get_out_of_collision(self, box_setup: PR2TestWrapper):
        p = PoseStamped()
        p.header.frame_id = box_setup.r_tip
        p.pose.position = Point(0.15, 0, 0)
        p.pose.orientation = Quaternion(0, 0, 0, 1)
        box_setup.set_cart_goal(p, box_setup.r_tip, box_setup.default_root)

        box_setup.allow_all_collisions()

        box_setup.plan_and_execute()

        box_setup.avoid_all_collisions(0.05)

        box_setup.plan_and_execute()

        box_setup.check_cpi_geq(box_setup.get_l_gripper_links(), 0.0)
        box_setup.check_cpi_geq(box_setup.get_r_gripper_links(), 0.0)

    def test_allow_collision_gripper(self, box_setup: PR2TestWrapper):
        box_setup.allow_collision(box_setup.l_gripper_group, 'box')
        p = PoseStamped()
        p.header.frame_id = box_setup.l_tip
        p.header.stamp = rospy.get_rostime()
        p.pose.position.x = 0.11
        p.pose.orientation.w = 1
        box_setup.set_cart_goal(p, box_setup.l_tip, box_setup.default_root)
        box_setup.plan_and_execute()
        box_setup.check_cpi_leq(box_setup.get_l_gripper_links(), 0.0)
        box_setup.check_cpi_geq(box_setup.get_r_gripper_links(), 0.048)

    def test_attached_get_below_soft_threshold(self, box_setup: PR2TestWrapper):
        attached_link_name = 'pocky'
        p = PoseStamped()
        p.header.frame_id = box_setup.r_tip
        p.pose.position.x = 0.05
        p.pose.orientation.w = 1
        box_setup.add_box(attached_link_name,
                          size=(0.2, 0.04, 0.04),
                          parent_link=box_setup.r_tip,
                          pose=p)
        box_setup.add_box(attached_link_name,
                          size=(0.2, 0.04, 0.04),
                          parent_link=box_setup.r_tip,
                          pose=p,
                          expected_error_code=UpdateWorldResponse.DUPLICATE_GROUP_ERROR)
        p = PoseStamped()
        p.header.frame_id = box_setup.r_tip
        p.header.stamp = rospy.get_rostime()
        p.pose.position.x = -0.15
        p.pose.orientation.w = 1
        box_setup.set_cart_goal(p, box_setup.r_tip, box_setup.default_root)
        box_setup.plan_and_execute()
        box_setup.check_cpi_geq(box_setup.get_l_gripper_links(), 0.048)
        box_setup.check_cpi_geq([attached_link_name], 0.048)

        p = PoseStamped()
        p.header.frame_id = box_setup.r_tip
        p.header.stamp = rospy.get_rostime()
        p.pose.position.x = 0.1
        p.pose.orientation.w = 1
        box_setup.set_cart_goal(p, box_setup.r_tip, box_setup.default_root, check=False)
        box_setup.plan_and_execute()
        box_setup.check_cpi_geq([attached_link_name], -0.008)
        box_setup.check_cpi_leq([attached_link_name], 0.01)
        box_setup.detach_group(attached_link_name)

    def test_attached_get_out_of_collision_below(self, box_setup: PR2TestWrapper):
        attached_link_name = 'pocky'
        p = PoseStamped()
        p.header.frame_id = box_setup.r_tip
        p.pose.position.x = 0.05
        p.pose.orientation.w = 1
        box_setup.add_box(attached_link_name,
                          size=(0.2, 0.04, 0.04),
                          parent_link=box_setup.r_tip,
                          pose=p)
        p = PoseStamped()
        p.header.frame_id = box_setup.r_tip
        p.header.stamp = rospy.get_rostime()
        p.pose.position.x = -0.15
        p.pose.orientation.w = 1
        box_setup.set_cart_goal(p, box_setup.r_tip, box_setup.default_root)
        box_setup.plan_and_execute()
        box_setup.check_cpi_geq(box_setup.get_l_gripper_links(), 0.048)
        box_setup.check_cpi_geq([attached_link_name], 0.048)

        p = PoseStamped()
        p.header.frame_id = box_setup.r_tip
        p.header.stamp = rospy.get_rostime()
        p.pose.position.x = 0.05
        p.pose.orientation.w = 1
        box_setup.set_cart_goal(p, box_setup.r_tip, box_setup.default_root, weight=WEIGHT_BELOW_CA, check=False)
        box_setup.plan_and_execute()
        box_setup.check_cpi_geq(box_setup.get_l_gripper_links(), 0.048)
        box_setup.check_cpi_geq([attached_link_name], 0.048)
        box_setup.detach_group(attached_link_name)

    def test_attached_get_out_of_collision_and_stay_in_hard_threshold(self, box_setup: PR2TestWrapper):
        attached_link_name = 'pocky'
        p = PoseStamped()
        p.header.frame_id = box_setup.r_tip
        p.pose.position.x = 0.05
        p.pose.orientation.w = 1
        box_setup.add_box(attached_link_name,
                          size=(0.2, 0.04, 0.04),
                          parent_link=box_setup.r_tip,
                          pose=p)
        p = PoseStamped()
        p.header.frame_id = box_setup.r_tip
        p.header.stamp = rospy.get_rostime()
        p.pose.position.x = -0.08
        p.pose.orientation.w = 1
        box_setup.set_cart_goal(p, box_setup.r_tip, box_setup.default_root)
        box_setup.plan_and_execute()
        box_setup.check_cpi_geq([attached_link_name], -1e-3)

        p = PoseStamped()
        p.header.frame_id = box_setup.r_tip
        p.header.stamp = rospy.get_rostime()
        p.pose.position.x = 0.08
        p.pose.orientation.w = 1
        box_setup.set_cart_goal(p, box_setup.r_tip, box_setup.default_root, check=False)
        box_setup.plan_and_execute()
        box_setup.check_cpi_geq([attached_link_name], -0.002)
        box_setup.check_cpi_leq([attached_link_name], 0.01)
        box_setup.detach_group(attached_link_name)

    def test_attached_get_out_of_collision_stay_in(self, box_setup: PR2TestWrapper):
        attached_link_name = 'pocky'
        p = PoseStamped()
        p.header.frame_id = box_setup.r_tip
        p.pose.position.x = 0.05
        p.pose.orientation.w = 1
        box_setup.add_box(attached_link_name,
                          size=(0.2, 0.04, 0.04),
                          parent_link=box_setup.r_tip,
                          pose=p)
        p = PoseStamped()
        p.header.frame_id = box_setup.r_tip
        p.header.stamp = rospy.get_rostime()
        p.pose.position.x = 0.
        p.pose.orientation.w = 1
        box_setup.set_cart_goal(p, box_setup.r_tip, box_setup.default_root)
        box_setup.plan_and_execute()
        box_setup.check_cpi_geq([attached_link_name], -0.082)
        box_setup.detach_group(attached_link_name)

    def test_attached_get_out_of_collision_passive(self, box_setup: PR2TestWrapper):
        attached_link_name = 'pocky'
        p = PoseStamped()
        p.header.frame_id = box_setup.r_tip
        p.pose.position.x = 0.05
        p.pose.orientation.w = 1
        box_setup.add_box(attached_link_name,
                          size=(0.2, 0.04, 0.04),
                          parent_link=box_setup.r_tip,
                          pose=p)
        box_setup.plan_and_execute()
        box_setup.check_cpi_geq([attached_link_name], 0.049)
        box_setup.detach_group(attached_link_name)

    def test_attached_collision2(self, box_setup: PR2TestWrapper):
        # FIXME
        attached_link_name = 'pocky'
        p = PoseStamped()
        p.header.frame_id = 'map'
        p.pose.position.x = 0.01
        p.pose.orientation.w = 1
        box_setup.add_box(attached_link_name,
                          size=(0.2, 0.04, 0.04),
                          parent_link=box_setup.r_tip,
                          pose=p)
        box_setup.plan_and_execute()
        box_setup.check_cpi_geq(box_setup.get_l_gripper_links(), 0.048)
        box_setup.check_cpi_geq([attached_link_name], 0.048)
        box_setup.detach_group(attached_link_name)

    def test_attached_self_collision(self, zero_pose: PR2TestWrapper):
        collision_pose = {
            'l_elbow_flex_joint': - 1.1343683863086362,
            'l_forearm_roll_joint': 7.517553513504836,
            'l_shoulder_lift_joint': 0.5726770101613905,
            'l_shoulder_pan_joint': 0.1592669164939349,
            'l_upper_arm_roll_joint': 0.5532568387077381,
            'l_wrist_flex_joint': - 1.215660155912625,
            'l_wrist_roll_joint': 4.249300323527076,
            'torso_lift_joint': 0.2}

        zero_pose.set_joint_goal(collision_pose)
        zero_pose.plan_and_execute()

        attached_link_name = 'pocky'
        p = PoseStamped()
        p.header.frame_id = zero_pose.l_tip
        p.pose.position.x = 0.04
        p.pose.orientation.w = 1
        zero_pose.add_box(attached_link_name,
                          size=(0.16, 0.04, 0.04),
                          parent_link=zero_pose.l_tip,
                          pose=p)

        # zero_pose.set_prediction_horizon(1)
        zero_pose.set_joint_goal({'r_forearm_roll_joint': 0.0,
                                  'r_shoulder_lift_joint': 0.0,
                                  'r_shoulder_pan_joint': 0.0,
                                  'r_upper_arm_roll_joint': 0.0,
                                  'r_wrist_flex_joint': -0.10001,
                                  'r_wrist_roll_joint': 0.0,
                                  'r_elbow_flex_joint': -0.15,
                                  'torso_lift_joint': 0.2})

        p = PoseStamped()
        p.header.frame_id = zero_pose.l_tip
        p.header.stamp = rospy.get_rostime()
        p.pose.position.z = 0.20
        p.pose.orientation.w = 1
        zero_pose.set_cart_goal(p, zero_pose.l_tip, zero_pose.default_root)
        zero_pose.plan_and_execute()

        zero_pose.check_cpi_geq(zero_pose.get_l_gripper_links(), 0.048)
        zero_pose.check_cpi_geq([attached_link_name], 0.048)
        zero_pose.detach_group(attached_link_name)

    def test_attached_self_collision2(self, zero_pose: PR2TestWrapper):
        collision_pose = {
            'r_elbow_flex_joint': - 1.1343683863086362,
            'r_forearm_roll_joint': -7.517553513504836,
            'r_shoulder_lift_joint': 0.5726770101613905,
            'r_shoulder_pan_joint': -0.1592669164939349,
            'r_upper_arm_roll_joint': -0.5532568387077381,
            'r_wrist_flex_joint': - 1.215660155912625,
            'r_wrist_roll_joint': -4.249300323527076,
            'torso_lift_joint': 0.2
        }

        zero_pose.set_joint_goal(collision_pose)
        zero_pose.plan_and_execute()

        attached_link_name = 'box'
        p = PoseStamped()
        p.header.frame_id = zero_pose.l_tip
        p.pose.position.x = 0.04
        p.pose.orientation.w = 1
        zero_pose.add_box(attached_link_name,
                          size=(0.16, 0.04, 0.04),
                          parent_link=zero_pose.l_tip,
                          pose=p)

        js_goal = {'l_forearm_roll_joint': 0.0,
                   'l_shoulder_lift_joint': 0.0,
                   'odom_x_joint': 0.0,
                   'odom_y_joint': 0.0,
                   'odom_z_joint': 0.0,
                   'l_shoulder_pan_joint': 0.0,
                   'l_upper_arm_roll_joint': 0.0,
                   'l_wrist_flex_joint': -0.11,
                   'l_wrist_roll_joint': 0.0,
                   'l_elbow_flex_joint': -0.16,
                   'torso_lift_joint': 0.2}
        zero_pose.set_joint_goal(js_goal)

        p = PoseStamped()
        p.header.frame_id = zero_pose.r_tip
        p.header.stamp = rospy.get_rostime()
        p.pose.position.z = 0.20
        p.pose.orientation.w = 1
        zero_pose.set_cart_goal(p, zero_pose.r_tip, zero_pose.default_root)
        zero_pose.plan_and_execute()

        zero_pose.check_cpi_geq(zero_pose.get_r_gripper_links(), 0.048)
        zero_pose.check_cpi_geq([attached_link_name], 0.048)
        zero_pose.detach_group(attached_link_name)

    def test_attached_self_collision3(self, zero_pose: PR2TestWrapper):
        collision_pose = {
            'l_elbow_flex_joint': - 1.1343683863086362,
            'l_forearm_roll_joint': 7.517553513504836,
            'l_shoulder_lift_joint': 0.5726770101613905,
            'l_shoulder_pan_joint': 0.1592669164939349,
            'l_upper_arm_roll_joint': 0.5532568387077381,
            'l_wrist_flex_joint': - 1.215660155912625,
            'l_wrist_roll_joint': 4.249300323527076,
            'torso_lift_joint': 0.2}

        zero_pose.set_joint_goal(collision_pose)
        zero_pose.plan_and_execute()

        attached_link_name = 'pocky'
        p = PoseStamped()
        p.header.frame_id = zero_pose.l_tip
        p.pose.position.x = 0.02
        p.pose.orientation.w = 1
        zero_pose.add_box(attached_link_name,
                          size=(0.1, 0.04, 0.04),
                          parent_link=zero_pose.l_tip,
                          pose=p)

        js_goal = {'r_forearm_roll_joint': 0.0,
                   'r_shoulder_lift_joint': 0.0,
                   'odom_x_joint': 0.0,
                   'odom_y_joint': 0.0,
                   'odom_z_joint': 0.0,
                   'r_shoulder_pan_joint': 0.0,
                   'r_upper_arm_roll_joint': 0.0,
                   'r_wrist_flex_joint': -0.11,
                   'r_wrist_roll_joint': 0.0,
                   'r_elbow_flex_joint': -0.16,
                   'torso_lift_joint': 0.2}

        zero_pose.set_joint_goal(js_goal)

        p = PoseStamped()
        p.header.frame_id = zero_pose.l_tip
        p.header.stamp = rospy.get_rostime()
        p.pose.position.z = 0.25
        p.pose.orientation.w = 1
        zero_pose.set_cart_goal(p, zero_pose.l_tip, zero_pose.default_root)
        zero_pose.plan_and_execute()

        zero_pose.check_cpi_geq(zero_pose.get_l_gripper_links(), 0.048)
        zero_pose.check_cpi_geq([attached_link_name], 0.048)
        zero_pose.detach_group(attached_link_name)

    def test_attached_collision_allow(self, box_setup: PR2TestWrapper):
        pocky = 'http://muh#pocky'
        p = PoseStamped()
        p.header.frame_id = box_setup.r_tip
        p.pose.position.x = 0.05
        p.pose.orientation.w = 1
        box_setup.add_box(pocky,
                          size=(0.1, 0.02, 0.02),
                          parent_link=box_setup.r_tip,
                          pose=p)

        box_setup.allow_collision(group1=pocky, group2='box')

        p = PoseStamped()
        p.header.frame_id = box_setup.r_tip
        p.header.stamp = rospy.get_rostime()
        p.pose.position.y = -0.11
        p.pose.orientation.w = 1
        box_setup.set_cart_goal(p, box_setup.r_tip, box_setup.default_root)
        box_setup.plan_and_execute()
        box_setup.check_cpi_geq(box_setup.get_l_gripper_links(), 0.048)
        box_setup.check_cpi_leq([pocky], 0.0)

    def test_avoid_collision_gripper(self, box_setup: PR2TestWrapper):
        box_setup.allow_all_collisions()
        box_setup.avoid_collision(0.05, box_setup.l_gripper_group, 'box')
        p = PoseStamped()
        p.header.frame_id = box_setup.l_tip
        p.header.stamp = rospy.get_rostime()
        p.pose.position.x = 0.15
        p.pose.orientation.w = 1
        box_setup.set_cart_goal(p, box_setup.l_tip, box_setup.default_root, check=False)
        box_setup.plan_and_execute()
        box_setup.check_cpi_geq(box_setup.get_l_gripper_links(), -1e-3)

    # def test_end_state_collision(self, box_setup: PR2TestWrapper):
    #     # TODO endstate impossible as long as we check for path collision?
    #     pass

    # def test_filled_vel_values(self, box_setup: PR2TestWrapper):
    #     pass
    #
    # def test_undefined_goal(self, box_setup: PR2TestWrapper):
    #     pass

    # TODO test plan only

    def test_attached_two_items(self, zero_pose: PR2TestWrapper):
        box1_name = 'box1'
        box2_name = 'box2'

        js = {
            'r_elbow_flex_joint': -1.58118094489,
            'r_forearm_roll_joint': -0.904933033043,
            'r_shoulder_lift_joint': 0.822412440711,
            'r_shoulder_pan_joint': -1.07866800992,
            'r_upper_arm_roll_joint': -1.34905471854,
            'r_wrist_flex_joint': -1.20182042644,
            'r_wrist_roll_joint': 0.190433188769,
        }
        zero_pose.set_joint_goal(js)
        zero_pose.plan_and_execute()

        r_goal = PoseStamped()
        r_goal.header.frame_id = zero_pose.r_tip
        r_goal.pose.position.x = 0.4
        r_goal.pose.orientation = Quaternion(*quaternion_from_matrix([[-1, 0, 0, 0],
                                                                      [0, 1, 0, 0],
                                                                      [0, 0, -1, 0],
                                                                      [0, 0, 0, 1]]))
        zero_pose.set_cart_goal(r_goal, zero_pose.l_tip, 'torso_lift_link')
        zero_pose.plan_and_execute()

        p = PoseStamped()
        p.header.frame_id = zero_pose.r_tip
        p.pose.position.x = 0.1
        p.pose.orientation.w = 1
        zero_pose.add_box(box1_name,
                          size=(.2, .04, .04),
                          parent_link=zero_pose.r_tip,
                          pose=p)
        p.header.frame_id = zero_pose.l_tip
        zero_pose.add_box(box2_name,
                          size=(.2, .04, .04),
                          parent_link=zero_pose.l_tip,
                          pose=p)

        zero_pose.plan_and_execute()

        zero_pose.check_cpi_geq([box1_name, box2_name], 0.049)

        zero_pose.detach_group(box1_name)
        zero_pose.detach_group(box2_name)
        base_goal = PoseStamped()
        base_goal.header.frame_id = 'base_footprint'
        base_goal.pose.position.x = -.1
        base_goal.pose.orientation.w = 1
        zero_pose.move_base(base_goal)

    # def test_pick_and_place(self, kitchen_setup: PR2TestWrapper):
    #
    #     base_pose = PoseStamped()
    #     base_pose.header.frame_id = 'map'
    #     base_pose.pose.position = Point(0.760, 0.480, 0.000)
    #     base_pose.pose.orientation = Quaternion(0.000, 0.000, 0.230, 0.973)
    #     kitchen_setup.move_pr2_base(base_pose)
    #     attached_link_name = 'edekabowl'
    #     p = PoseStamped()
    #     p.header.frame_id = 'map'
    #     p.pose.position = Point(1.39985, 0.799920, 0.888)
    #     p.pose.orientation = Quaternion(-0.0037, -0.00476, 0.3921, 0.9198)
    #     kitchen_setup.add_box(attached_link_name, [.145, .145, .072], pose=p)
    #
    #     pick_pose = PoseStamped()
    #     pick_pose.header.frame_id = 'base_footprint'
    #     pick_pose.pose.position = Point(0.649, -0.023, 0.918)
    #     pick_pose.pose.orientation = Quaternion(0.407, 0.574, -0.408, 0.582)
    #
    #     # pregrasp
    #     pick_pose.pose.position.z += 0.2
    #     kitchen_setup.set_and_check_cart_goal(pick_pose, kitchen_setup.l_tip, kitchen_setup.default_root)
    #
    #     # grasp
    #     pick_pose.pose.position.z -= 0.2
    #     kitchen_setup.avoid_collision(kitchen_setup.get_l_gripper_links(), 'kitchen', [], 0)
    #     kitchen_setup.allow_collision(kitchen_setup.get_l_gripper_links(), attached_link_name, [])
    #     kitchen_setup.set_and_check_cart_goal(pick_pose, kitchen_setup.l_tip, kitchen_setup.default_root)
    #     kitchen_setup.attach_existing(attached_link_name, frame_id=kitchen_setup.l_tip)
    #
    #     # post grasp
    #     pick_pose.pose.position.z += 0.2
    #     kitchen_setup.avoid_all_collisions(0.05)
    #     kitchen_setup.set_and_check_cart_goal(pick_pose, kitchen_setup.l_tip, kitchen_setup.default_root)
    #     # kitchen_setup.remove_object(attached_link_name)
    #     kitchen_setup.send_and_check_joint_goal(gaya_pose)
    #
    #     # place============================
    #     base_pose.pose.position = Point(-0.200, 1.120, 0.000)
    #     base_pose.pose.orientation = Quaternion(0.000, 0.000, 0.994, -0.105)
    #     kitchen_setup.move_pr2_base(base_pose)
    #
    #     # pre place
    #     place_pose = PoseStamped()
    #     place_pose.header.frame_id = 'base_footprint'
    #     place_pose.pose.position = Point(0.587, 0.068, 0.920)
    #     place_pose.pose.orientation = Quaternion(0.703, -0.074, -0.703, -0.074)
    #     place_pose.pose.position.z += 0.2
    #     kitchen_setup.set_and_check_cart_goal(place_pose, kitchen_setup.l_tip, kitchen_setup.default_root)
    #
    #     # place
    #     place_pose.pose.position.z -= 0.19
    #     kitchen_setup.avoid_all_collisions(0.)
    #     kitchen_setup.set_cart_goal(place_pose, kitchen_setup.l_tip, kitchen_setup.default_root)
    #     kitchen_setup.send_goal()
    #     rospy.sleep(1)
    #
    #     # post place
    #     kitchen_setup.detach_object(attached_link_name)
    #     place_pose.pose.position.z += 0.2
    #     kitchen_setup.avoid_all_collisions(0.)
    #     kitchen_setup.set_and_check_cart_goal(place_pose, kitchen_setup.l_tip, kitchen_setup.default_root)

    # def test_hand_in_kitchen(self, kitchen_setup: PR2TestWrapper):
    #
    #     kitchen_setup.send_and_check_joint_goal(pick_up_pose)
    #
    #     base_pose = PoseStamped()
    #     base_pose.header.frame_id = 'map'
    #     base_pose.pose.position = Point(0.743, 0.586, 0.000)
    #     base_pose.pose.orientation.w = 1
    #     kitchen_setup.teleport_base(base_pose)
    #
    #     # grasp
    #     p = PoseStamped()
    #     p.header.frame_id = kitchen_setup.l_tip
    #     p.pose.position.x = 0.2
    #     p.pose.orientation.w = 1
    #     kitchen_setup.allow_collision(kitchen_setup.get_l_gripper_links(), 'kitchen',
    #                                           ['sink_area', 'sink_area_surface'])
    #     kitchen_setup.set_and_check_cart_goal(p, kitchen_setup.l_tip, kitchen_setup.default_root)
    #
    #     # post grasp
    #     pregrasp_pose = PoseStamped()
    #     pregrasp_pose.header.frame_id = 'base_footprint'
    #     pregrasp_pose.pose.position.x = 0.611175722907
    #     pregrasp_pose.pose.position.y = -0.0244662287535
    #     pregrasp_pose.pose.position.z = 1.10803325995
    #     pregrasp_pose.pose.orientation.x = -0.0128682380997
    #     pregrasp_pose.pose.orientation.y = -0.710292569338
    #     pregrasp_pose.pose.orientation.z = 0.0148339707762
    #     pregrasp_pose.pose.orientation.w = -0.703632573456
    #     kitchen_setup.avoid_all_collisions(0.05)
    #     kitchen_setup.set_and_check_cart_goal(pregrasp_pose, kitchen_setup.l_tip, kitchen_setup.default_root)

    def test_set_kitchen_joint_state(self, kitchen_setup: PR2TestWrapper):
        kitchen_js = {'sink_area_left_upper_drawer_main_joint': 0.45}
        kitchen_setup.set_kitchen_js(kitchen_js)

    def test_ease_fridge(self, kitchen_setup: PR2TestWrapper):
        milk_name = 'milk'

        # take milk out of fridge
        kitchen_setup.set_kitchen_js({'iai_fridge_door_joint': 1.56})

        base_goal = PoseStamped()
        base_goal.header.frame_id = 'map'
        base_goal.pose.position.x = 0.565
        base_goal.pose.position.y = -0.5
        base_goal.pose.orientation.z = -0.51152562713
        base_goal.pose.orientation.w = 0.85926802151
        kitchen_setup.teleport_base(base_goal)
        # kitchen_setup.add_json_goal('BasePointingForward')

        # spawn milk
        milk_pose = PoseStamped()
        milk_pose.header.frame_id = 'iai_kitchen/iai_fridge_door_shelf1_bottom'
        milk_pose.pose.position = Point(0, 0, 0.12)
        milk_pose.pose.orientation = Quaternion(0, 0, 0, 1)

        milk_pre_pose = PoseStamped()
        milk_pre_pose.header.frame_id = 'iai_kitchen/iai_fridge_door_shelf1_bottom'
        milk_pre_pose.pose.position = Point(0, 0, 0.22)
        milk_pre_pose.pose.orientation = Quaternion(0, 0, 0, 1)

        kitchen_setup.add_box(milk_name, (0.05, 0.05, 0.2), pose=milk_pose)

        # grasp milk
        kitchen_setup.open_l_gripper()

        # l_goal = deepcopy(milk_pose)
        # l_goal.pose.orientation = Quaternion(*quaternion_from_matrix([[1, 0, 0, 0],
        #                                                               [0, 1, 0, 0],
        #                                                               [0, 0, 1, 0],
        #                                                               [0, 0, 0, 1]]))
        # kitchen_setup.set_cart_goal(l_goal, kitchen_setup.l_tip, kitchen_setup.default_root)
        # kitchen_setup.send_and_check_goal()

        # handle_name = 'map'
        bar_axis = Vector3Stamped()
        bar_axis.header.frame_id = 'map'
        bar_axis.vector.z = 1

        bar_center = PointStamped()
        bar_center.header.frame_id = milk_pose.header.frame_id
        bar_center.point = deepcopy(milk_pose.pose.position)

        tip_grasp_axis = Vector3Stamped()
        tip_grasp_axis.header.frame_id = kitchen_setup.l_tip
        tip_grasp_axis.vector.z = 1

        kitchen_setup.set_json_goal('GraspBar',
                                    root_link=kitchen_setup.default_root,
                                    tip_link=kitchen_setup.l_tip,
                                    tip_grasp_axis=tip_grasp_axis,
                                    bar_center=bar_center,
                                    bar_axis=bar_axis,
                                    bar_length=.12)

        x = Vector3Stamped()
        x.header.frame_id = kitchen_setup.l_tip
        x.vector.x = 1
        x_map = Vector3Stamped()
        x_map.header.frame_id = 'iai_kitchen/iai_fridge_door'
        x_map.vector.x = 1
        # z = Vector3Stamped()
        # z.header.frame_id = 'milk'
        # z.vector.z = 1
        # z_map = Vector3Stamped()
        # z_map.header.frame_id = 'map'
        # z_map.vector.z = 1
        kitchen_setup.set_align_planes_goal(kitchen_setup.l_tip, x, root_normal=x_map)

        # kitchen_setup.allow_collision([], milk_name, [])
        # kitchen_setup.add_json_goal('AvoidJointLimits', percentage=15)
        # kitchen_setup.allow_all_collisions()
        kitchen_setup.plan_and_execute()

        kitchen_setup.update_parent_link_of_group(milk_name, kitchen_setup.l_tip)
        # kitchen_setup.keep_position(kitchen_setup.r_tip)
        kitchen_setup.close_l_gripper()

        # x = Vector3Stamped()
        # x.header.frame_id = 'milk'
        # x.vector.x = 1
        # x_map = Vector3Stamped()
        # x_map.header.frame_id = 'iai_kitchen/iai_fridge_door'
        # x_map.vector.x = 1
        # z = Vector3Stamped()
        # z.header.frame_id = 'milk'
        # z.vector.z = 1
        # z_map = Vector3Stamped()
        # z_map.header.frame_id = 'map'
        # z_map.vector.z = 1
        # kitchen_setup.align_planes('milk', x, root_normal=x_map)
        # kitchen_setup.align_planes('milk', z, root_normal=z_map)
        # kitchen_setup.keep_orientation('milk')
        kitchen_setup.set_cart_goal(milk_pre_pose, milk_name, kitchen_setup.default_root)
        kitchen_setup.plan_and_execute()
        kitchen_setup.set_joint_goal(kitchen_setup.better_pose)
        kitchen_setup.plan_and_execute()

        # place milk back

        # kitchen_setup.add_json_goal('BasePointingForward')
        # milk_goal = PoseStamped()
        # milk_goal.header.frame_id = 'iai_kitchen/kitchen_island_surface'
        # milk_goal.pose.position = Point(.1, -.2, .13)
        # milk_goal.pose.orientation = Quaternion(*quaternion_about_axis(np.pi, [0,0,1]))
        kitchen_setup.set_cart_goal(milk_pre_pose, milk_name, kitchen_setup.default_root)
        kitchen_setup.plan_and_execute()

        kitchen_setup.set_cart_goal(milk_pose, milk_name, kitchen_setup.default_root)
        kitchen_setup.plan_and_execute()

        # kitchen_setup.keep_position(kitchen_setup.r_tip)
        kitchen_setup.open_l_gripper()

        kitchen_setup.detach_group(milk_name)

        kitchen_setup.set_joint_goal(kitchen_setup.better_pose)
        kitchen_setup.plan_and_execute()

    def test_ease_cereal(self, kitchen_setup: PR2TestWrapper):
        # FIXME
        cereal_name = 'cereal'
        drawer_frame_id = 'iai_kitchen/oven_area_area_right_drawer_board_3_link'

        # take milk out of fridge
        kitchen_setup.set_kitchen_js({'oven_area_area_right_drawer_main_joint': 0.48})

        # spawn milk

        cereal_pose = PoseStamped()
        cereal_pose.header.frame_id = drawer_frame_id
        cereal_pose.pose.position = Point(0.123, -0.03, 0.11)
        cereal_pose.pose.orientation = Quaternion(0.0087786, 0.005395, -0.838767, -0.544393)
        kitchen_setup.add_box(cereal_name, (0.1528, 0.0634, 0.22894), pose=cereal_pose)

        drawer_T_box = tf.msg_to_kdl(cereal_pose)

        # grasp milk
        kitchen_setup.open_l_gripper()
        grasp_pose = PoseStamped()
        grasp_pose.header.frame_id = cereal_name
        grasp_pose.pose.position = Point(0.13, 0, 0.05)
        grasp_pose.pose.orientation = Quaternion(0, 0, 1, 0)
        box_T_r_goal = tf.msg_to_kdl(grasp_pose)
        box_T_r_goal_pre = deepcopy(box_T_r_goal)
        box_T_r_goal_pre.p[0] += 0.1

        grasp_pose = tf.kdl_to_pose_stamped(drawer_T_box * box_T_r_goal_pre, drawer_frame_id)

        kitchen_setup.set_json_goal('AvoidJointLimits', percentage=40)
        kitchen_setup.set_cart_goal(grasp_pose, tip_link=kitchen_setup.r_tip)
        kitchen_setup.plan_and_execute()

        grasp_pose = tf.kdl_to_pose_stamped(drawer_T_box * box_T_r_goal, drawer_frame_id)

        kitchen_setup.set_json_goal('AvoidJointLimits', percentage=40)
        kitchen_setup.set_cart_goal(grasp_pose, tip_link=kitchen_setup.r_tip)
        kitchen_setup.plan_and_execute()

        kitchen_setup.update_parent_link_of_group(cereal_name, kitchen_setup.r_tip)
        # kitchen_setup.keep_position(kitchen_setup.r_tip)
        kitchen_setup.close_l_gripper()

        # x = Vector3Stamped()
        # x.header.frame_id = 'milk'
        # x.vector.x = 1
        # x_map = Vector3Stamped()
        # x_map.header.frame_id = 'iai_kitchen/iai_fridge_door'
        # x_map.vector.x = 1
        # z = Vector3Stamped()
        # z.header.frame_id = 'milk'
        # z.vector.z = 1
        # z_map = Vector3Stamped()
        # z_map.header.frame_id = 'map'
        # z_map.vector.z = 1
        # kitchen_setup.align_planes('milk', x, root_normal=x_map)
        # kitchen_setup.align_planes('milk', z, root_normal=z_map)
        # kitchen_setup.keep_orientation('milk')
        kitchen_setup.set_cart_goal(grasp_pose, cereal_name, kitchen_setup.default_root)
        kitchen_setup.plan_and_execute()
        kitchen_setup.set_joint_goal(kitchen_setup.better_pose)
        kitchen_setup.plan_and_execute()

        # place milk back

        # kitchen_setup.add_json_goal('BasePointingForward')
        # milk_goal = PoseStamped()
        # milk_goal.header.frame_id = 'iai_kitchen/kitchen_island_surface'
        # milk_goal.pose.position = Point(.1, -.2, .13)
        # milk_goal.pose.orientation = Quaternion(*quaternion_about_axis(np.pi, [0,0,1]))
        kitchen_setup.set_cart_goal(grasp_pose, cereal_name, kitchen_setup.default_root)
        kitchen_setup.plan_and_execute()

        kitchen_setup.set_cart_goal(cereal_pose, cereal_name, kitchen_setup.default_root)
        kitchen_setup.plan_and_execute()

        # kitchen_setup.keep_position(kitchen_setup.r_tip)
        kitchen_setup.open_l_gripper()

        kitchen_setup.detach_group(cereal_name)

        kitchen_setup.set_joint_goal(kitchen_setup.better_pose)
        kitchen_setup.plan_and_execute()

    def test_bowl_and_cup(self, kitchen_setup: PR2TestWrapper):
        # kernprof -lv py.test -s test/test_integration_pr2.py::TestCollisionAvoidanceGoals::test_bowl_and_cup
        bowl_name = 'bowl'
        cup_name = 'cup'
        percentage = 50
        drawer_handle = 'sink_area_left_middle_drawer_handle'
        drawer_joint = 'sink_area_left_middle_drawer_main_joint'
        # spawn cup
        cup_pose = PoseStamped()
        cup_pose.header.frame_id = 'iai_kitchen/sink_area_left_middle_drawer_main'
        cup_pose.pose.position = Point(0.1, 0.2, -.05)
        cup_pose.pose.orientation = Quaternion(0, 0, 0, 1)

        kitchen_setup.add_cylinder(cup_name, height=0.07, radius=0.04, pose=cup_pose, parent_link_group='kitchen',
                                   parent_link='sink_area_left_middle_drawer_main')

        # spawn bowl
        bowl_pose = PoseStamped()
        bowl_pose.header.frame_id = 'iai_kitchen/sink_area_left_middle_drawer_main'
        bowl_pose.pose.position = Point(0.1, -0.2, -.05)
        bowl_pose.pose.orientation = Quaternion(0, 0, 0, 1)

        kitchen_setup.add_cylinder(bowl_name, height=0.05, radius=0.07, pose=bowl_pose, parent_link_group='kitchen',
                                   parent_link='sink_area_left_middle_drawer_main')

        # grasp drawer handle
        bar_axis = Vector3Stamped()
        bar_axis.header.frame_id = PrefixName(drawer_handle, 'kitchen').long_name
        bar_axis.vector.y = 1

        bar_center = PointStamped()
        bar_center.header.frame_id = PrefixName(drawer_handle, 'kitchen').long_name

        tip_grasp_axis = Vector3Stamped()
        tip_grasp_axis.header.frame_id = PrefixName(kitchen_setup.l_tip, kitchen_setup.robot_name).long_name
        tip_grasp_axis.vector.z = 1

        kitchen_setup.set_json_goal('GraspBar',
                                    root_link=kitchen_setup.default_root,
                                    tip_link=kitchen_setup.l_tip,
                                    tip_grasp_axis=tip_grasp_axis,
                                    bar_center=bar_center,
                                    bar_axis=bar_axis,
                                    bar_length=0.4)  # TODO: check for real length
        x_gripper = Vector3Stamped()
        x_gripper.header.frame_id = PrefixName(kitchen_setup.l_tip, kitchen_setup.robot_name).long_name
        x_gripper.vector.x = 1

        x_goal = Vector3Stamped()
        x_goal.header.frame_id = PrefixName(drawer_handle, 'kitchen').long_name
        x_goal.vector.x = -1

        kitchen_setup.set_align_planes_goal(kitchen_setup.l_tip,
                                            x_gripper,
                                            root_link=kitchen_setup.default_root,
                                            root_normal=x_goal)
        # kitchen_setup.allow_all_collisions()
        kitchen_setup.pr2_hack()
        kitchen_setup.plan_and_execute()

        # open drawer
        kitchen_setup.set_json_goal('Open',
                                    tip_link=kitchen_setup.l_tip,
<<<<<<< HEAD
                                    environment_link=drawer_handle,
                                    environment_group='kitchen')
=======
                                    environment_link=drawer_handle)
        kitchen_setup.pr2_hack()
>>>>>>> 3e9b202f
        kitchen_setup.plan_and_execute()
        kitchen_setup.set_kitchen_js({drawer_joint: 0.48})

        kitchen_setup.set_joint_goal(kitchen_setup.better_pose)
        kitchen_setup.pr2_hack()
        kitchen_setup.plan_and_execute()

        # grasp bowl
        l_goal = deepcopy(bowl_pose)
        l_goal.header.frame_id = 'kitchen/sink_area_left_middle_drawer_main'
        l_goal.pose.position.z += .2
        l_goal.pose.orientation = Quaternion(*quaternion_from_matrix([[0, 1, 0, 0],
                                                                      [0, 0, -1, 0],
                                                                      [-1, 0, 0, 0],
                                                                      [0, 0, 0, 1]]))
        kitchen_setup.set_cart_goal(l_goal, kitchen_setup.l_tip, root_link=kitchen_setup.default_root)

        # grasp cup
        r_goal = deepcopy(cup_pose)
        r_goal.header.frame_id = 'kitchen/sink_area_left_middle_drawer_main'
        r_goal.pose.position.z += .2
        r_goal.pose.orientation = Quaternion(*quaternion_from_matrix([[0, 1, 0, 0],
                                                                      [0, 0, -1, 0],
                                                                      [-1, 0, 0, 0],
                                                                      [0, 0, 0, 1]]))
        kitchen_setup.set_json_goal('AvoidJointLimits', percentage=percentage)
<<<<<<< HEAD
        kitchen_setup.set_cart_goal(r_goal, kitchen_setup.r_tip, root_link=kitchen_setup.default_root)
=======
        kitchen_setup.set_cart_goal(r_goal, kitchen_setup.r_tip, kitchen_setup.default_root)
        kitchen_setup.pr2_hack()
>>>>>>> 3e9b202f
        kitchen_setup.plan_and_execute()

        l_goal.pose.position.z -= .2
        r_goal.pose.position.z -= .2
        kitchen_setup.allow_collision(group1=kitchen_setup.robot_name, group2=bowl_name)
        kitchen_setup.allow_collision(group1=kitchen_setup.robot_name, group2=cup_name)
        kitchen_setup.set_cart_goal(l_goal, kitchen_setup.l_tip, root_link=kitchen_setup.default_root)
        kitchen_setup.set_cart_goal(r_goal, kitchen_setup.r_tip, root_link=kitchen_setup.default_root)
        kitchen_setup.set_json_goal('AvoidJointLimits', percentage=percentage)
        kitchen_setup.pr2_hack()
        kitchen_setup.plan_and_execute()

        kitchen_setup.update_parent_link_of_group(bowl_name, kitchen_setup.l_tip)
        kitchen_setup.update_parent_link_of_group(cup_name, kitchen_setup.r_tip)

        kitchen_setup.set_joint_goal(kitchen_setup.better_pose)
        kitchen_setup.pr2_hack()
        kitchen_setup.plan_and_execute()
        base_goal = PoseStamped()
        base_goal.header.frame_id = 'base_footprint'
        base_goal.pose.position.x = -.1
        base_goal.pose.orientation = Quaternion(*quaternion_about_axis(pi, [0, 0, 1]))
        kitchen_setup.move_base(base_goal)

        # place bowl and cup
        bowl_goal = PoseStamped()
        bowl_goal.header.frame_id = 'kitchen/kitchen_island_surface'
        bowl_goal.pose.position = Point(.2, 0, .05)
        bowl_goal.pose.orientation = Quaternion(0, 0, 0, 1)

        cup_goal = PoseStamped()
        cup_goal.header.frame_id = 'kitchen/kitchen_island_surface'
        cup_goal.pose.position = Point(.15, 0.25, .07)
        cup_goal.pose.orientation = Quaternion(0, 0, 0, 1)

        kitchen_setup.set_cart_goal(bowl_goal, bowl_name, root_link=kitchen_setup.default_root)
        kitchen_setup.set_cart_goal(cup_goal, cup_name, root_link=kitchen_setup.default_root)
        kitchen_setup.set_json_goal('AvoidJointLimits', percentage=percentage)
        kitchen_setup.pr2_hack()
        kitchen_setup.plan_and_execute()

        kitchen_setup.detach_group(bowl_name)
        kitchen_setup.detach_group(cup_name)
        kitchen_setup.allow_collision(group1=kitchen_setup.robot_name, group2=cup_name)
        kitchen_setup.allow_collision(group1=kitchen_setup.robot_name, group2=bowl_name)
        kitchen_setup.set_joint_goal(kitchen_setup.better_pose)
        kitchen_setup.pr2_hack()
        kitchen_setup.plan_and_execute()

    def test_ease_grasp_bowl(self, kitchen_setup: PR2TestWrapper):
        percentage = 40

        base_pose = PoseStamped()
        base_pose.header.frame_id = 'map'
        base_pose.pose.position = Point(0.314, 0.818, 0.000)
        base_pose.pose.orientation = Quaternion(-0.001, 0.000, 0.037, 0.999)
        kitchen_setup.teleport_base(base_pose)

        js = {
            'torso_lift_joint': 0.262156255996,
            'head_pan_joint': 0.0694220762479,
            'head_tilt_joint': 1.01903547689,
            'r_upper_arm_roll_joint': -1.5717499752,
            'r_shoulder_pan_joint': -0.00156068057783,
            'r_shoulder_lift_joint': 0.252786184819,
            'r_forearm_roll_joint': -89.673490548,
            'r_elbow_flex_joint': -0.544166310929,
            'r_wrist_flex_joint': -1.32591140165,
            'r_wrist_roll_joint': 65.7348048877,
            'l_upper_arm_roll_joint': 1.38376171392,
            'l_shoulder_pan_joint': 1.59536261129,
            'l_shoulder_lift_joint': -0.0236488517104,
            'l_forearm_roll_joint': 23.2795803857,
            'l_elbow_flex_joint': -1.72694302293,
            'l_wrist_flex_joint': -0.48001173639,
            'l_wrist_roll_joint': -6.28312737965,
        }
        kitchen_setup.allow_all_collisions()
        kitchen_setup.set_joint_goal(js)
        kitchen_setup.plan_and_execute()
        kitchen_setup.set_kitchen_js({'sink_area_left_middle_drawer_main_joint': 0.45})

        r_goal = PoseStamped()
        r_goal.header.frame_id = kitchen_setup.r_tip
        r_goal.pose.position.x += 0.25
        r_goal.pose.orientation.w = 1

        kitchen_setup.set_json_goal('AvoidJointLimits', percentage=percentage)
        kitchen_setup.set_cart_goal(r_goal, tip_link=kitchen_setup.r_tip)
        kitchen_setup.plan_and_execute()

        # spawn cup

    # def test_avoid_self_collision2(self, kitchen_setup: PR2TestWrapper):
    #     base_goal = PoseStamped()
    #     base_goal.header.frame_id = 'base_footprint'
    #     base_goal.pose.position.x = -.1
    #     base_goal.pose.orientation = Quaternion(*quaternion_about_axis(pi, [0, 0, 1]))
    #     kitchen_setup.teleport_base(base_goal)
    #
    #     # place bowl and cup
    #     bowl_goal = PoseStamped()
    #     bowl_goal.header.frame_id = 'iai_kitchen/kitchen_island_surface'
    #     bowl_goal.pose.position = Point(.2, 0, .05)
    #     bowl_goal.pose.orientation = Quaternion(*quaternion_from_matrix([[0, 0, -1, 0],
    #                                                                      [0, -1, 0, 0],
    #                                                                      [-1, 0, 0, 0],
    #                                                                      [0, 0, 0, 1]]))
    #
    #     cup_goal = PoseStamped()
    #     cup_goal.header.frame_id = 'iai_kitchen/kitchen_island_surface'
    #     cup_goal.pose.position = Point(.15, 0.25, .07)
    #     cup_goal.pose.orientation = Quaternion(*quaternion_from_matrix([[0, 0, -1, 0],
    #                                                                     [0, -1, 0, 0],
    #                                                                     [-1, 0, 0, 0],
    #                                                                     [0, 0, 0, 1]]))
    #
    #     kitchen_setup.set_cart_goal(bowl_goal, kitchen_setup.l_tip, kitchen_setup.default_root)
    #     kitchen_setup.set_cart_goal(cup_goal, kitchen_setup.r_tip, kitchen_setup.default_root)
    #     kitchen_setup.send_and_check_goal()

    def test_ease_spoon(self, kitchen_setup: PR2TestWrapper):
        spoon_name = 'spoon'
        percentage = 40

        # spawn cup
        cup_pose = PoseStamped()
        cup_pose.header.frame_id = 'iai_kitchen/sink_area_surface'
        cup_pose.pose.position = Point(0.1, -.5, .02)
        cup_pose.pose.orientation = Quaternion(0, 0, 0, 1)

        kitchen_setup.add_box(spoon_name, (0.1, 0.02, 0.01), pose=cup_pose)

        # kitchen_setup.send_and_check_joint_goal(gaya_pose)

        # grasp spoon
        l_goal = deepcopy(cup_pose)
        l_goal.pose.position.z += .2
        l_goal.pose.orientation = Quaternion(*quaternion_from_matrix([[0, 0, -1, 0],
                                                                      [0, -1, 0, 0],
                                                                      [-1, 0, 0, 0],
                                                                      [0, 0, 0, 1]]))
        kitchen_setup.set_json_goal('AvoidJointLimits', percentage=percentage)
        kitchen_setup.set_cart_goal(l_goal, kitchen_setup.l_tip, kitchen_setup.default_root)
        kitchen_setup.plan_and_execute()

        l_goal.pose.position.z -= .2
        # kitchen_setup.allow_collision([CollisionEntry.ALL], spoon_name, [CollisionEntry.ALL])
        kitchen_setup.set_cart_goal(l_goal, kitchen_setup.l_tip, kitchen_setup.default_root)
        kitchen_setup.set_json_goal('AvoidJointLimits', percentage=percentage)
        kitchen_setup.plan_and_execute()
        kitchen_setup.update_parent_link_of_group(spoon_name, kitchen_setup.l_tip)

        l_goal.pose.position.z += .2
        # kitchen_setup.allow_collision([CollisionEntry.ALL], spoon_name, [CollisionEntry.ALL])
        kitchen_setup.set_cart_goal(l_goal, kitchen_setup.l_tip, kitchen_setup.default_root)
        kitchen_setup.set_json_goal('AvoidJointLimits', percentage=percentage)
        kitchen_setup.plan_and_execute()

        l_goal.pose.position.z -= .2
        # kitchen_setup.allow_collision([CollisionEntry.ALL], spoon_name, [CollisionEntry.ALL])
        kitchen_setup.set_cart_goal(l_goal, kitchen_setup.l_tip, kitchen_setup.default_root)
        kitchen_setup.set_json_goal('AvoidJointLimits', percentage=percentage)
        kitchen_setup.plan_and_execute()

        kitchen_setup.set_joint_goal(kitchen_setup.better_pose)
        kitchen_setup.plan_and_execute()

    def test_ease_place_on_new_table(self, kitchen_setup: PR2TestWrapper):
        percentage = 40
        js = {
            'torso_lift_joint': 0.262343532164,
            'head_pan_joint': 0.0308852063639,
            'head_tilt_joint': 0.710418818732,
            'r_upper_arm_roll_joint': -1.4635104674,
            'r_shoulder_pan_joint': -1.59535749265,
            'r_shoulder_lift_joint': -0.0235854289628,
            'r_forearm_roll_joint': -123.897562601,
            'r_elbow_flex_joint': -1.72694302293,
            'r_wrist_flex_joint': -0.480010977079,
            'r_wrist_roll_joint': 88.0157228707,
            'l_upper_arm_roll_joint': 1.90635809306,
            'l_shoulder_pan_joint': 0.352841136964,
            'l_shoulder_lift_joint': -0.35035444474,
            'l_forearm_roll_joint': 32.5396842176,
            'l_elbow_flex_joint': -0.543731998795,
            'l_wrist_flex_joint': -1.68825444756,
            'l_wrist_roll_joint': -12.6846818117,
        }
        kitchen_setup.set_joint_goal(js)
        kitchen_setup.plan_and_execute()
        base_pose = PoseStamped()
        base_pose.header.frame_id = 'map'
        base_pose.pose.position = Point(-2.8, 0.188, -0.000)  # -2.695
        base_pose.pose.orientation = Quaternion(-0.001, -0.001, 0.993, -0.114)
        # kitchen_setup.allow_all_collisions()
        kitchen_setup.teleport_base(base_pose)

        object_name = 'box'
        p = PoseStamped()
        p.header.frame_id = kitchen_setup.l_tip
        p.pose.position = Point(0.0175, 0.025, 0)
        p.pose.orientation.w = 1
        kitchen_setup.add_box(name=object_name,
                              size=(0.10, 0.14, 0.14),
                              parent_link=kitchen_setup.l_tip,
                              pose=p)

        l_goal = PoseStamped()
        l_goal.header.stamp = rospy.get_rostime()
        l_goal.header.frame_id = kitchen_setup.l_tip
        l_goal.pose.position.x += 0.2
        # l_goal.pose.position.z -= 0.1
        l_goal.pose.orientation.w = 1
        kitchen_setup.set_json_goal('AvoidJointLimits', percentage=percentage)

        js = {
            'r_upper_arm_roll_joint': -1.4635104674,
            'r_shoulder_pan_joint': -1.59535749265,
            'r_shoulder_lift_joint': -0.0235854289628,
            'r_forearm_roll_joint': -123.897562601,
            'r_elbow_flex_joint': -1.72694302293,
            'r_wrist_flex_joint': -0.480010977079,
            'r_wrist_roll_joint': 88.0157228707,
        }
        kitchen_setup.set_joint_goal(js)

        # base_pose.header.frame_id = 'base_footprint'
        # base_pose.pose.position = Point(0,0,0)
        # base_pose.pose.orientation = Quaternion(0,0,0,1)
        # kitchen_setup.set_cart_goal(base_pose, 'base_footprint')

        kitchen_setup.set_cart_goal(l_goal, tip_link=kitchen_setup.l_tip)
        kitchen_setup.plan_and_execute()

    def test_tray(self, kitchen_setup: PR2TestWrapper):
        # FIXME
        tray_name = 'tray'
        percentage = 50

        tray_pose = PoseStamped()
        tray_pose.header.frame_id = 'iai_kitchen/sink_area_surface'
        tray_pose.pose.position = Point(0.1, -0.4, 0.07)
        tray_pose.pose.orientation.w = 1

        kitchen_setup.add_box(tray_name, (.2, .4, .1), pose=tray_pose)

        l_goal = deepcopy(tray_pose)
        l_goal.pose.position.y -= 0.18
        l_goal.pose.position.z += 0.06
        l_goal.pose.orientation = Quaternion(*quaternion_from_matrix([[0, 0, -1, 0],
                                                                      [1, 0, 0, 0],
                                                                      [0, -1, 0, 0],
                                                                      [0, 0, 0, 1]]))

        r_goal = deepcopy(tray_pose)
        r_goal.pose.position.y += 0.18
        r_goal.pose.position.z += 0.06
        r_goal.pose.orientation = Quaternion(*quaternion_from_matrix([[0, 0, 1, 0],
                                                                      [-1, 0, 0, 0],
                                                                      [0, -1, 0, 0],
                                                                      [0, 0, 0, 1]]))

        kitchen_setup.set_cart_goal(l_goal, kitchen_setup.l_tip)
        kitchen_setup.set_cart_goal(r_goal, kitchen_setup.r_tip)
        kitchen_setup.allow_collision(kitchen_setup.get_robot_name(), tray_name)
        kitchen_setup.set_avoid_joint_limits_goal(percentage=percentage)
        # grasp tray
        kitchen_setup.plan_and_execute()

        kitchen_setup.update_parent_link_of_group(tray_name, kitchen_setup.r_tip)

        r_goal = PoseStamped()
        r_goal.header.frame_id = kitchen_setup.l_tip
        r_goal.pose.orientation.w = 1
        kitchen_setup.set_cart_goal(r_goal, kitchen_setup.l_tip, tray_name)

        tray_goal = tf.lookup_pose('base_footprint', tray_name)
        tray_goal.pose.position.y = 0
        tray_goal.pose.orientation = Quaternion(*quaternion_from_matrix([[-1, 0, 0, 0],
                                                                         [0, -1, 0, 0],
                                                                         [0, 0, 1, 0],
                                                                         [0, 0, 0, 1]]))
        kitchen_setup.set_cart_goal(tray_goal, tray_name, 'base_footprint')

        base_goal = PoseStamped()
        base_goal.header.frame_id = 'map'
        base_goal.pose.position.x -= 0.5
        base_goal.pose.position.y -= 0.3
        base_goal.pose.orientation.w = 1
        kitchen_setup.set_avoid_joint_limits_goal(percentage=percentage)
        kitchen_setup.allow_collision(group1=tray_name,
                                      group2=kitchen_setup.l_gripper_group)
        # kitchen_setup.allow_self_collision()
        # drive back
        kitchen_setup.move_base(base_goal)

        r_goal = PoseStamped()
        r_goal.header.frame_id = kitchen_setup.l_tip
        r_goal.pose.orientation.w = 1
        kitchen_setup.set_cart_goal(r_goal, kitchen_setup.l_tip, tray_name)

        expected_pose = tf.lookup_pose(tray_name, kitchen_setup.l_tip)
        expected_pose.header.stamp = rospy.Time()

        tray_goal = PoseStamped()
        tray_goal.header.frame_id = tray_name
        tray_goal.pose.position.z = .1
        tray_goal.pose.position.x = .1
        tray_goal.pose.orientation = Quaternion(*quaternion_about_axis(-1, [0, 1, 0]))
        kitchen_setup.set_avoid_joint_limits_goal(percentage=percentage)
        kitchen_setup.allow_collision(group1=tray_name,
                                      group2=kitchen_setup.l_gripper_group)
        kitchen_setup.set_cart_goal(tray_goal, tray_name, 'base_footprint')
        kitchen_setup.plan_and_execute()

    # TODO FIXME attaching and detach of urdf objects that listen to joint states

    def test_iis(self, kitchen_setup: PR2TestWrapper):
        # rosrun tf static_transform_publisher 0 - 0.2 0.93 1.5707963267948966 0 0 iai_kitchen/table_area_main lid 10
        # rosrun tf static_transform_publisher 0 - 0.15 0 0 0 0 lid goal 10
        # kitchen_setup.set_joint_goal(pocky_pose)
        # kitchen_setup.send_and_check_goal()
        object_name = 'lid'
        pot_pose = PoseStamped()
        pot_pose.header.frame_id = 'lid'
        pot_pose.pose.position.z = -0.22
        # pot_pose.pose.orientation.w = 1
        pot_pose.pose.orientation = Quaternion(*quaternion_about_axis(np.pi / 2, [0, 0, 1]))
        kitchen_setup.add_mesh(object_name,
                               mesh='package://cad_models/kitchen/cooking-vessels/cookingpot.dae',
                               pose=pot_pose)

        base_pose = PoseStamped()
        base_pose.header.frame_id = 'iai_kitchen/table_area_main'
        base_pose.pose.position.y = -1.1
        base_pose.pose.orientation = Quaternion(*quaternion_about_axis(np.pi / 2, [0, 0, 1]))
        kitchen_setup.teleport_base(base_pose)
        # m = zero_pose.world.get_object(object_name).as_marker_msg()
        # compare_poses(m.pose, p.pose)

        hand_goal = PoseStamped()
        hand_goal.header.frame_id = 'lid'
        hand_goal.pose.position.y = -0.15
        hand_goal.pose.orientation = Quaternion(*quaternion_about_axis(np.pi / 2, [0, 0, 1]))
        # kitchen_setup.allow_all_collisions()
        # kitchen_setup.avoid_collision([], 'kitchen', ['table_area_main'], 0.05)
        kitchen_setup.set_cart_goal(hand_goal, 'r_gripper_tool_frame')
        kitchen_setup.send_goal(goal_type=MoveGoal.PLAN_ONLY)
        kitchen_setup.set_cart_goal(hand_goal, 'r_gripper_tool_frame')
        kitchen_setup.send_goal()

        hand_goal = PoseStamped()
        hand_goal.header.frame_id = 'r_gripper_tool_frame'
        hand_goal.pose.position.x = 0.15
        hand_goal.pose.orientation.w = 1
        # kitchen_setup.allow_all_collisions()
        # kitchen_setup.avoid_collision([], 'kitchen', ['table_area_main'], 0.05)
        kitchen_setup.set_cart_goal(hand_goal, 'r_gripper_tool_frame')
        kitchen_setup.allow_all_collisions()
        kitchen_setup.send_goal(goal_type=MoveGoal.PLAN_ONLY)
        kitchen_setup.set_cart_goal(hand_goal, 'r_gripper_tool_frame')
        kitchen_setup.allow_all_collisions()
        kitchen_setup.send_goal()

        # kitchen_setup.add_cylinder('pot', size=[0.2,0.2], pose=pot_pose)

    def test_ease_dishwasher(self, kitchen_setup: PR2TestWrapper):
        # FIXME
        p = PoseStamped()
        p.header.frame_id = 'map'
        p.pose.orientation.w = 1
        p.pose.position.x = 0.5
        p.pose.position.y = 0.2
        kitchen_setup.teleport_base(p)

        hand = kitchen_setup.r_tip

        goal_angle = np.pi / 4
        handle_frame_id = 'iai_kitchen/sink_area_dish_washer_door_handle'
        handle_name = 'sink_area_dish_washer_door_handle'
        bar_axis = Vector3Stamped()
        bar_axis.header.frame_id = handle_frame_id
        bar_axis.vector.y = 1

        bar_center = PointStamped()
        bar_center.header.frame_id = handle_frame_id

        tip_grasp_axis = Vector3Stamped()
        tip_grasp_axis.header.frame_id = hand
        tip_grasp_axis.vector.z = 1

        kitchen_setup.set_json_goal('GraspBar',
                                    root_link=kitchen_setup.default_root,
                                    tip_link=hand,
                                    tip_grasp_axis=tip_grasp_axis,
                                    bar_center=bar_center,
                                    bar_axis=bar_axis,
                                    bar_length=.3)
        # kitchen_setup.allow_collision([], 'kitchen', [handle_name])
        kitchen_setup.allow_all_collisions()

        gripper_axis = Vector3Stamped()
        gripper_axis.header.frame_id = hand
        gripper_axis.vector.x = 1

        world_axis = Vector3Stamped()
        world_axis.header.frame_id = handle_frame_id
        world_axis.vector.x = -1
        kitchen_setup.set_align_planes_goal(hand, gripper_axis, root_normal=world_axis)
        # kitchen_setup.allow_all_collisions()

        kitchen_setup.plan_and_execute()

        kitchen_setup.set_json_goal('Open',
                                    tip_link=hand,
                                    environment_link=handle_name,
                                    goal_joint_state=goal_angle,
                                    # weight=100
                                    )
        # kitchen_setup.allow_all_collisions()
        kitchen_setup.plan_and_execute()
        kitchen_setup.set_kitchen_js({'sink_area_dish_washer_door_joint': goal_angle})
        # ----------------------------------------------------------------------------------------
        kitchen_setup.set_joint_goal(kitchen_setup.better_pose)
        kitchen_setup.plan_and_execute()

        tray_handle_frame_id = 'iai_kitchen/sink_area_dish_washer_tray_handle_front_side'
        tray_handle_name = 'sink_area_dish_washer_tray_handle_front_side'
        bar_axis = Vector3Stamped()
        bar_axis.header.frame_id = tray_handle_frame_id
        bar_axis.vector.y = 1
        bar_axis.vector.z = -0.1

        bar_center = PointStamped()
        bar_center.header.frame_id = tray_handle_frame_id

        tip_grasp_axis = Vector3Stamped()
        tip_grasp_axis.header.frame_id = hand
        tip_grasp_axis.vector.z = 1

        kitchen_setup.set_json_goal('GraspBar',
                                    root_link=kitchen_setup.default_root,
                                    tip_link=hand,
                                    tip_grasp_axis=tip_grasp_axis,
                                    bar_center=bar_center,
                                    bar_axis=bar_axis,
                                    bar_length=.3)
        # kitchen_setup.allow_collision([], 'kitchen', [handle_name])
        kitchen_setup.plan_and_execute()

        p = tf.lookup_pose(tray_handle_frame_id, hand)
        p.pose.position.x += 0.3

        # p = tf.transform_pose(hand, p)

        # kitchen_setup.add_json_goal('CartesianPosition',
        #                             root_link=kitchen_setup.default_root,
        #                             tip_link=hand,
        #                             goal=p)
        kitchen_setup.set_cart_goal(p, hand)
        kitchen_setup.plan_and_execute()

        # gripper_axis = Vector3Stamped()
        # gripper_axis.header.frame_id = hand
        # gripper_axis.vector.z = 1
        #
        # world_axis = Vector3Stamped()
        # world_axis.header.frame_id = tray_handle_frame_id
        # world_axis.vector.y = 1
        # kitchen_setup.align_planes(hand, gripper_axis, root_normal=world_axis)
        # kitchen_setup.send_and_check_goal()

        # ------------------------------------------------------------------------------------------
        # kitchen_setup.add_json_goal('Close',
        #                             tip_link=hand,
        #                             object_name='kitchen',
        #                             object_link_name=handle_name)
        # kitchen_setup.allow_all_collisions()
        # kitchen_setup.send_and_check_goal()
        # kitchen_setup.set_kitchen_js({'sink_area_dish_washer_door_joint': 0})


class TestInfoServices:
    def test_get_object_info(self, zero_pose: PR2TestWrapper):
        result = zero_pose.get_group_info('pr2')
        expected = {'head_pan_joint',
                    'head_tilt_joint',
                    'l_elbow_flex_joint',
                    'l_forearm_roll_joint',
                    'l_shoulder_lift_joint',
                    'l_shoulder_pan_joint',
                    'l_upper_arm_roll_joint',
                    'l_wrist_flex_joint',
                    'l_wrist_roll_joint',
                    'r_elbow_flex_joint',
                    'r_forearm_roll_joint',
                    'r_shoulder_lift_joint',
                    'r_shoulder_pan_joint',
                    'r_upper_arm_roll_joint',
                    'r_wrist_flex_joint',
                    'r_wrist_roll_joint',
                    'torso_lift_joint'}
        assert set(result.controlled_joints) == expected

# time: *[1-9].
# import pytest
# pytest.main(['-s', __file__ + '::TestConstraints::test_open_dishwasher_apartment'])
# pytest.main(['-s', __file__ + '::TestCollisionAvoidanceGoals::test_bowl_and_cup'])
# pytest.main(['-s', __file__ + '::TestCollisionAvoidanceGoals::test_attached_collision2'])
# pytest.main(['-s', __file__ + '::TestCollisionAvoidanceGoals::test_avoid_self_collision'])
# pytest.main(['-s', __file__ + '::TestCollisionAvoidanceGoals::test_avoid_collision_at_kitchen_corner'])
# pytest.main(['-s', __file__ + '::TestWayPoints::test_waypoints2'])
# pytest.main(['-s', __file__ + '::TestCartGoals::test_keep_position3'])<|MERGE_RESOLUTION|>--- conflicted
+++ resolved
@@ -18,12 +18,8 @@
 from giskard_msgs.msg import MoveResult, WorldBody, MoveGoal
 from giskard_msgs.srv import UpdateWorldResponse, UpdateWorldRequest
 from giskardpy import identifier
-<<<<<<< HEAD
 from giskardpy.data_types import PrefixName
-from giskardpy.configs.pr2 import PR2_Mujoco
-=======
 from giskardpy.configs.pr2 import PR2_Mujoco, PR2_StandAlone
->>>>>>> 3e9b202f
 from giskardpy.goals.goal import WEIGHT_ABOVE_CA, WEIGHT_BELOW_CA, WEIGHT_COLLISION_AVOIDANCE
 from giskardpy.identifier import fk_pose
 from utils_for_tests import PR2
@@ -258,59 +254,9 @@
     return pocky_pose_setup
 
 
-<<<<<<< HEAD
-class TestFk(object):
-    def test_fk(self, zero_pose: PR2TestWrapper):
-        for root, tip in itertools.product(zero_pose.robot().link_names, repeat=2):
-            try:
-                fk1 = zero_pose.god_map.get_data(fk_pose + [(root, tip)])
-            except Exception as e:
-                fk1 = zero_pose.god_map.get_data(fk_pose + [(root, tip)])
-                pass
-            fk2 = tf.lookup_pose(str(root), str(tip))
-            compare_poses(fk1.pose, fk2.pose)
-
-    def test_fk_attached(self, zero_pose: PR2TestWrapper):
-        pocky = 'box'
-        p = PoseStamped()
-        p.header.frame_id = zero_pose.r_tip
-        p.pose.position.x = 0.05
-        p.pose.orientation.x = 1
-        zero_pose.add_box(pocky, size=(0.1, 0.02, 0.02), parent_link=zero_pose.r_tip, pose=p)
-        for root, tip in itertools.product(zero_pose.robot().link_names, [pocky]):
-            fk1 = zero_pose.god_map.get_data(fk_pose + [(root, tip)])
-            fk2 = tf.lookup_pose(str(root), str(tip))
-            compare_poses(fk1.pose, fk2.pose)
-
-    def test_fk_world(self, kitchen_setup: PR2TestWrapper):
-        kitchen: SubWorldTree = kitchen_setup.world.groups['kitchen']
-        robot: SubWorldTree = kitchen_setup.robot
-        kitchen_links = list(kitchen.link_names)
-        robot_links = list(robot.link_names)
-        for i in range(25):
-            if i % 2 == 0:
-                root = kitchen_links[i]
-                tip = robot_links[i]
-            else:
-                tip = kitchen_links[i]
-                root = robot_links[i]
-            fk1 = kitchen_setup.god_map.get_data(fk_pose + [(root, tip)])
-            if i % 2 == 0:
-                root = f'iai_kitchen/{root}'
-            else:
-                tip = f'iai_kitchen/{tip}'
-            fk2 = tf.lookup_pose(str(root), str(tip))
-            print(f'{root} {tip}')
-            try:
-                compare_poses(fk1.pose, fk2.pose)
-            except Exception as e:
-                pass
-                raise
-
-=======
 # class TestFk(object):
 #     def test_fk(self, zero_pose: PR2TestWrapper):
-#         for root, tip in itertools.product(zero_pose.robot.link_names, repeat=2):
+#         for root, tip in itertools.product(zero_pose.robot().link_names, repeat=2):
 #             try:
 #                 fk1 = zero_pose.god_map.get_data(fk_pose + [(root, tip)])
 #             except Exception as e:
@@ -403,7 +349,6 @@
         }
         zero_pose.set_joint_goal(start_state)
         zero_pose.plan_and_execute()
->>>>>>> 3e9b202f
 
     def test_gripper_goal(self, zero_pose: PR2TestWrapper):
         js = {
@@ -1499,11 +1444,7 @@
         kitchen_setup.set_kitchen_js({'oven_area_oven_door_joint': 0})
 
     def test_grasp_dishwasher_handle(self, kitchen_setup: PR2TestWrapper):
-<<<<<<< HEAD
-        handle_name = 'kitchen/sink_area_dish_washer_door_handle'
-=======
-        handle_name = 'sink_area_dish_washer_door_handle'
->>>>>>> 3e9b202f
+        handle_name = 'iai_kitchen/sink_area_dish_washer_door_handle'
         bar_axis = Vector3Stamped()
         bar_axis.header.frame_id = handle_name
         bar_axis.vector.y = 1
@@ -4237,13 +4178,9 @@
         # open drawer
         kitchen_setup.set_json_goal('Open',
                                     tip_link=kitchen_setup.l_tip,
-<<<<<<< HEAD
                                     environment_link=drawer_handle,
                                     environment_group='kitchen')
-=======
-                                    environment_link=drawer_handle)
         kitchen_setup.pr2_hack()
->>>>>>> 3e9b202f
         kitchen_setup.plan_and_execute()
         kitchen_setup.set_kitchen_js({drawer_joint: 0.48})
 
@@ -4270,12 +4207,8 @@
                                                                       [-1, 0, 0, 0],
                                                                       [0, 0, 0, 1]]))
         kitchen_setup.set_json_goal('AvoidJointLimits', percentage=percentage)
-<<<<<<< HEAD
         kitchen_setup.set_cart_goal(r_goal, kitchen_setup.r_tip, root_link=kitchen_setup.default_root)
-=======
-        kitchen_setup.set_cart_goal(r_goal, kitchen_setup.r_tip, kitchen_setup.default_root)
         kitchen_setup.pr2_hack()
->>>>>>> 3e9b202f
         kitchen_setup.plan_and_execute()
 
         l_goal.pose.position.z -= .2
