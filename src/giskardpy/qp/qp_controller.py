import datetime
import os
from collections import OrderedDict, defaultdict
from copy import deepcopy
from time import time

import matplotlib.pyplot as plt
import numpy as np
import pandas as pd

from giskardpy import casadi_wrapper as w
from giskardpy.exceptions import OutOfJointLimitsException, \
    HardConstraintsViolatedException
from giskardpy.qp.constraint import VelocityConstraint, Constraint
from giskardpy.qp.free_variable import FreeVariable
from giskardpy.utils import logging
from giskardpy.utils.utils import memoize, create_path


def save_pandas(dfs, names, path):
    folder_name = '{}/pandas_{}/'.format(path, datetime.datetime.now().strftime('%Yy-%mm-%dd--%Hh-%Mm-%Ss'))
    create_path(folder_name)
    for df, name in zip(dfs, names):
        csv_string = u'name\n'
        with pd.option_context('display.max_rows', None, 'display.max_columns', None):
            if df.shape[1] > 1:
                for column_name, column in df.T.items():
                    csv_string += column.add_prefix(column_name + u'||').to_csv()
            else:
                csv_string += df.to_csv(float_format='%.4f')
        file_name2 = '{}{}.csv'.format(folder_name, name)
        with open(file_name2, 'w') as f:
            f.write(csv_string)


class Parent(object):
    def __init__(self, sample_period, prediction_horizon, order):
        self.prediction_horizon = prediction_horizon
        self.sample_period = sample_period
        self.order = order

    def _sorter(self, *args):
        """
        Sorts every arg dict individually and then appends all of them.
        :arg args: a bunch of dicts
        :return: list
        """
        result = []
        result_names = []
        for arg in args:
            result.extend(self.__helper(arg))
            result_names.extend(self.__helper_names(arg))
        return result, result_names

    def __helper(self, param):
        return [x for _, x in sorted(param.items())]

    def __helper_names(self, param):
        return [x for x, _ in sorted(param.items())]

    def blow_up(self, d, num_of_copies, weight_inc_f=None):
        result = {}
        for t in range(num_of_copies):
            for name, value in d.items():
                if weight_inc_f is not None:
                    result['t{:03d}/{}'.format(t, name)] = weight_inc_f(value, t)
                else:
                    result['t{:03d}/{}'.format(t, name)] = value
        return result


class H(Parent):
    def __init__(self, free_variables, constraints, velocity_constraints, sample_period, prediction_horizon, order):
        super(H, self).__init__(sample_period, prediction_horizon, order)
        self.free_variables = free_variables
        self.constraints = constraints  # type: list[Constraint]
        self.velocity_constraints = velocity_constraints  # type: list[velocity_constraints]
        self.height = 0
        self._compute_height()

    def _compute_height(self):
        self.height = self.number_of_free_variables_with_horizon()
        self.height += self.number_of_constraint_vel_variables()
        self.height += self.number_of_contraint_error_variables()

    @property
    def width(self):
        return self.height

    def number_of_free_variables_with_horizon(self):
        h = 0
        for v in self.free_variables:
            h += (v.order - 1) * self.prediction_horizon
        return h

    def number_of_constraint_vel_variables(self):
        h = 0
        for c in self.velocity_constraints:
            h += c.control_horizon
        return h

    def number_of_contraint_error_variables(self):
        return len(self.constraints)

    def weights(self):
        weights = defaultdict(dict)  # maps order to joints
        for t in range(self.prediction_horizon):
            for v in self.free_variables:  # type: FreeVariable
                for o in range(1, v.order):
                    weights[o]['t{:03d}/{}/{}'.format(t, v.name, o)] = v.normalized_weight(t, o,
                                                                                           self.prediction_horizon)

        slack_weights = {}
        for t in range(self.prediction_horizon):
            for c in self.velocity_constraints:  # type: VelocityConstraint
                if t < c.control_horizon:
                    slack_weights['t{:03d}/{}'.format(t, c.name)] = c.normalized_weight(t)

        error_slack_weights = {'{}/error'.format(c.name): c.normalized_weight(self.prediction_horizon) for c in
                               self.constraints}

        params = []
        for o, w in sorted(weights.items()):
            params.append(w)
        params.append(slack_weights)
        params.append(error_slack_weights)
        return self._sorter(*params)[0]

    @profile
    @memoize
    def make_error_id_to_vel_ids_map(self):
        d = defaultdict(list)
        start_id1 = self.number_of_free_variables_with_horizon()
        start_id = self.number_of_free_variables_with_horizon() + self.number_of_constraint_vel_variables()
        c = 0
        for t in range(self.prediction_horizon):
            for i, constraint in enumerate(self.constraints):
                if t < constraint.control_horizon:
                    d[start_id + i].append(start_id1 + c)
                    c += 1
        return {k: np.array(v) for k, v in d.items()}


class B(Parent):
    def __init__(self, free_variables, constraints, velocity_constraints, sample_period, prediction_horizon, order):
        super(B, self).__init__(sample_period, prediction_horizon, order)
        self.free_variables = free_variables  # type: list[FreeVariable]
        self.constraints = constraints  # type: list[Constraint]
        self.velocity_constraints = velocity_constraints  # type: list[VelocityConstraint]
        self.no_limits = 1e4

    def get_lower_slack_limits(self):
        result = {}
        for t in range(self.prediction_horizon):
            for c in self.velocity_constraints:
                if t < c.control_horizon:
                    result['t{:03d}/{}'.format(t, c.name)] = c.lower_slack_limit
        return result

    def get_upper_slack_limits(self):
        result = {}
        for t in range(self.prediction_horizon):
            for c in self.velocity_constraints:
                if t < c.control_horizon:
                    result['t{:03d}/{}'.format(t, c.name)] = c.upper_slack_limit
        return result

    def get_lower_error_slack_limits(self):
        return {'{}/error'.format(c.name): c.lower_slack_limit for c in self.constraints}

    def get_upper_error_slack_limits(self):
        return {'{}/error'.format(c.name): c.upper_slack_limit for c in self.constraints}

    def __call__(self):
        lb = defaultdict(dict)
        ub = defaultdict(dict)
        for t in range(self.prediction_horizon):
            for v in self.free_variables:  # type: FreeVariable
                for o in range(1, v.order):  # start with velocity
                    if t == self.prediction_horizon - 1 and o < v.order - 1 and self.prediction_horizon > 2:  # and False:
                        lb[o]['t{:03d}/{}/{}'.format(t, v.name, o)] = 0
                        ub[o]['t{:03d}/{}/{}'.format(t, v.name, o)] = 0
                    else:
                        lb[o]['t{:03d}/{}/{}'.format(t, v.name, o)] = v.get_lower_limit(o)
                        ub[o]['t{:03d}/{}/{}'.format(t, v.name, o)] = v.get_upper_limit(o)
        lb_params = []
        for o, x in sorted(lb.items()):
            lb_params.append(x)
        lb_params.append(self.get_lower_slack_limits())
        lb_params.append(self.get_lower_error_slack_limits())

        ub_params = []
        for o, x in sorted(ub.items()):
            ub_params.append(x)
        ub_params.append(self.get_upper_slack_limits())
        ub_params.append(self.get_upper_error_slack_limits())

        return self._sorter(*lb_params)[0], self._sorter(*ub_params)[0], self._sorter(*lb_params)[1]

    def names(self):
        return self()[2]


class BA(Parent):
    def __init__(self, free_variables, constraints, velocity_constraints, sample_period, prediction_horizon, order):
        super(BA, self).__init__(sample_period, prediction_horizon, order)
        self.free_variables = free_variables
        self.constraints = constraints
        self.velocity_constraints = velocity_constraints
        self.round_to = 5
        self.round_to2 = 10

    def get_lower_constraint_velocities(self):
        result = {}
        for t in range(self.prediction_horizon):
            for c in self.velocity_constraints:
                if t < c.control_horizon:
                    result['t{:03d}/{}'.format(t, c.name)] = c.lower_velocity_limit * self.sample_period
        return result

    def get_upper_constraint_velocities(self):
        result = {}
        for t in range(self.prediction_horizon):
            for c in self.velocity_constraints:
                if t < c.control_horizon:
                    result['t{:03d}/{}'.format(t, c.name)] = c.upper_velocity_limit * self.sample_period
        return result

    @memoize
    def get_lower_constraint_error(self):
        return {'{}/e'.format(c.name): w.limit(c.lower_error,
                                               -c.velocity_limit * self.sample_period * c.control_horizon,
                                               c.velocity_limit * self.sample_period * c.control_horizon)
                for c in self.constraints}

    @memoize
    def get_upper_constraint_error(self):
        return {'{}/e'.format(c.name): w.limit(c.upper_error,
                                               -c.velocity_limit * self.sample_period * c.control_horizon,
                                               c.velocity_limit * self.sample_period * c.control_horizon)
                for c in self.constraints}

    def __call__(self):
        lb = {}
        ub = {}
        # position limits
        for t in range(self.prediction_horizon):
            for v in self.free_variables:  # type: FreeVariable
                if v.has_position_limits():
                    lb['t{:03d}/{}/p_limit'.format(t, v.name)] = w.round_up(v.get_lower_limit(0) - v.get_symbol(0),
                                                                            self.round_to2)
                    ub['t{:03d}/{}/p_limit'.format(t, v.name)] = w.round_down(v.get_upper_limit(0) - v.get_symbol(0),
                                                                              self.round_to2)

        l_last_stuff = defaultdict(dict)
        u_last_stuff = defaultdict(dict)
        for v in self.free_variables:
            for o in range(1, v.order - 1):
                l_last_stuff[o]['{}/last_{}'.format(v.name, o)] = w.round_down(v.get_symbol(o), self.round_to)
                u_last_stuff[o]['{}/last_{}'.format(v.name, o)] = w.round_up(v.get_symbol(o), self.round_to)

        derivative_link = defaultdict(dict)
        for t in range(self.prediction_horizon - 1):
            for v in self.free_variables:
                for o in range(1, v.order - 1):
                    derivative_link[o]['t{:03d}/{}/{}/link'.format(t, o, v.name)] = 0

        lb_params = [lb]
        ub_params = [ub]
        for o in range(1, self.order - 1):
            lb_params.append(l_last_stuff[o])
            lb_params.append(derivative_link[o])
            ub_params.append(u_last_stuff[o])
            ub_params.append(derivative_link[o])
        lb_params.append(self.get_lower_constraint_velocities())
        lb_params.append(self.get_lower_constraint_error())
        ub_params.append(self.get_upper_constraint_velocities())
        ub_params.append(self.get_upper_constraint_error())

        return self._sorter(*lb_params)[0], self._sorter(*ub_params)[0], self._sorter(*lb_params)[1]

    def names(self):
        return self()[2]


class A(Parent):
    def __init__(self, free_variables, constraints, velocity_constraints, sample_period, prediction_horizon, order):
        super(A, self).__init__(sample_period, prediction_horizon, order)
        self.free_variables = free_variables  # type: list[FreeVariable]
        self.constraints = constraints  # type: list[Constraint]
        self.velocity_constraints = velocity_constraints  # type: list[VelocityConstraint]
        self.joints = {}
        self.height = 0
        self._compute_height()
        self.width = 0
        self._compute_width()

    def _compute_height(self):
        # rows for position limits of non continuous joints
        self.height = self.prediction_horizon * (self.number_of_joints - self.num_of_continuous_joints())
        # rows for linking vel/acc/jerk
        self.height += self.number_of_joints * self.prediction_horizon * (self.order - 2)
        # rows for velocity constraints
        for i, c in enumerate(self.velocity_constraints):
            self.height += c.control_horizon
        # row for constraint error
        self.height += len(self.constraints)

    def _compute_width(self):
        # columns for joint vel/acc/jerk symbols
        self.width = self.number_of_joints * self.prediction_horizon * (self.order - 1)
        # columns for velocity constraints
        for i, c in enumerate(self.velocity_constraints):
            self.width += c.control_horizon
        # slack variable for constraint error
        self.width += len(self.constraints)

    @property
    def number_of_joints(self):
        return len(self.free_variables)

    @memoize
    def num_of_continuous_joints(self):
        return len([v for v in self.free_variables if not v.has_position_limits()])

    def get_constraint_expressions(self):
        return self._sorter({c.name: c.expression for c in self.constraints})[0]

    def get_velocity_constraint_expressions(self):
        return self._sorter({c.name: c.expression for c in self.velocity_constraints})[0]

    def get_free_variable_symbols(self):
        return self._sorter({v.name: v.get_symbol(0) for v in self.free_variables})[0]

    @profile
    def construct_A(self):
        #         |   t1   |   tn   |   t1   |   tn   |   t1   |   tn   |   t1   |   tn   |
        #         |v1 v2 vn|v1 v2 vn|a1 a2 an|a1 a2 an|j1 j2 jn|j1 j2 jn|s1 s2 sn|s1 s2 sn|
        #         |-----------------------------------------------------------------------|
        #         |sp      |        |        |        |        |        |        |        |
        #         |   sp   |        |        |        |        |        |        |        |
        #         |      sp|        |        |        |        |        |        |        |
        #         |-----------------------------------------------------------------------|
        #         |sp      |sp      |        |        |        |        |        |        |
        #         |   sp   |   sp   |        |        |        |        |        |        |
        #         |      sp|      sp|        |        |        |        |        |        |
        #         |=======================================================================|
        #         | 1      |        |-sp     |        |        |        |        |        |
        #         |    1   |        |   -sp  |        |        |        |        |        |
        #         |       1|        |     -sp|        |        |        |        |        |
        #         |-----------------------------------------------------------------------|
        #         |-1      | 1      |        |-sp     |        |        |        |        |
        #         |   -1   |    1   |        |   -sp  |        |        |        |        |
        #         |      -1|       1|        |     -sp|        |        |        |        |
        #         |=======================================================================|
        #         |        |        | 1      |        |-sp     |        |-sp     |        |
        #         |        |        |    1   |        |   -sp  |        |   -sp  |        |
        #         |        |        |       1|        |     -sp|        |     -sp|        |
        #         |-----------------------------------------------------------------------|
        #         |        |        |-1      | 1      |        |-sp     |        |-sp     |
        #         |        |        |   -1   |    1   |        |   -sp  |        |   -sp  |
        #         |        |        |      -1|       1|        |     -sp|        |     -sp|
        #         |=======================================================================|
        #         |  J*sp  |        |        |        |        |        |   sp   |        |
        #         |-----------------------------------------------------------------------|
        #         |        |  J*sp  |        |        |        |        |        |   sp   |
        #         |-----------------------------------------------------------------------|
        #         |  J*sp  |  J*sp  |        |        |        |        | sp*ph  | sp*ph  |
        #         |-----------------------------------------------------------------------|

        #         |   t1   |   t2   |   t3   |   t3   |
        #         |v1 v2 vn|v1 v2 vn|v1 v2 vn|v1 v2 vn|
        #         |-----------------------------------|
        #         |sp      |        |        |        |
        #         |   sp   |        |        |        |
        #         |      sp|        |        |        |
        #         |sp      |sp      |        |        |
        #         |   sp   |   sp   |        |        |
        #         |      sp|      sp|        |        |
        #         |sp      |sp      |sp      |        |
        #         |   sp   |   sp   |   sp   |        |
        #         |      sp|      sp|      sp|        |
        #         |sp      |sp      |sp      |sp      |
        #         |   sp   |   sp   |   sp   |   sp   |
        #         |      sp|      sp|      sp|      sp|
        #         |===================================|
        # TODO possible speed improvement by creating blocks and stiching them together
        number_of_joints = self.number_of_joints
        A_soft = w.zeros(
            self.prediction_horizon * number_of_joints +  # joint position constraints
            number_of_joints * self.prediction_horizon * (self.order - 2) +  # links
            len(self.velocity_constraints) * (self.prediction_horizon) +  # velocity constraints
            len(self.constraints),  # constraints
            number_of_joints * self.prediction_horizon * (self.order - 1) +
            len(self.velocity_constraints) * self.prediction_horizon + len(self.constraints)
        )
        t = time()
        J_vel = w.jacobian(w.Matrix(self.get_velocity_constraint_expressions()), self.get_free_variable_symbols(),
                           order=1)
        J_err = w.jacobian(w.Matrix(self.get_constraint_expressions()), self.get_free_variable_symbols(), order=1)
        J_vel *= self.sample_period
        J_err *= self.sample_period
        logging.loginfo(u'computed Jacobian in {:.5f}s'.format(time() - t))
        # Jd = w.jacobian(w.Matrix(soft_expressions), controlled_joints, order=2)
        # logging.loginfo(u'computed Jacobian dot in {:.5f}s'.format(time() - t))

        # position limits
        vertical_offset = number_of_joints * self.prediction_horizon
        for p in range(1, self.prediction_horizon + 1):
            matrix_size = number_of_joints * p
            I = w.eye(matrix_size) * self.sample_period
            start = vertical_offset - matrix_size
            A_soft[start:vertical_offset, :matrix_size] += I

        # derivative links
        I = w.eye(number_of_joints * (self.order - 2) * self.prediction_horizon)
        block_size = number_of_joints * (self.order - 2) * self.prediction_horizon
        A_soft[vertical_offset:vertical_offset + block_size, :block_size] += I
        h_offset = number_of_joints * self.prediction_horizon
        A_soft[vertical_offset:vertical_offset + block_size, h_offset:h_offset + block_size] += -I * self.sample_period

        I_height = number_of_joints * (self.prediction_horizon - 1)
        I = -w.eye(I_height)
        offset_v = vertical_offset
        offset_h = 0
        for o in range(self.order - 2):
            offset_v += number_of_joints
            A_soft[offset_v:offset_v + I_height, offset_h:offset_h + I_height] += I
            offset_v += I_height
            offset_h += self.prediction_horizon * number_of_joints
        vertical_offset = vertical_offset + block_size

        # constraints
        # TODO i don't need vel checks for the last 2 entries because the have to be zero with current B's
        # velocity limits
        J_vel_limit_block = w.kron(w.eye(self.prediction_horizon), J_vel)
        next_vertical_offset = vertical_offset + J_vel_limit_block.shape[0]
        A_soft[vertical_offset:next_vertical_offset, :J_vel_limit_block.shape[1]] = J_vel_limit_block
        I = w.eye(J_vel_limit_block.shape[0]) * self.sample_period
        A_soft[vertical_offset:next_vertical_offset, -I.shape[1] - J_err.shape[0]:-J_err.shape[0]] = I
        # delete rows if control horizon of constraint shorter than prediction horizon
        rows_to_delete = []
        for t in range(self.prediction_horizon):
            for i, c in enumerate(self.velocity_constraints):
                index = vertical_offset + i + (t * len(self.velocity_constraints))
                if t + 1 > c.control_horizon:
                    rows_to_delete.append(index)

        # delete columns where control horizon is shorter than prediction horizon
        columns_to_delete = []
        horizontal_offset = A_soft.shape[1] - I.shape[1] - J_err.shape[0]
        for t in range(self.prediction_horizon):
            for i, c in enumerate(self.velocity_constraints):
                index = horizontal_offset + (t * len(self.velocity_constraints)) + i
                if t + 1 > c.control_horizon:
                    columns_to_delete.append(index)

        # J stack for total error
        J_hstack = w.hstack([J_err for _ in range(self.prediction_horizon)])
        vertical_offset = next_vertical_offset
        next_vertical_offset = vertical_offset + J_hstack.shape[0]
        # set jacobian entry to 0 if control horizon shorter than prediction horizon
        for i, c in enumerate(self.constraints):
            # offset = vertical_offset + i
            J_hstack[i, c.control_horizon * len(self.free_variables):] = 0
        A_soft[vertical_offset:next_vertical_offset, :J_hstack.shape[1]] = J_hstack

        # sum of vel slack for total error
        # I = w.kron(w.Matrix([[1 for _ in range(self.prediction_horizon)]]),
        #            w.eye(J_hstack.shape[0])) * self.sample_period
        # A_soft[vertical_offset:next_vertical_offset, -I.shape[1]-len(self.constraints):-len(self.constraints)] = I
        # TODO multiply with control horizon instead?
        # extra slack variable for total error
        I = w.eye(J_hstack.shape[0]) * self.sample_period * self.prediction_horizon
        A_soft[vertical_offset:next_vertical_offset, -I.shape[1]:] = I

        # delete rows with position limits of continuous joints
        continuous_joint_indices = [i for i, v in enumerate(self.free_variables) if not v.has_position_limits()]
        for o in range(self.prediction_horizon):
            for i in continuous_joint_indices:
                rows_to_delete.append(i + len(self.free_variables) * (o))

        A_soft.remove(rows_to_delete, [])
        A_soft.remove([], columns_to_delete)
        return A_soft

    def A(self):
        return self.construct_A()


class QPController(object):
    """
    Wraps around QP Solver. Builds the required matrices from constraints.
    """

    def __init__(self, sample_period, prediction_horizon, solver_name,
                 free_variables=None, constraints=None, velocity_constraints=None, debug_expressions=None,
                 retries_with_relaxed_constraints=0, retry_added_slack=100, retry_weight_factor=100):
        self.free_variables = []  # type: list[FreeVariable]
        self.constraints = []  # type: list[Constraint]
        self.velocity_constraints = []  # type: list[VelocityConstraint]
        self.debug_expressions = {}  # type: dict
        self.prediction_horizon = prediction_horizon
        self.sample_period = sample_period
        self.retries_with_relaxed_constraints = retries_with_relaxed_constraints
        self.retry_added_slack = retry_added_slack
        self.retry_weight_factor = retry_weight_factor
        if free_variables is not None:
            self.add_free_variables(free_variables)
        if constraints is not None:
            self.add_constraints(constraints)
        if velocity_constraints is not None:
            self.add_velocity_constraints(velocity_constraints)
        if debug_expressions is not None:
            self.add_debug_expressions(debug_expressions)

        if solver_name == u'gurobi':
            from giskardpy.qp.qp_solver_gurobi import QPSolverGurobi
            self.qp_solver = QPSolverGurobi()
        elif solver_name == u'qpoases':
            from giskardpy.qp.qp_solver import QPSolver
            self.qp_solver = QPSolver()
        elif solver_name == u'cplex':
            from giskardpy.qp.qp_solver_cplex import QPSolverCplex
            self.qp_solver = QPSolverCplex()
        else:
            raise KeyError(u'Solver \'{}\' not supported'.format(solver_name))
        logging.loginfo(u'Using QP Solver \'{}\''.format(solver_name))

    def add_free_variables(self, free_variables):
        """
        :type free_variables: list
        """
        self.free_variables.extend(list(sorted(free_variables, key=lambda x: x.name)))
        l = [x.name for x in free_variables]
        duplicates = set([x for x in l if l.count(x) > 1])
        self.order = max(v.order for v in self.free_variables)
        assert duplicates == set(), 'there are free variables with the same name: {}'.format(duplicates)

    def get_free_variable(self, name):
        """
        :type name: str
        :rtype: FreeVariable
        """
        for v in self.free_variables:
            if v.name == name:
                return v
        raise KeyError(u'No free variable with name: {}'.format(name))

    def add_constraints(self, constraints):
        """
        :type constraints: list
        """
        self.constraints.extend(list(sorted(constraints, key=lambda x: x.name)))
        l = [x.name for x in constraints]
        duplicates = set([x for x in l if l.count(x) > 1])
        assert duplicates == set(), 'there are multiple constraints with the same name: {}'.format(duplicates)
        for c in self.constraints:
            self.check_control_horizon(c)

    def add_velocity_constraints(self, constraints):
        """
        :type constraints: list
        """
        self.velocity_constraints.extend(list(sorted(constraints, key=lambda x: x.name)))
        l = [x.name for x in constraints]
        duplicates = set([x for x in l if l.count(x) > 1])
        assert duplicates == set(), 'there are multiple constraints with the same name: {}'.format(duplicates)
        for c in self.velocity_constraints:
            self.check_control_horizon(c)

    def check_control_horizon(self, constraint):
        if constraint.control_horizon is None:
            constraint.control_horizon = self.prediction_horizon
        elif constraint.control_horizon <= 0 or not isinstance(constraint.control_horizon, int):
            raise ValueError('Control horizon of {} is {}, it has to be an integer '
                             '1 <= control horizon <= prediction horizon'.format(constraint.name,
                                                                                 constraint.control_horizon))
        elif constraint.control_horizon > self.prediction_horizon:
            logging.logwarn(u'Specified control horizon of {} is bigger than prediction horizon.'
                            u'Reducing control horizon of {} to prediction horizon of {}'.format(constraint.name,
                                                                                                 constraint.control_horizon,
                                                                                                 self.prediction_horizon))

    def add_debug_expressions(self, debug_expressions):
        """
        :type debug_expressions: dict
        """
        # TODO check duplicates
        self.debug_expressions.update(debug_expressions)

    def compile(self):
        self._construct_big_ass_M()
        self._compile_big_ass_M()

    def get_parameter_names(self):
        return self.compiled_big_ass_M.str_params

    @profile
    def _compile_big_ass_M(self):
        t = time()
        free_symbols = w.free_symbols(self.big_ass_M)
        self.compiled_big_ass_M = w.speed_up(self.big_ass_M,
                                             free_symbols)

        logging.loginfo(u'Compiled symbolic controller in {:.5f}s'.format(time() - t))
        # TODO should use separate symbols lists
        self.compiled_debug_v = w.speed_up(self.debug_v, free_symbols)

    def _are_joint_limits_violated(self, error_message):
        violations = (self.p_ub - self.p_lb)[self.p_lb.data > self.p_ub.data]
        if len(violations) > 0:
            error_message += u'\nThe following joints are outside of their limits: \n {}'.format(violations)
            raise OutOfJointLimitsException(error_message)
        logging.loginfo(u'All joints are within limits')
        return False

    def _is_close_to_joint_limits(self):
        joint_with_position_limits = [x for x in self.free_variables if x.has_position_limits()]
        num_joint_with_position_limits = len(joint_with_position_limits)
        lbA = self.p_lbA_raw[:num_joint_with_position_limits]
        ubA = self.p_ubA_raw[:num_joint_with_position_limits]
        joint_range = ubA - lbA
        percentage = 0.01
        joint_range *= percentage
        lbA_danger = lbA[lbA > -joint_range].dropna()
        ubA_danger = ubA[ubA < joint_range].dropna()
        result = False
        if len(lbA_danger) > 0:
            logging.logwarn(
                u'The following joints ended up closer than {}% to their lower position limits {}'.format(percentage,
                                                                                                          list(lbA_danger.index)))
            result = True
        if len(ubA_danger) > 0:
            logging.logwarn(
                u'The following joints ended up closer than {}% to their upper position limits {}'.format(percentage,
                                                                                                          list(ubA_danger.index)))
            result = True
        return result

    def save_all_pandas(self):
<<<<<<< HEAD
        if hasattr(self, 'p_xdot') and self.p_xdot is not None:
            save_pandas([self.p_weights, self.p_A, self.p_lbA, self.p_ubA, self.p_lb, self.p_ub, self.p_xdot],
                        ['weights', 'A', 'lbA', 'ubA', 'lb', 'ub', 'xdot'],
=======
        if self.p_xdot is not None:
            save_pandas([self.p_weights, self.p_A, self.p_lbA, self.p_ubA, self.p_lb, self.p_ub, self.p_debug,
                         self.p_xdot],
                        ['weights', 'A', 'lbA', 'ubA', 'lb', 'ub', 'debug', 'xdot'],
>>>>>>> 2217dcc1
                        u'../tmp_data')
        else:
            save_pandas([self.p_weights, self.p_A, self.p_lbA, self.p_ubA, self.p_lb, self.p_ub, self.p_debug],
                        ['weights', 'A', 'lbA', 'ubA', 'lb', 'ub', 'debug'],
                        u'../tmp_data')

    def __is_nan_in_array(self, name, p_array):
        p_filtered = p_array.apply(lambda x: zip(x.index[x.isnull()].tolist(), x[x.isnull()]), 1)
        p_filtered = p_filtered[p_filtered.apply(lambda x: len(x)) > 0]
        if len(p_filtered) > 0:
            logging.logerr(u'{} has the following nans:'.format(name))
            self.__print_pandas_array(p_filtered)
            return True
        logging.loginfo(u'{} has no nans'.format(name))
        return False

    def __print_pandas_array(self, array):
        import pandas as pd
        if len(array) > 0:
            with pd.option_context('display.max_rows', None, 'display.max_columns', None):
                print(array)

    def _init_big_ass_M(self):
        """
        #
        #         |---------------|
        #         |  A  | lba| uba|
        #         |---------------|
        #         |  w  | 0  | 0  |
        #         |---------------|
        #         |  lb | 0  | 0  |
        #         |---------------|
        #         |  ub | 0  | 0  |
        #         |---------------|
        """
        self.big_ass_M = w.zeros(self.A.height + 3,
                                 self.A.width + 2)
        self.debug_v = w.zeros(len(self.debug_expressions), 1)

    def _set_A_soft(self, A_soft):
        self.big_ass_M[:self.A.height, :self.A.width] = A_soft

    def _set_weights(self, weights):
        self.big_ass_M[self.A.height, :-2] = weights

    def _set_lb(self, lb):
        self.big_ass_M[self.A.height + 1, :-2] = lb

    def _set_ub(self, ub):
        self.big_ass_M[self.A.height + 2, :-2] = ub

    def _set_lbA(self, lbA):
        self.big_ass_M[:self.A.height, self.A.width] = lbA

    def _set_ubA(self, ubA):
        self.big_ass_M[:self.A.height, self.A.width + 1] = ubA

    @profile
    def _construct_big_ass_M(self):
        self.b = B(self.free_variables, self.constraints, self.velocity_constraints, self.sample_period,
                   self.prediction_horizon, self.order)
        self.H = H(self.free_variables, self.constraints, self.velocity_constraints, self.sample_period,
                   self.prediction_horizon, self.order)
        self.bA = BA(self.free_variables, self.constraints, self.velocity_constraints, self.sample_period,
                     self.prediction_horizon, self.order)
        self.A = A(self.free_variables, self.constraints, self.velocity_constraints, self.sample_period,
                   self.prediction_horizon, self.order)

        logging.loginfo(u'Constructing new controller with {} constraints and {} free variables...'.format(
            self.A.height, self.A.width))

        self._init_big_ass_M()

        self._set_weights(w.Matrix(self.H.weights()))
        self._set_A_soft(self.A.A())
        self._set_lbA(w.Matrix(self.bA()[0]))
        self._set_ubA(w.Matrix(self.bA()[1]))
        self._set_lb(w.Matrix(self.b()[0]))
        self._set_ub(w.Matrix(self.b()[1]))
        self.np_g = np.zeros(self.H.width)
        self.debug_names = list(sorted(self.debug_expressions.keys()))
        self.debug_v = w.Matrix([self.debug_expressions[name] for name in self.debug_names])
        self.H.make_error_id_to_vel_ids_map()

    @profile
    def _eval_debug_exprs(self, subsitutions):
        return {name: value[0] for name, value in zip(self.debug_names, self.compiled_debug_v.call2(subsitutions))}

    @profile
    def make_filters(self):
        b_filter = self.np_weights != 0
        b_filter[:self.H.number_of_free_variables_with_horizon()] = True
        # offset = self.H.number_of_free_variables_with_horizon() + self.H.number_of_constraint_vel_variables()
        # map_ = self.H.make_error_id_to_vel_ids_map()
        # for i in range(self.H.number_of_contraint_error_variables()):
        #     index = i+offset
        #     if not b_filter[index]:
        #         b_filter[map_[index]] = False

        bA_filter = np.ones(self.A.height, dtype=bool)
        ll = self.H.number_of_constraint_vel_variables() + self.H.number_of_contraint_error_variables()
        bA_filter[-ll:] = b_filter[-ll:]
        return np.array(b_filter), np.array(bA_filter)

    @profile
    def filter_zero_weight_stuff(self, b_filter, bA_filter):
        return self.np_weights[b_filter], \
               np.zeros(b_filter.shape[0]), \
               self.np_A[bA_filter, :][:, b_filter], \
               self.np_lb[b_filter], \
               self.np_ub[b_filter], \
               self.np_lbA[bA_filter], \
               self.np_ubA[bA_filter]

    @profile
    def get_cmd(self, substitutions):
        """
        Uses substitutions for each symbol to compute the next commands for each joint.
        :param substitutions:
        :type substitutions: list
        :return: joint name -> joint command
        :rtype: [list, dict]
        """
        np_big_ass_M = self.compiled_big_ass_M.call2(substitutions)
        self.np_weights = np_big_ass_M[self.A.height, :-2]
        self.np_A = np_big_ass_M[:self.A.height, :self.A.width]
        self.np_lb = np_big_ass_M[self.A.height + 1, :-2]
        self.np_ub = np_big_ass_M[self.A.height + 2, :-2]
        self.np_lbA = np_big_ass_M[:self.A.height, -2]
        self.np_ubA = np_big_ass_M[:self.A.height, -1]

        filters = self.make_filters()
        filtered_stuff = self.filter_zero_weight_stuff(*filters)
        try:
            self.xdot_full = self.qp_solver.solve(*filtered_stuff)
        except Exception as e_original:
            if self.retries_with_relaxed_constraints:
                try:
                    logging.logwarn(u'Failed to solve QP, retrying with relaxed hard constraints.')
                    self.get_cmd_relaxed_hard_constraints(*filtered_stuff)
                    self.retries_with_relaxed_constraints -= 1
                    return self.split_xdot(self.xdot_full), self._eval_debug_exprs(substitutions)
                except Exception as e_relaxed:
                    logging.logerr(u'Relaxing hard constraints failed.')
            else:
                logging.logwarn(u'Ran out of allowed retries with relaxed hard constraints.')
            self._create_debug_pandas(substitutions)
            self._are_joint_limits_violated(str(e_original))
            self._is_close_to_joint_limits()
            self._are_hard_limits_violated(substitutions, str(e_original), *filtered_stuff)
            # if isinstance(e, QPSolverException):
            # FIXME
            #     arrays = [(p_weights, u'H'),
            #               (p_A, u'A'),
            #               (p_lbA, u'lbA'),
            #               (p_ubA, u'ubA'),
            #               (p_lb, u'lb'),
            #               (p_ub, u'ub')]
            #     any_nan = False
            #     for a, name in arrays:
            #         any_nan |= self.__is_nan_in_array(name, a)
            #     if any_nan:
            #         raise e
            raise
        if self.xdot_full is None:
            return None
        # for debugging to might want to execute this line to create named panda matrices
        # self._create_debug_pandas(substitutions)
        return self.split_xdot(self.xdot_full), self._eval_debug_exprs(substitutions)

    def _are_hard_limits_violated(self, substitutions, error_message, weights, g, A, lb, ub, lbA, ubA):
        num_non_slack = len(self.free_variables) * self.prediction_horizon * (self.order-1)
        num_of_slack = len(lb) - num_non_slack
        lb[-num_of_slack:] = -100
        ub[-num_of_slack:] = 100
        try:
            self.xdot_full = self.qp_solver.solve(weights, g, A, lb, ub, lbA, ubA)
        except:
            pass
        else:
            self._create_debug_pandas(substitutions, xdot_full=self.xdot_full)
            upper_violations = self.p_xdot[self.p_ub.data < self.p_xdot.data]
            lower_violations = self.p_xdot[self.p_lb.data > self.p_xdot.data]
            if len(upper_violations) > 0 or len(lower_violations) > 0:
                error_message += u'\n'
                if len(upper_violations) > 0:
                    error_message += u'upper slack bounds of following constraints might be too low: {}\n'.format(
                        list(upper_violations.index))
                if len(lower_violations) > 0:
                    error_message += u'lower slack bounds of following constraints might be too high: {}'.format(
                        list(lower_violations.index))
                raise HardConstraintsViolatedException(error_message)
        logging.loginfo(u'No slack limit violation detected.')
        return False

    def get_cmd_relaxed_hard_constraints(self, weights, g, A, lb, ub, lbA, ubA):
        num_non_slack = len(self.free_variables) * self.prediction_horizon * (self.order-1)
        num_of_slack = len(lb) - num_non_slack
        lb_relaxed = lb.copy()
        ub_relaxed = ub.copy()
        lb_relaxed[-num_of_slack:] = -self.retry_added_slack
        ub_relaxed[-num_of_slack:] = self.retry_added_slack
        self.xdot_full = self.qp_solver.solve(weights, g, A, lb_relaxed, ub_relaxed, lbA, ubA)
        upper_violations = ub < self.xdot_full
        lower_violations = lb > self.xdot_full
        if np.any(upper_violations) or np.any(lower_violations):
            weights[upper_violations | lower_violations] *= self.retry_weight_factor
            self.xdot_full = self.qp_solver.solve(weights, g, A, lb_relaxed, ub_relaxed, lbA, ubA)
            return True
        return False

    def split_xdot(self, xdot):
        split = []
        offset = len(self.free_variables)
        for derivative in range(self.order - 1):
            split.append(OrderedDict((x.name, xdot[i + offset * self.prediction_horizon * derivative])
                                     for i, x in enumerate(self.free_variables)))
        return split

    def b_names(self):
        return self.b.names()

    def bA_names(self):
        return self.bA.names()

    def _viz_mpc(self, joint_name):
        def pad(a, desired_length):
            tmp = np.zeros(desired_length)
            tmp[:len(a)] = a
            return tmp

        sample_period = self.state[str(self.sample_period)]
        try:
            start_pos = self.state[joint_name]
        except KeyError:
            logging.loginfo('start position not found in state')
            start_pos = 0
        ts = np.array([(i + 1) * sample_period for i in range(self.prediction_horizon)])
        filtered_x = self.p_xdot.filter(like='{}'.format(joint_name), axis=0)
        velocities = filtered_x[:self.prediction_horizon].values
        if joint_name in self.state:
            accelerations = filtered_x[self.prediction_horizon:self.prediction_horizon * 2].values
            jerks = filtered_x[self.prediction_horizon * 2:self.prediction_horizon * 3].values
        positions = [start_pos]
        for x_ in velocities:
            positions.append(positions[-1] + x_ * sample_period)

        positions = np.array(positions[1:])
        velocities = pad(velocities.T[0], len(ts))
        positions = pad(positions.T[0], len(ts))

        f, axs = plt.subplots(4, sharex=True)
        axs[0].set_title('position')
        axs[0].plot(ts, positions, 'b')
        axs[0].grid()
        axs[1].set_title('velocity')
        axs[1].plot(ts, velocities, 'b')
        axs[1].grid()
        if joint_name in self.state:
            axs[2].set_title('acceleration')
            axs[2].plot(ts, accelerations, 'b')
            axs[2].grid()
            axs[3].set_title('jerk')
            axs[3].plot(ts, jerks, 'b')
            axs[3].grid()
        plt.tight_layout()
        path, dirs, files = next(os.walk('tmp_data/mpc'))
        file_count = len(files)
        plt.savefig(u'tmp_data/mpc/mpc_{}_{}.png'.format(joint_name, file_count))

    @profile
    def _create_debug_pandas(self, substitutions):
        self.np_H = np.diag(self.np_weights)
        self.state = {k: v for k, v in zip(self.compiled_big_ass_M.str_params, substitutions)}
        sample_period = self.state[str(self.sample_period)]
        b_names = self.b_names()
        bA_names = self.bA_names()
        b_filter, bA_filter = self.make_filters()
        filtered_b_names = np.array(b_names)[b_filter]
        filtered_bA_names = np.array(bA_names)[bA_filter]
        H, g, A, lb, ub, lbA, ubA = self.filter_zero_weight_stuff(b_filter, bA_filter)
        # H, g, A, lb, ub, lbA, ubA = self.np_H, self.np_g, self.np_A, self.np_lb, self.np_ub, self.np_lbA, self.np_ubA
        num_non_slack = len(self.free_variables) * self.prediction_horizon * 3
        num_of_slack = len(lb) - num_non_slack

        debug_exprs = self._eval_debug_exprs(substitutions)
        self.p_debug = pd.DataFrame.from_dict(debug_exprs, orient='index', columns=['data']).sort_index()

        self.p_lb = pd.DataFrame(lb, filtered_b_names, [u'data'], dtype=float)
        self.p_ub = pd.DataFrame(ub, filtered_b_names, [u'data'], dtype=float)
        # self.p_g = pd.DataFrame(g, filtered_b_names, [u'data'], dtype=float)
        self.p_lbA_raw = pd.DataFrame(lbA, filtered_bA_names, [u'data'], dtype=float)
        self.p_lbA = deepcopy(self.p_lbA_raw)
        self.p_ubA_raw = pd.DataFrame(ubA, filtered_bA_names, [u'data'], dtype=float)
        self.p_ubA = deepcopy(self.p_ubA_raw)
        # remove sample period factor
        self.p_lbA[-num_of_slack:] /= sample_period
        self.p_ubA[-num_of_slack:] /= sample_period
        self.p_weights = pd.DataFrame(self.np_H.dot(np.ones(self.np_H.shape[0])), b_names, [u'data'],
                                      dtype=float)
        self.p_A = pd.DataFrame(A, filtered_bA_names, filtered_b_names, dtype=float)
        if self.xdot_full is not None:
            self.p_xdot = pd.DataFrame(self.xdot_full, filtered_b_names, [u'data'], dtype=float)
            # Ax = np.dot(self.np_A, xdot_full)
            xH = np.dot((self.xdot_full ** 2).T, H)
            self.p_xH = pd.DataFrame(xH, filtered_b_names, [u'data'], dtype=float)
            # p_xg = p_g * p_xdot
            # xHx = np.dot(np.dot(xdot_full.T, H), xdot_full)

            self.p_pure_xdot = deepcopy(self.p_xdot)
            self.p_pure_xdot[num_non_slack:] = 0
            self.p_Ax = pd.DataFrame(self.p_A.dot(self.p_xdot), filtered_bA_names, [u'data'], dtype=float)
            self.p_Ax_without_slack_raw = pd.DataFrame(self.p_A.dot(self.p_pure_xdot), filtered_bA_names, [u'data'],
                                                   dtype=float)
            self.p_Ax_without_slack = deepcopy(self.p_Ax_without_slack_raw)
            self.p_Ax_without_slack[-num_of_slack:] /= sample_period

        else:
            self.p_xdot = None

        # if self.lbAs is None:
        #     self.lbAs = p_lbA
        # else:
        #     self.lbAs = self.lbAs.T.append(p_lbA.T, ignore_index=True).T
        # self.lbAs.T[[c for c in self.lbAs.T.columns if 'dist' in c]].plot()

        # self.save_all(p_weights, p_A, p_lbA, p_ubA, p_lb, p_ub, p_xdot)

        # self._viz_mpc('j2')
        # self._viz_mpc(self.p_xdot, 'world_robot_joint_state_r_shoulder_lift_joint_position', state)
        # self._viz_mpc(self.p_Ax_without_slack, bA_names[-91][:-2], state)
        # p_lbA[p_lbA != 0].abs().sort_values(by='data')
        # get non 0 A entries
        # p_A.iloc[[1133]].T.loc[p_A.values[1133] != 0]
        # self.save_all_pandas()
        # self._viz_mpc(bA_names[-1])
        pass<|MERGE_RESOLUTION|>--- conflicted
+++ resolved
@@ -639,16 +639,10 @@
         return result
 
     def save_all_pandas(self):
-<<<<<<< HEAD
         if hasattr(self, 'p_xdot') and self.p_xdot is not None:
-            save_pandas([self.p_weights, self.p_A, self.p_lbA, self.p_ubA, self.p_lb, self.p_ub, self.p_xdot],
-                        ['weights', 'A', 'lbA', 'ubA', 'lb', 'ub', 'xdot'],
-=======
-        if self.p_xdot is not None:
             save_pandas([self.p_weights, self.p_A, self.p_lbA, self.p_ubA, self.p_lb, self.p_ub, self.p_debug,
                          self.p_xdot],
                         ['weights', 'A', 'lbA', 'ubA', 'lb', 'ub', 'debug', 'xdot'],
->>>>>>> 2217dcc1
                         u'../tmp_data')
         else:
             save_pandas([self.p_weights, self.p_A, self.p_lbA, self.p_ubA, self.p_lb, self.p_ub, self.p_debug],
