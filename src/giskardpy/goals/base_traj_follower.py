--- conflicted
+++ resolved
@@ -2,13 +2,8 @@
 
 from giskardpy import casadi_wrapper as w, identifier
 from giskardpy.goals.goal import Goal, WEIGHT_ABOVE_CA, WEIGHT_BELOW_CA
-<<<<<<< HEAD
 from giskardpy.model.joints import OmniDrive, OmniDrivePR22
-from giskardpy.my_types import my_string, Derivatives
-=======
-from giskardpy.model.joints import OmniDrive
 from giskardpy.my_types import my_string, Derivatives, PrefixName
->>>>>>> 4c221048
 
 
 class BaseTrajFollower(Goal):
@@ -69,20 +64,7 @@
         errors_y = []
         map_T_base_footprint = self.get_fk(self.world.root_link_name, self.base_footprint_link)
         for t in range(self.prediction_horizon):
-<<<<<<< HEAD
-            x = self.current_traj_point(self.joint.x_vel_name, t * self.sample_period, Derivatives.velocity)
-=======
-            # if t == 0:
-            #     errors_x.append(self.trans_error_at(t)[0])
-            #     errors_y.append(self.trans_error_at(t)[1])
-            # else:
-            odom_T_base_footprint_goal = self.make_odom_T_base_footprint_goal(t * self.sample_period)
-            base_footprint_T_odom = self.get_fk(self.base_footprint_link, self.odom_link)
-            base_footprint_T_base_footprint_goal = w.dot(base_footprint_T_odom, odom_T_base_footprint_goal)
-            # errors_x.append(w.position_of(base_footprint_T_base_footprint_goal)[0])
-            # errors_y.append(w.position_of(base_footprint_T_base_footprint_goal)[1])
             x = self.current_traj_point(self.joint.x_vel.name, t * self.sample_period, Derivatives.velocity)
->>>>>>> 4c221048
             if isinstance(self.joint, OmniDrive):
                 y = self.current_traj_point(self.joint.y_vel.name, t * self.sample_period, Derivatives.velocity)
             else:
@@ -118,23 +100,7 @@
 
     @profile
     def rot_error_at(self, t: int):
-<<<<<<< HEAD
-        rotation_goal = self.current_traj_point(self.joint.yaw_name, t)
-=======
-        # odom_link = self.joint.parent_link_name
-        # base_footprint_link = self.joint.child_link_name
-        # x = self.current_traj_point(self.joint.x_name, t)
-        # y = self.current_traj_point(self.joint.y_name, t)
-        # rot = self.current_traj_point(self.joint.rot_name, t)
-        # odom_T_base_footprint_goal = w.frame_from_x_y_rot(x, y, rot)
-        # map_T_odom = self.get_fk_evaluated(self.world.root_link_name, odom_link)
-        # map_T_base_footprint_goal = w.dot(map_T_odom, odom_T_base_footprint_goal)
-        # map_T_base_footprint_current = self.get_fk(self.world.root_link_name, base_footprint_link)
-        # _, rotation_goal = w.axis_angle_from_matrix(map_T_base_footprint_goal)
-        # axis_current, rotation_current = w.axis_angle_from_matrix(map_T_base_footprint_current)
-
         rotation_goal = self.current_traj_point(self.joint.yaw.name, t)
->>>>>>> 4c221048
         rotation_current = self.joint.yaw.get_symbol(0)
         error = w.shortest_angular_distance(rotation_current, rotation_goal) / self.sample_period
         return error
