#!/usr/bin/env python

import json
import sys
import threading
from collections import namedtuple
from random import uniform
from time import sleep

import numpy as np
import rospy
import tf.transformations
import yaml
from geometry_msgs.msg import PoseStamped, Pose, Point, Quaternion
from visualization_msgs.msg import MarkerArray

from giskard_msgs.msg import Constraint
from nav_msgs.srv import GetMap
from py_trees import Status
import pybullet as p
import giskardpy.model.pybullet_wrapper as pbw

from copy import deepcopy

import giskardpy.identifier as identifier
import giskardpy.model.pybullet_wrapper as pw
from giskardpy.exceptions import GlobalPlanningException
from giskardpy.model.utils import make_world_body_box
from giskardpy.tree.plugin import GiskardBehavior
from giskardpy.tree.get_goal import GetGoal
from giskardpy.tree.visualization import VisualizationBehavior
from giskardpy.utils.kdl_parser import KDL
from giskardpy.utils.tfwrapper import transform_pose, lookup_pose, np_to_pose_stamped, list_to_kdl, pose_to_np

from mpl_toolkits.mplot3d import Axes3D
import numpy
import matplotlib.pyplot as plt
from ompl import base as ob
from ompl import geometric as og

# todo: put below in ros params
SolveParameters = namedtuple('SolveParameters', 'initial_solve_time refine_solve_time max_initial_iterations '
                                                'max_refine_iterations min_refine_thresh')
CollisionAABB = namedtuple('CollisionAABB', 'link d u')

from giskardpy.utils.utils import convert_dictionary_to_ros_message, convert_ros_message_to_dictionary


class CollisionCheckerInterface(GiskardBehavior):

    def __init__(self, name='CollisionCheckerInterface'):
        super().__init__(name)

    def get_collisions(self, link_name):
        all_collisions = self.get_god_map().get_data(identifier.closest_point).items()
        link_collisions = list()
        for c in all_collisions:
            if c.get_link_b() == link_name or c.get_link_a() == link_name:
                link_collisions.append(c)
        return link_collisions


class PathLengthAndGoalOptimizationObjective(ob.PathLengthOptimizationObjective):

    def __init__(self, si, goal):
        ob.PathLengthOptimizationObjective.__init__(self, si)
        self.goal = goal()

    def stateCost(self, state):
        return ob.Cost(self.getSpaceInformation().distance(state, self.goal))

    def motionCost(self, s1, s2):
        return self.motionCostHeuristic(s1, s2)

    def motionCostHeuristic(self, s1, s2):
        return ob.Cost(self.getSpaceInformation().distance(s1, s2))


class CollisionObjects(object):

    def __init__(self):
        self.collision_objects = list()

    def update(self):
        raise Exception('not implemented')

    def add_collision(self, link_name):
        raise Exception('not implemented')

    def get_collision(self, link_name):
        raise Exception('not implemented')


class AABBCollision(CollisionObjects):

    def __init__(self):
        super().__init__()

    def add_collision(self, link_name):
        link_names = [l for (l, _, _) in self.collision_objects]
        if link_name not in link_names:
            self.collision_objects.append(self.get_collision(link_name))

    def get_points(self, x_b, y_b, z_b, x_e, y_e, z_e, collision_objects=None, transform_points=None):
        if collision_objects is None:
            collision_objects = self.collision_objects
        return self._get_points(x_b, y_b, z_b, x_e, y_e, z_e, collision_objects, transform_points=transform_points)

    def _get_points(self, x_b, y_b, z_b, x_e, y_e, z_e, collision_objects, transform_points=None):
        query_b = list()
        query_e = list()
        for collision_info in collision_objects:
            aabbs = self.aabb_to_3d_points(collision_info.d, collision_info.u)
            q_b = [[x_b + aabb[0], y_b + aabb[1], z_b + aabb[2]] for aabb in aabbs]
            q_e = [[x_e + aabb[0], y_e + aabb[1], z_e + aabb[2]] for aabb in aabbs]
            # If the aabb box is not from the self.tip_link, add the translation from the
            # self.tip_link to the collision info link.
            if transform_points is not None:
                if collision_info.link in transform_points:
                    point = transform_points[collision_info.link]
                    q_b = [[point[0] + q_b[0], point[1] + q_b[1], point[2] + q_b[2]] for q_b in deepcopy(q_b)]
                    q_e = [[point[0] + q_e[0], point[1] + q_e[1], point[2] + q_e[2]] for q_e in deepcopy(q_e)]
            query_b.extend(q_b)
            query_e.extend(q_e)
        return query_b, query_e

    def aabb_to_3d_points(self, d, u):
        d_new = [d[0], d[1], u[2]]
        u_new = [u[0], u[1], d[2]]
        bottom_cube_face = self.aabb_to_2d_points(d, u_new)
        upper_cube_face = self.aabb_to_2d_points(d_new, u)
        res = []
        for p in bottom_cube_face:
            res.append([p[0], p[1], d[2]])
        for p in upper_cube_face:
            res.append([p[0], p[1], u[2]])
        return res

    def aabb_to_2d_points(self, d, u):
        d_l = [d[0], u[1], 0]
        u_r = [u[0], d[1], 0]
        return [d_l, d, u, u_r]


class GiskardLinkCollision(object):

    def __init__(self, object_in_motion, tip_link):
        self.object_in_motion = object_in_motion
        self.tip_link = tip_link

    def get_links(self):
        controlled_parent_joint_name = self.object_in_motion.get_controlled_parent_joint_of_link(self.tip_link)
        child_links_with_collision, _ = self.object_in_motion.search_branch(controlled_parent_joint_name,
                                                                            collect_link_when=self.object_in_motion.has_link_collisions)
        return child_links_with_collision


class GiskardPyBulletAABBCollision(AABBCollision, GiskardLinkCollision):

    def __init__(self, object_in_motion, collision_scene, tip_link, map_frame='map'):
        AABBCollision.__init__(self)
        GiskardLinkCollision.__init__(self, object_in_motion, tip_link)
        self.map_frame = map_frame
        self.collision_scene = collision_scene
        self.update()

    def update(self):
        """
        If tip link is not used for interaction and has collision information, we use only this information for
        continuous collision checking. Otherwise, we check the parent links of the tip link for fixed links and
        their collision information. If there were no fixed parent links with collision information added,
        we search for collision information in the childs links if possible.
        Further we model interaction tip_links such that it makes sense to search,
        for neighboring links and their collision information. Since the joints
        of these links are normally not fixed, we assume that they are.

        """
        # Add collisions
        self.collision_objects = list()
        for link_name in self.get_links():
            self.add_collision(link_name)
        # Add transforms towards the collision link wrt the tip_link
        self.transform_points = dict()
        for collision_info in self.collision_objects:
            if collision_info.link != self.tip_link:
                if collision_info.link in self.transform_points:
                    continue
                else:
                    map_2_tip_link_pos = lookup_pose(self.map_frame, self.tip_link).pose.position
                    map_2_coll_link_pos = lookup_pose(self.map_frame, collision_info.link).pose.position
                    point = [map_2_coll_link_pos.x - map_2_tip_link_pos.x,
                             map_2_coll_link_pos.y - map_2_tip_link_pos.y,
                             map_2_coll_link_pos.z - map_2_tip_link_pos.z]
                    self.transform_points[collision_info.link] = point

    def get_points_from_poses(self, x_b, y_b, z_b, x_e, y_e, z_e):
        self.update()
        return super().get_points(x_b, y_b, z_b, x_e, y_e, z_e,
                                  transform_points=self.transform_points)

    def get_points_from_positions(self, x_b, y_b, z_b, x_e, y_e, z_e):
        self.update()
        return super().get_points(x_b, y_b, z_b, x_e, y_e, z_e,
                                  collision_objects=[self.get_cube_collision()],
                                  transform_points=self.transform_points)

    @profile
    def get_cube_collision(self, link_names=None, from_link=None):
        d = np.array([1e10] * 3)
        u = np.array([-1e10] * 3)
        if link_names is None:
            link_names = self.get_links()
        if from_link is None:
            from_link = link_names[0]
        for link_name in link_names:
            link_id = self.collision_scene.object_name_to_bullet_id[link_name]
            d_i, u_i = p.getAABB(link_id, physicsClientId=0)
            if (np.array(d_i) < d).all():
                d = d_i
            if (np.array(u_i) > u).all():
                u = u_i
        l = max(abs(np.array(d) - np.array(u)))
        cur_pose = self.collision_scene.fks[from_link]
        cur_pos = cur_pose[:3]
        return CollisionAABB(link=from_link, d=tuple(d-cur_pos), u=tuple((d + l)-cur_pos))

    def get_distance(self, link_name):
        cc = self.get_cube_collision(link_names=[link_name], from_link=link_name)
        diameter = np.sqrt(sum((np.array(cc.d)-np.array(cc.u))**2))
        c = self.get_collision(link_name)
        l = min(abs(np.array(c.d) - np.array(c.u)))
        return diameter/2. - l/2.

    def get_collision(self, link_name):
        if self.object_in_motion.has_link_collisions(link_name):
            link_id = self.collision_scene.object_name_to_bullet_id[link_name]
            cur_pose = self.collision_scene.fks[link_name]
            cur_pos = cur_pose[:3]
            aabbs = p.getAABB(link_id, physicsClientId=0)
            aabbs_ind = [aabb - cur_pos for aabb in aabbs]
            return CollisionAABB(link_name, aabbs_ind[0], aabbs_ind[1])


class AbstractMotionValidator(ob.MotionValidator):
    """
    This class ensures that every Planner in OMPL makes the same assumption for
    planning edges in the resulting path. The state validator can be if needed
    deactivated by passing ignore_state_validator as True. The real motion checking must be implemented
    by overwriting the function ompl_check_motion.
    """

    def __init__(self, si, is_3D, tip_link, ignore_state_validator=False, ignore_orientation=False):
        ob.MotionValidator.__init__(self, si)
        self.si = si
        self.state_validator = None
        self.lock = threading.Lock()
        self.is_3D = is_3D
        self.tip_link = tip_link
        self.ignore_state_validator = ignore_state_validator
        self.ignore_orientation = ignore_orientation

    def checkMotion(self, s1, s2):
        if self.state_validator is None:
            self.state_validator = self.si.getStateValidityChecker()
        res_a = self.ompl_check_motion(s1, s2)
        res_b = self.ompl_check_motion(s2, s1)
        if self.ignore_state_validator:
            return res_a and res_b
        else:
            return res_a and res_b and self.state_validator.isValid(s1) and self.state_validator.isValid(s2)

    def ompl_check_motion(self, s1, s2):
        raise Exception('Please overwrite me')


class PyBulletRayTester(object):

    def __init__(self, environment_description='kitchen_description', init_js=None, ignore_objects_ids=None):
        self.once = False
        self.link_id_start = -1
        self.collision_free_id = -1
        self.collisionFilterGroup = 0x1
        self.noCollisionFilterGroup = 0x0
        self.environment_id = None
        self.environment_description = environment_description
        self.init_js = init_js
        if ignore_objects_ids is None:
            self.ignore_object_ids = list()
        else:
            self.ignore_object_ids = ignore_objects_ids
        self.setup()

    def setup(self):
        for i in range(0, 100):
            if not pbw.p.isConnected(physicsClientId=i):
                self.client_id = i
                break
        pbw.start_pybullet(False, client_id=self.client_id)
        self.environment_id = pbw.load_urdf_string_into_bullet(rospy.get_param(self.environment_description),
                                                               client_id=self.client_id)
        self.update(self.init_js)

    def update(self, js):
        if js is not None:
            # Reset Joint State
            for joint_id in range(0, pbw.p.getNumJoints(self.environment_id, physicsClientId=self.client_id)):
                joint_name = pbw.p.getJointInfo(self.environment_id, joint_id, physicsClientId=self.client_id)[
                    1].decode()
                joint_state = js[joint_name].position
                pbw.p.resetJointState(self.environment_id, joint_id, joint_state, physicsClientId=self.client_id)
            # Recalculate collision stuff
            pbw.p.stepSimulation(
                physicsClientId=self.client_id)  # todo: actually only collision stuff needs to be calculated

    def pre_ray_test(self):
        bodies_num = p.getNumBodies(physicsClientId=self.client_id)
        if bodies_num > 1:
            for id in range(0, bodies_num):
                links_num = p.getNumJoints(id, physicsClientId=self.client_id)
                for link_id in range(self.link_id_start, links_num):
                    if id not in self.ignore_object_ids:
                        p.setCollisionFilterGroupMask(id, link_id, self.collisionFilterGroup, self.collisionFilterGroup,
                                                      physicsClientId=self.client_id)
                    else:
                        p.setCollisionFilterGroupMask(id, link_id, self.noCollisionFilterGroup,
                                                      self.noCollisionFilterGroup, physicsClientId=self.client_id)

    def ray_test_batch(self, js, rayFromPositions, rayToPositions):
        if not self.once:
            self.update(js)
            self.once = True
        bodies_num = p.getNumBodies(physicsClientId=self.client_id)
        if bodies_num > 1:
            query_res = p.rayTestBatch(rayFromPositions, rayToPositions, numThreads=0, physicsClientId=self.client_id,
                                       collisionFilterMask=self.collisionFilterGroup)
        else:
            query_res = p.rayTestBatch(rayFromPositions, rayToPositions, numThreads=0, physicsClientId=self.client_id)
        if any(v[0] in self.ignore_object_ids for v in query_res):
            rospy.logerr('fak')
        coll_links = []
        for i in range(0, len(query_res)):
            obj_id = query_res[i][0]
            if obj_id != self.collision_free_id:
                coll_links.append(p.getBodyInfo(obj_id)[0])
        return all([v[0] == self.collision_free_id for v in query_res]), coll_links

    def post_ray_test(self):
        bodies_num = p.getNumBodies(physicsClientId=self.client_id)
        if bodies_num > 1:
            for id in range(0, p.getNumBodies(physicsClientId=self.client_id)):
                links_num = p.getNumJoints(id, physicsClientId=self.client_id)
                for link_id in range(self.link_id_start, links_num):
                    p.setCollisionFilterGroupMask(id, link_id, self.collisionFilterGroup, self.collisionFilterGroup,
                                                  physicsClientId=self.client_id)

    def close_pybullet(self):
        pbw.stop_pybullet(client_id=self.client_id)


class RayMotionValidator(AbstractMotionValidator):

    def __init__(self, si, is_3D, collision_scene, tip_link, object_in_motion=None, debug=False, raytester=None,
                 js=None, ignore_state_validator=False, ignore_orientation=False):
        AbstractMotionValidator.__init__(self, si, is_3D, tip_link, ignore_state_validator=ignore_state_validator,
                                         ignore_orientation=ignore_orientation)
        self.hitting = {}
        self.debug = debug
        self.js = js
        self.object_in_motion = object_in_motion
        if raytester is None:
            self.raytester = PyBulletRayTester()
        else:
            self.raytester = raytester
        if self.object_in_motion is not None:
            self.collision_points = GiskardPyBulletAABBCollision(object_in_motion, collision_scene, tip_link)
        else:
            self.collision_points = None

    def ompl_check_motion(self, s1, s2):
        with self.lock:
            self.raytester.pre_ray_test()
            res = self._ompl_check_motion(s1, s2)
            self.raytester.post_ray_test()
            return res

    def check_motion(self, s1, s2):
        with self.lock:
            self.raytester.pre_ray_test()
            res = self._check_motion(s1[0], s1[1], s1[2], s2[0], s2[1], s2[2])
            self.raytester.post_ray_test()
            return res

    @profile
    def _check_motion(self, x_b, y_b, z_b, x_e, y_e, z_e):
        # Shoot ray from start to end pose and check if it intersects with the kitchen,
        # if so return false, else true.
        if self.object_in_motion is not None:
            if self.ignore_orientation:
                query_b, query_e = self.collision_points.get_points_from_positions(x_b, y_b, z_b, x_e, y_e, z_e)
            else:
                query_b, query_e = self.collision_points.get_points_from_poses(x_b, y_b, z_b, x_e, y_e, z_e)
        else:
            query_b = [[x_b, y_b, z_b]]
            query_e = [[x_e, y_e, z_e]]
        collision_free, coll_links = self.raytester.ray_test_batch(self.js, query_b, query_e)
        return collision_free

    def _ompl_check_motion(self, s1, s2):
        x_b = s1.getX()
        y_b = s1.getY()
        x_e = s2.getX()
        y_e = s2.getY()
        if self.is_3D:
            z_b = s1.getZ()
            z_e = s2.getZ()
        else:
            z_b = 0
            z_e = 0
        return self._check_motion(x_b, y_b, z_b, x_e, y_e, z_e)


class CompoundBoxMotionValidator(AbstractMotionValidator):

    def __init__(self, si, is_3D, object_in_motion, tip_link=None):
        super(CompoundBoxMotionValidator, self).__init__(si, is_3D, object_in_motion, tip_link)

    def checkMotion(self, s1, s2):
        # checkMotion calls checkMotion with Map anc checkMotion with Bullet
        if self.tip_link is None:
            raise Exception(u'Please set tip_link for {}.'.format(str(self)))
        with self.lock:
            x_b = s1.getX()
            y_b = s1.getY()
            x_e = s2.getX()
            y_e = s2.getY()
            if self.is_3D:
                z_b = s1.getZ()
                z_e = s2.getZ()
            # Shoot ray from start to end pose and check if it intersects with the kitchen,
            # if so return false, else true.
            # TODO: for each loop for every collision info
            for collision_info in self.collision_infos:
                if self.is_3D:
                    start_and_end_positions = [[x_b, y_b, z_b], [x_e, y_e, z_e]]
                else:
                    start_and_end_positions = [[x_b, y_b, 0.001], [x_e, y_e, 0.001]]
                min_size = np.max(np.abs(np.array(collision_info.d) - np.array(collision_info.u)))
                # If the aabb box is not from the self.tip_link, add the translation from the
                # self.tip_link to the collision info link.
                if collision_info.link != self.tip_link:
                    tip_link_2_coll_link_pose = lookup_pose(self.tip_link, collision_info.link)
                    point = tip_link_2_coll_link_pose.pose.position
                    start_and_end_positions = [[point.x + q_b[0], point.y + q_b[1], point.z + q_b[2]] \
                                               for q_b in deepcopy(start_and_end_positions)]
                box_space = CompoundBoxSpace(self.get_world(), self.get_robot(),
                                             self.get_god_map().get_data(identifier.map_frame),
                                             CollisionCheckerInterface(), min_size, start_and_end_positions)
                if len(box_space.get_collisions().values()) != 0:
                    return False
            return True


class IK(object):

    def __init__(self, root_link, tip_link):
        self.root_link = root_link
        self.tip_link = tip_link

    def setup(self):
        pass

    def get_ik(self, old_js, pose):
        pass


class KDLIK(IK):

    def __init__(self, root_link, tip_link, static_joints=None, robot_description='robot_description'):
        IK.__init__(self, root_link, tip_link)
        self.robot_description = rospy.get_param(robot_description)
        self._kdl_robot = None
        self.robot_kdl_tree = None
        self.static_joints = static_joints
        self.setup()

    def setup(self):
        self.robot_kdl_tree = KDL(self.robot_description)
        self._kdl_robot = self.robot_kdl_tree.get_robot(self.root_link, self.tip_link, static_joints=self.static_joints)

    def get_ik(self, js, pose):
        new_js = deepcopy(js)
        js_dict_position = {}
        for k, v in js.items():
            js_dict_position[k] = v.position
        joint_array = self._kdl_robot.ik(js_dict_position, list_to_kdl(pose))
        for i, joint_name in enumerate(self._kdl_robot.joints):
            new_js[joint_name].position = joint_array[i]
        return new_js


class PyBulletIK(IK):

    def __init__(self, root_link, tip_link, static_joints=None, robot_description='robot_description'):
        IK.__init__(self, root_link, tip_link)
        self.robot_description = rospy.get_param(robot_description)
        self.pybullet_joints = list()
        self.robot_id = None
        self.pybullet_tip_link_id = None
        self.once = False
        self.static_joints = static_joints
        self.joint_lowers = list()
        self.joint_uppers = list()
        self.setup()

    def setup(self):
        for i in range(0, 100):
            if not pbw.p.isConnected(physicsClientId=i):
                self.client_id = i
                break
        pbw.start_pybullet(False, client_id=self.client_id)
        pos, q = pose_to_np(lookup_pose('map', self.root_link).pose)
        self.robot_id = pbw.load_urdf_string_into_bullet(self.robot_description, position=pos,
                                                         orientation=q, client_id=self.client_id)
        for i in range(0, pbw.p.getNumJoints(self.robot_id, physicsClientId=1)):
            j = pbw.p.getJointInfo(self.robot_id, i, physicsClientId=1)
            if j[2] != p.JOINT_FIXED:
                joint_name = j[1].decode('UTF-8')
                if self.static_joints and joint_name not in self.static_joints:
                    self.joint_lowers.append(j[8])
                    self.joint_uppers.append(j[9])
                else:
                    self.joint_lowers.append(0)
                    self.joint_uppers.append(0)
                self.pybullet_joints.append(joint_name)
            if j[12].decode('UTF-8') == self.tip_link:
                self.pybullet_tip_link_id = j[0]

    def get_ik(self, js, pose):
        if not self.once:
            self.update_pybullet(js)
            self.once = True
        new_js = deepcopy(js)
        rospy.logerr(pose[1])
        state_ik = p.calculateInverseKinematics(self.robot_id, self.pybullet_tip_link_id,
                                                pose[0], pose[1], self.joint_lowers, self.joint_uppers,
                                                physicsClientId=self.client_id)
        for joint_name, joint_state in zip(self.pybullet_joints, state_ik):
            new_js[joint_name].position = joint_state
        return new_js

    def update_pybullet(self, js):
        for joint_id in range(0, pbw.p.getNumJoints(self.robot_id, physicsClientId=self.client_id)):
            joint_name = pbw.p.getJointInfo(self.robot_id, joint_id, physicsClientId=self.client_id)[1].decode()
            joint_state = js[joint_name].position
            pbw.p.resetJointState(self.robot_id, joint_id, joint_state, physicsClientId=self.client_id)
        # pbw.p.stepSimulation(physicsClientId=self.client_id)

    def close_pybullet(self):
        pbw.stop_pybullet(client_id=self.client_id)


class RobotBulletCollisionChecker(GiskardBehavior):

    def __init__(self, is_3D, root_link, tip_link, name='RobotBulletCollisionChecker', ik=None):
        super().__init__(name)
        self.pybullet_lock = threading.Lock()
        if ik is None:
            self.ik = PyBulletIK(root_link, tip_link)
        else:
            self.ik = ik(root_link, tip_link)
        self.is_3D = is_3D
        self.tip_link = tip_link
        self.setup_pybullet()

    def setup_pybullet(self):
        for i in range(0, 100):
            if not pbw.p.isConnected(physicsClientId=i):
                self.client_id = i
                break
        pbw.start_pybullet(False, client_id=self.client_id)
        self.robot_id = pbw.load_urdf_string_into_bullet(rospy.get_param('robot_description'), client_id=self.client_id)
        self.kitchen_id = pbw.load_urdf_string_into_bullet(rospy.get_param('kitchen_description'),
                                                           client_id=self.client_id)
        self.pybullet_joints_id = dict()
        for i in range(0, p.getNumJoints(self.robot_id, physicsClientId=self.client_id)):
            j = p.getJointInfo(self.robot_id, i, physicsClientId=self.client_id)
            if j[2] != p.JOINT_FIXED:
                self.pybullet_joints_id[j[1].decode('UTF-8')] = i

    @profile
    def is_collision_free(self, x, y, z, rot):
        with self.pybullet_lock:
            # Get current joint states
            current_js = self.get_god_map().get_data(identifier.joint_states)
            # Calc IK for navigating to given state and ...
            if self.is_3D:
                pose = [[x, y, z], list(rot)]
            else:
                pose = [[x, y, 0], list(rot)]
            results = []
            state_ik = self.ik.get_ik(current_js, pose)
            # override on current joint states.
            for joint_name, id in self.pybullet_joints_id.items():
                if joint_name not in ['odom_x_joint', 'odom_y_joint', 'odom_z_joint']:
                    pbw.p.resetJointState(self.robot_id, id, state_ik[joint_name].position,
                                          physicsClientId=self.client_id)
            pbw.p.resetBasePositionAndOrientation(self.robot_id,
                                                  [state_ik['odom_x_joint'].position,
                                                   state_ik['odom_y_joint'].position,
                                                   0],
                                                  p.getQuaternionFromEuler([0, 0, state_ik['odom_z_joint'].position]),
                                                  physicsClientId=self.client_id)
            # pbw.p.stepSimulation(physicsClientId=self.client_id)
            # Check if kitchen is colliding with robot
            for i in range(0, pbw.p.getNumJoints(self.robot_id, physicsClientId=self.client_id)):
                aabb = pbw.p.getAABB(self.robot_id, i, physicsClientId=self.client_id)
                aabb = [[v - 0.1 for v in aabb[0]], [v + 0.1 for v in aabb[0]]]
                objs = pbw.p.getOverlappingObjects(aabb[0], aabb[1], physicsClientId=self.client_id)
                results.extend(list(filter(lambda o: o[0] == self.kitchen_id, objs)))
            return len(results) == 0

    def ompl_state_to_python(self, state):
        x = state.getX()
        y = state.getY()
        if self.is_3D:
            z = state.getZ()
            r = state.rotation()
            rot = [r.x, r.y, r.z, r.w]
        else:
            z = 0
            yaw = state.getYaw()
            rot = p.getQuaternionFromEuler([0, 0, yaw])
        return x, y, z, rot

    def is_collision_free_ompl(self, state):
        if self.tip_link is None:
            raise Exception(u'Please set tip_link for {}.'.format(str(self)))
        x, y, z, rot = self.ompl_state_to_python(state)
        return self.is_collision_free(x, y, z, rot)


class GiskardRobotBulletCollisionChecker(GiskardBehavior):

<<<<<<< HEAD
    def __init__(self, is_3D, root_link, tip_link, collision_scene, ik=None, ik_sampling=1, ignore_orientation=False):
=======
    def __init__(self, is_3D, root_link, tip_link, ik=None, ik_sampling=1, collision_link_names=None, publish=True):
>>>>>>> 0eb8388f
        GiskardBehavior.__init__(self, str(self))
        self.giskard_lock = threading.Lock()
        if ik is None:
            self.ik = PyBulletIK(root_link, tip_link)
        else:
            self.ik = ik(root_link, tip_link)
        self.is_3D = is_3D
        self.tip_link = tip_link
        self.ik_sampling = ik_sampling
<<<<<<< HEAD
        self.ignore_orientation = ignore_orientation
        self.collision_objects = GiskardPyBulletAABBCollision(self.robot, collision_scene, tip_link)
=======
        if collision_link_names is None:
            self.collision_link_names = GiskardLinkCollision(self.robot, tip_link).get_links()
        else:
            self.collision_link_names = collision_link_names
        self.publisher = None
        if publish:
            self.publisher = VisualizationBehavior('motion planning object publisher', ensure_publish=False)
            self.publisher.setup(10)
>>>>>>> 0eb8388f

    def is_collision_free(self, x, y, z, rot):
        if True:  # with self.giskard_lock:
            # Get current joint states
            old_js = self.get_god_map().get_data(identifier.joint_states)
            # Calc IK for navigating to given state and ...
            if self.is_3D:
                pose = [[x, y, z], rot]
            else:
                pose = [[x, y, 0], rot]
            results = []
            for i in range(0, self.ik_sampling):
                state_ik = self.ik.get_ik(old_js, pose)
                # override on current joint states.
                self.robot.state = state_ik
                self.publish_robot_state()
                # Check if kitchen is colliding with robot
                if self.ignore_orientation:
                    tmp = list()
                    for link_name in self.collision_objects.get_links():
                        dist = self.collision_objects.get_distance(link_name)
                        tmp.append(self.collision_scene.is_robot_link_external_collision_free(link_name, dist=dist))
                    results.append(all(tmp))
                else:
                    results.append(self.collision_scene.are_robot_links_external_collision_free(self.collision_objects.get_links(), dist=0))
                # Reset joint state
                self.get_robot().state = old_js
        return any(results)

    def publish_robot_state(self):
        if self.publisher is not None:
            self.publisher.update()

    def get_furthest_normal(self, x, y, z, rot):
        # Get current joint states
        old_js = self.get_god_map().get_data(identifier.joint_states)
        # Calc IK for navigating to given state and ...
        if self.is_3D:
            pose = [[x, y, z], rot]
        else:
            pose = [[x, y, 0], rot]
        state_ik = self.ik.get_ik(old_js, pose)
        # override on current joint states.
        self.get_robot().state = state_ik
        # Check if kitchen is colliding with robot
        result = self.collision_scene.get_furthest_normal(self.collision_link_names)
        # Reset joint state
        self.get_robot().state = old_js
        return result

    def get_closest_collision_distance(self, x, y, z, rot, link_names):
        # Get current joint states
        old_js = self.get_god_map().get_data(identifier.joint_states)
        # Calc IK for navigating to given state and ...
        if self.is_3D:
            pose = [[x, y, z], rot]
        else:
            pose = [[x, y, 0], rot]
        state_ik = self.ik.get_ik(old_js, pose)
        # override on current joint states.
        self.get_robot().state = state_ik
        # Check if kitchen is colliding with robot
        collision = self.collision_scene.get_furthest_collision(link_names)[0]
        # Reset joint state
        self.get_robot().state = old_js
        return collision.contact_distance

    def ompl_state_to_python(self, state):
        x = state.getX()
        y = state.getY()
        if self.is_3D:
            z = state.getZ()
            r = state.rotation()
            rot = [r.x, r.y, r.z, r.w]
        else:
            z = 0
            yaw = state.getYaw()
            rot = p.getQuaternionFromEuler([0, 0, yaw])
        return x, y, z, list(rot)

    def is_collision_free_ompl(self, state):
        if self.tip_link is None:
            raise Exception(u'Please set tip_link for {}.'.format(str(self)))
        x, y, z, rot = self.ompl_state_to_python(state)
        return self.is_collision_free(x, y, z, rot)

    def get_furthest_normal_ompl(self, state):
        if self.tip_link is None:
            raise Exception(u'Please set tip_link for {}.'.format(str(self)))
        x, y, z, rot = self.ompl_state_to_python(state)
        return self.get_furthest_normal(x, y, z, rot)

    def get_closest_collision_distance_ompl(self, state, link_names):
        if self.tip_link is None:
            raise Exception(u'Please set tip_link for {}.'.format(str(self)))
        x, y, z, rot = self.ompl_state_to_python(state)
        return self.get_closest_collision_distance(x, y, z, rot, link_names)


class PyBulletWorldObjectCollisionChecker(GiskardBehavior):

    def __init__(self, is_3D, collision_checker, collision_object_name, collision_offset=0.1):
        GiskardBehavior.__init__(self, str(self))
        self.lock = threading.Lock()
        self.init_pybullet_ids_and_joints()
        self.collision_checker = collision_checker
        self.is_3D = is_3D
        self.collision_object_name = collision_object_name
        self.collision_offset = collision_offset

    def update_object_pose(self, p: Point, q: Quaternion):
        try:
            obj = self.get_world().get_object(self.collision_object_name)
        except KeyError:
            raise Exception(u'Could not find object with name {}.'.format(self.collision_object_name))
        obj.base_pose = Pose(p, q)

    def init_pybullet_ids_and_joints(self):
        if 'pybullet' in sys.modules:
            self.pybullet_initialized = True
        else:
            self.pybullet_initialized = False

    def is_collision_free_ompl(self, state):
        if self.collision_object_name is None:
            raise Exception(u'Please set object for {}.'.format(str(self)))
        if self.pybullet_initialized:
            x = state.getX()
            y = state.getY()
            if self.is_3D:
                z = state.getZ()
                r = state.rotation()
                rot = [r.x, r.y, r.z, r.w]
            else:
                z = 0
                yaw = state.getYaw()
                rot = p.getQuaternionFromEuler([0, 0, yaw])
            # update pose
            self.update_object_pose(Point(x, y, z), Quaternion(rot[0], rot[1], rot[2], rot[3]))
            return self.collision_checker()
        else:
            return True

    def is_collision_free(self, p: Point, q: Quaternion):
        if self.collision_object_name is None:
            raise Exception(u'Please set object for {}.'.format(str(self)))
        if self.pybullet_initialized:
            self.update_object_pose(p, q)
            return self.collision_checker()
        else:
            return True


class ThreeDimStateValidator(ob.StateValidityChecker):

    def __init__(self, si, collision_checker):
        ob.StateValidityChecker.__init__(self, si)
        self.collision_checker = collision_checker
        self.lock = threading.Lock()

    def isValid(self, state):
        with self.lock:
            return self.collision_checker.is_collision_free_ompl(state)

    def __str__(self):
        return u'ThreeDimStateValidator'


class TwoDimStateValidator(ob.StateValidityChecker):

    def __init__(self, si, collision_checker):
        ob.StateValidityChecker.__init__(self, si)
        self.collision_checker = collision_checker
        self.lock = threading.Lock()
        self.init_map()

    def init_map(self, timeout=3.0):
        try:
            rospy.wait_for_service('static_map', timeout=timeout)
            self.map_initialized = True
        except (rospy.ROSException, rospy.ROSInterruptException) as _:
            rospy.logwarn("Exceeded timeout for map server. Ignoring map...")
            self.map_initialized = False
            return
        try:
            get_map = rospy.ServiceProxy('static_map', GetMap)
            map = get_map().map
            info = map.info
            tmp = numpy.zeros((info.height, info.width))
            for x_i in range(0, info.height):
                for y_i in range(0, info.width):
                    tmp[x_i][y_i] = map.data[y_i + x_i * info.width]
            self.occ_map = numpy.fliplr(deepcopy(tmp))
            self.occ_map_res = info.resolution
            self.occ_map_origin = info.origin.position
            self.occ_map_height = info.height
            self.occ_map_width = info.width
        except rospy.ServiceException as e:
            rospy.logerr("Failed to get static occupancy map. Ignoring map...")
            self.map_initialized = False

    def is_driveable(self, state):
        if self.map_initialized:
            x = numpy.sqrt((state.getX() - self.occ_map_origin.x) ** 2)
            y = numpy.sqrt((state.getY() - self.occ_map_origin.y) ** 2)
            if int(y / self.occ_map_res) >= self.occ_map.shape[0] or \
                    self.occ_map_width - int(x / self.occ_map_res) >= self.occ_map.shape[1]:
                return False
            return 0 <= self.occ_map[int(y / self.occ_map_res)][self.occ_map_width - int(x / self.occ_map_res)] < 1
        else:
            return True

    def isValid(self, state):
        # Some arbitrary condition on the state (note that thanks to
        # dynamic type checking we can just call getX() and do not need
        # to convert state to an SE2State.)
        with self.lock:
            return self.collision_checker.is_collision_free_ompl(state) and self.is_driveable(state)

    def __str__(self):
        return u'TwoDimStateValidator'


class CompoundBoxSpace:

    def __init__(self, world, robot, map_frame, collision_checker, min_size, start_and_end_positions,
                 publish_collision_boxes=True):

        self.world = world
        self.robot = robot
        self.map_frame = map_frame
        self.publish_collision_boxes = publish_collision_boxes
        self.collisionChecker = collision_checker
        self.min_size = min_size
        self.start_and_end_positions = start_and_end_positions

        if self.publish_collision_boxes:
            self.pub_collision_marker = rospy.Publisher(u'~visualization_marker_array', MarkerArray, queue_size=1)

    def _create_collision_box(self, pose, pos_a, pos_b, collision_sphere_name):
        dist = np.sqrt(np.sum((np.array(pos_a) - np.array(pos_b)) ** 2))
        world_body_box = make_world_body_box(name=collision_sphere_name,
                                             x_length=dist,
                                             y_length=self.min_size,
                                             z_length=self.min_size)
        self.world.add_world_body(world_body_box, pose)
        world_body_box = make_world_body_box(name=collision_sphere_name + 'start',
                                             x_length=self.min_size,
                                             y_length=self.min_size,
                                             z_length=self.min_size)
        self.world.add_world_body(world_body_box, Pose(Point(pos_a[0], pos_a[1], pos_a[2]), Quaternion(0, 0, 0, 1)))
        world_body_box = make_world_body_box(name=collision_sphere_name + 'end',
                                             x_length=self.min_size,
                                             y_length=self.min_size,
                                             z_length=self.min_size)
        self.world.add_world_body(world_body_box, Pose(Point(pos_b[0], pos_b[1], pos_b[2]), Quaternion(0, 0, 0, 1)))

    def _get_pitch(self, pos_a, pos_b):
        dx = pos_b[0] - pos_a[0]
        dy = pos_b[1] - pos_a[1]
        dz = pos_b[2] - pos_a[2]
        pos_c = pos_a + np.array([dx, dy, 0])
        a = np.sqrt(np.sum((np.array(pos_c) - np.array(pos_a)) ** 2))
        return -np.arctan2(dz, a)

    def _get_yaw(self, pos_a, pos_b):
        dx = pos_b[0] - pos_a[0]
        dz = pos_b[2] - pos_a[2]
        pos_c = pos_a + np.array([0, 0, dz])
        pos_d = pos_c + np.array([dx, 0, 0])
        g = np.sqrt(np.sum((np.array(pos_b) - np.array(pos_d)) ** 2))
        a = np.sqrt(np.sum((np.array(pos_c) - np.array(pos_d)) ** 2))
        return -np.arctan2(g, a)  # if dx > 0 else np.pi-np.arctan2(g, a)

    def get_collisions(self, collision_box_name_prefix=u'is_object_pickable_box'):
        collisions = dict()
        if self.robot:
            collisions_per_pos = dict()
            # Get em
            for i, (pos_a, pos_b) in enumerate(
                    zip(self.start_and_end_positions[:-1], self.start_and_end_positions[1:])):
                if pos_a == pos_b:
                    continue
                b_to_a = np.array(pos_a) - np.array(pos_b)
                c = np.array(pos_b) + b_to_a / 2.
                # https://i.stack.imgur.com/f190Q.png, https://stackoverflow.com/questions/58469297/how-do-i-calculate-the-yaw-pitch-and-roll-of-a-point-in-3d/58469298#58469298
                q = tf.transformations.quaternion_from_euler(0, self._get_pitch(pos_a, pos_b),
                                                             self._get_yaw(pos_a, pos_b))
                rospy.logerr(u'pitch: {}, yaw: {}'.format(self._get_pitch(pos_a, pos_b), self._get_yaw(pos_a, pos_b)))
                collision_box_name_i = u'{}_{}'.format(collision_box_name_prefix, str(i))
                # if self.is_tip_object():
                #    tip_coll_aabb = p.getAABB(self.robot.get_pybullet_id(),
                #                              self.robot.get_pybullet_link_id(self.tip_link))
                #    min_size = np.min(np.array(tip_coll_aabb))
                # else:
                #    min_size = box_max_size
                self._create_collision_box(Pose(Point(c[0], c[1], c[2]), Quaternion(q[0], q[1], q[2], q[3]),
                                                pos_a, pos_b, collision_box_name_i))
                # self.world.set_object_pose(collision_box_name_i, Pose(Point(c[0], c[1], c[2]),
                #                                                      Quaternion(q[0], q[1], q[2], q[3])))
                if self.publish_collision_boxes:
                    self.pub_marker(collision_box_name_i)
                self.collisionChecker.update_collisions_environment()
                if not self.collisionChecker.is_object_external_collision_free(collision_box_name_i):
                    collisions_per_pos[i] = self.collisionChecker.get_collisions(collision_box_name_i)
                if self.publish_collision_boxes:
                    self.del_marker(collision_box_name_i)
                self.world.remove_object(collision_box_name_i)
                self.world.remove_object(collision_box_name_i + 'start')
                self.world.remove_object(collision_box_name_i + 'end')
        return collisions

    def pub_marker(self, name):
        names = [name, name + 'start', name + 'end']
        ma = MarkerArray()
        for n in names:
            m = self.world.get_object(n).as_marker_msg()
            m.header.frame_id = self.map_frame
            m.ns = u'world' + m.ns
            ma.markers.append(m)
        self.pub_collision_marker.publish(ma)

    def del_marker(self, name):
        names = [name, name + 'start', name + 'end']
        ma = MarkerArray()
        for n in names:
            m = self.world.get_object(n).as_marker_msg()
            m.action = m.DELETE
            m.ns = u'world' + m.ns
            ma.markers.append(m)
        self.pub_collision_marker.publish(ma)


def verify_ompl_movement_solution(setup, debug=False):
    rbc = setup.getStateValidityChecker().collision_checker
    t = 0
    f = 0
    tj = states_matrix_str2array_floats(setup.getSolutionPath().printAsMatrix())
    for i in range(0, len(tj)):
        bool = rbc.is_collision_free(tj[i][0], tj[i][1], tj[i][2], [tj[i][3], tj[i][4], tj[i][5], tj[i][6]])
        if bool:
            t += 1
        else:
            f += 1
    if debug:
        rospy.loginfo(u'Num Invalid States: {}, Num Valid States: {}, Rate FP: {}'.format(t, f, f / t))
    return f / t


def verify_ompl_navigation_solution(setup, debug=False):
    rbc = setup.getStateValidityChecker().collision_checker
    si = setup.getSpaceInformation()
    t = 0
    f = 0
    tj = states_matrix_str2array_floats(setup.getSolutionPath().printAsMatrix())
    for i in range(0, len(tj)):
        bool = rbc.is_collision_free(tj[i][0], tj[i][1], 0, p.getQuaternionFromEuler([0, 0, tj[i][2]]))
        if bool:
            t += 1
        else:
            f += 1
            log_a = u''
            log_b = u''
            c_a = True
            c_b = True
            s_c = ob.State(si.getStateSpace())
            s_c().setX(tj[i][0])
            s_c().setY(tj[i][1])
            s_c().setYaw(tj[i][2])
            if i > 0:
                s_b = ob.State(si.getStateSpace())
                s_b().setX(tj[i - 1][0])
                s_b().setY(tj[i - 1][1])
                s_b().setYaw(tj[i - 1][2])
                c_b_1 = si.checkMotion(s_b(), s_c())
                c_b_2 = si.checkMotion(s_c(), s_b())
                c_b = c_b_1 and c_b_2
                if c_b_1 != c_b_2:
                    rospy.logerr('before to current is not same as current to before:')
                if not c_b:
                    log_b += u' point_b: {}, point_c: {}'.format(tj[i - 1], tj[i])
            if i != len(tj) - 1:
                s_a = ob.State(si.getStateSpace())
                s_a().setX(tj[i + 1][0])
                s_a().setY(tj[i + 1][1])
                s_a().setYaw(tj[i + 1][2])
                c_a_1 = si.checkMotion(s_c(), s_a())
                c_a_2 = si.checkMotion(s_a(), s_c())
                c_a = c_a_1 and c_a_2
                if c_a_1 != c_a_2:
                    rospy.logerr('current to after is not the same as after to current:')
                if not c_a:
                    log_a += ' point_a: {}'.format(tj[i + 1])
            if not (c_a and c_b):
                log = u'c_b: {}, c_a: {}'.format(c_b, c_a) + log_b + log_a
                rospy.logerr(log)
    if debug:
        rospy.loginfo(u'Num Invalid States: {}, Num Valid States: {}, Rate FP: {}'.format(t, f, f / t))
    return f / t


def allocGiskardValidStateSample(si):
    return GiskardValidStateSample(si)  # ob.GaussianValidStateSampler(si)


class GiskardValidStateSample(ob.ValidStateSampler):
    def __init__(self, si):
        super(GiskardValidStateSample, self).__init__(si)
        self.name_ = "GiskardValidStateSample"
        self.space = si.getStateSpace()
        self.rbc = GiskardRobotBulletCollisionChecker(False, 'odom_combined', 'base_footprint')

    # Generate a sample in the valid part of the R^3 state space.
    # Valid states satisfy the following constraints:
    # -1<= x,y,z <=1
    # if .25 <= z <= .5, then |x|>.8 and |y|>.8
    def sample(self, state):
        r = ob.State(self.space)
        r.random()
        n = self.rbc.get_furthest_normal_ompl(state)
        state.setX(r().getX() + n[0])
        state.setY(r().getY() + n[1])
        if self.rbc.is_3D:
            state().setZ(r().getZ() + n[2])
        if self.rbc.is_collision_free_ompl(state):
            return True
        else:
            return self.sample(state)


class OMPLGoalRegionSampler:
    def __init__(self, setup, is_3D, goal, space, validation_fun, heuristic_fun, precision=5):
        self.goal = goal
        self.setup = setup
        self.is_3D = is_3D
        self.space = space
        self.precision = precision
        self.validation_fun = validation_fun
        self.h = heuristic_fun
        self.valid_samples = list()
        self.samples = list()
        self.goal_list = [goal().getX(), goal().getY()]
        if self.is_3D:
            self.goal_list.append(goal().getZ())
        else:
            self.goal_list.append(0.)

    def _get_pitch(self, pos_a, pos_b):
        dx = pos_b[0] - pos_a[0]
        dy = pos_b[1] - pos_a[1]
        dz = pos_b[2] - pos_a[2]
        pos_c = pos_a + np.array([dx, dy, 0])
        a = np.sqrt(np.sum((np.array(pos_c) - np.array(pos_a)) ** 2))
        return -np.arctan2(dz, a)

    def _get_yaw(self, pos_a, pos_b):
        dx = pos_b[0] - pos_a[0]
        dz = pos_b[2] - pos_a[2]
        pos_c = pos_a + np.array([0, 0, dz])
        pos_d = pos_c + np.array([dx, 0, 0])
        g = np.sqrt(np.sum((np.array(pos_b) - np.array(pos_d)) ** 2))
        a = np.sqrt(np.sum((np.array(pos_c) - np.array(pos_d)) ** 2))
        return -np.arctan2(g, a)  # if dx > 0 else np.pi-np.arctan2(g, a)

    def valid_sample(self, d=0.5, max_samples=100):
        i = 0
        while i < max_samples:
            valid = False
            while not valid and i < max_samples:
                s = self._sample(i * d / max_samples)
                valid = self.validation_fun(s())
                i += 1
            self.valid_samples.append([self.h(s()).value(), s])
        self.valid_samples = sorted(self.valid_samples, key=lambda e: e[0])
        return self.valid_samples[0][1]

    def sample(self, d, samples=100):
        i = 0
        while i < samples:
            s = self._sample(i * d / samples)
            self.samples.append([self.h(s()).value(), s])
            i += 1
        self.samples = sorted(self.samples, key=lambda e: e[0])
        return self.samples[0][1]

    def _sample(self, d):
        s = ob.State(self.space)

        x = round(uniform(self.goal().getX() - d, self.goal().getX() + d), self.precision)
        y = round(uniform(self.goal().getY() - d, self.goal().getY() + d), self.precision)
        s().setX(x)
        s().setY(y)
        if self.is_3D:
            z = round(uniform(self.goal().getZ() - d, self.goal().getZ() + d), self.precision)
            pitch = self._get_pitch([x, y, z], self.goal_list)
            yaw = self._get_yaw([x, y, z], self.goal_list)
            q = tf.transformations.quaternion_from_euler(0, pitch, yaw)
            s().rotation().x = q[0]
            s().rotation().y = q[1]
            s().rotation().z = q[2]
            s().rotation().w = q[3]
            s().setZ(z)
        else:
            yaw = self._get_yaw([x, y, 0], self.goal_list)
            s().setYaw(yaw)
        return s


class GlobalPlanner(GetGoal):

    def __init__(self, name, as_name):
        GetGoal.__init__(self, name, as_name)

        self.supported_cart_goals = ['CartesianPose', 'CartesianPosition', 'CartesianPathCarrot']

        # self.robot = self.robot
        self.map_frame = self.get_god_map().get_data(identifier.map_frame)
        self.l_tip = 'l_gripper_tool_frame'
        self.r_tip = 'r_gripper_tool_frame'

        self.kitchen_space = self.create_kitchen_space()
        self.kitchen_floor_space = self.create_kitchen_floor_space()

        self.pose_goal = None
        self.__goal_dict = None

        self._planner_solve_params = {}  # todo: load values from rosparam
        self.navigation_config = 'slow_without_refine'  # todo: load value from rosparam
        self.movement_config = 'slow_without_refine'

        self.initialised_planners = False
        self.collisionCheckerInterface = CollisionCheckerInterface()
        self.once = False

    def get_cart_goal(self, cmd):
        try:
            return next(c for c in cmd.constraints if c.type in self.supported_cart_goals)
        except StopIteration:
            return None

    def is_global_navigation_needed(self):
        return self.tip_link == u'base_footprint' and \
               self.root_link == self.get_robot().root_link.name

    def save_cart_goal(self, cart_c):

        self.__goal_dict = yaml.load(cart_c.parameter_value_pair)
        ros_pose = convert_dictionary_to_ros_message(self.__goal_dict[u'goal'])
        self.pose_goal = transform_pose(self.get_god_map().get_data(identifier.map_frame), ros_pose)

        self.root_link = self.__goal_dict[u'root_link']
        self.tip_link = self.__goal_dict[u'tip_link']
        link_names = self.get_robot().link_names

        if self.root_link not in link_names:
            raise Exception(u'Root_link {} is no known link of the robot.'.format(self.root_link))
        if self.tip_link not in link_names:
            raise Exception(u'Tip_link {} is no known link of the robot.'.format(self.tip_link))
        if not self.get_robot().are_linked(self.root_link, self.tip_link):
            raise Exception(u'Did not found link chain of the robot from'
                            u' root_link {} to tip_link {}.'.format(self.root_link, self.tip_link))

    @profile
    def update(self):

        global_planner_needed = self.god_map.get_data(identifier.global_planner_needed)
        if not global_planner_needed:
            return Status.SUCCESS

        # Check if move_cmd exists
        move_cmd = self.get_god_map().get_data(identifier.next_move_goal)  # type: MoveCmd
        if not move_cmd:
            return Status.SUCCESS

        # Check if move_cmd contains a Cartesian Goal
        cart_c = self.get_cart_goal(move_cmd)
        if not cart_c:
            return Status.SUCCESS

        # Parse and save the Cartesian Goal Constraint
        self.save_cart_goal(cart_c)

        if global_planner_needed and self.is_global_navigation_needed():
            self.collision_scene.update_collision_environment()
            map_frame = self.get_god_map().get_data(identifier.map_frame)
            planner = NavigationPlanner(self.kitchen_floor_space, self.collision_scene,
                                        self.robot, self.root_link, self.tip_link, self.pose_goal, map_frame,
                                        config=self.navigation_config)
            js = self.get_god_map().get_data(identifier.joint_states)
            try:
                trajectory = planner.plan(js)
            except GlobalPlanningException:
                self.raise_to_blackboard(GlobalPlanningException())
                return Status.FAILURE
        elif global_planner_needed:
            self.collision_scene.update_collision_environment()
            map_frame = self.get_god_map().get_data(identifier.map_frame)
            planner = MovementPlanner(self.kitchen_space, self.collision_scene,
                                      self.robot, self.root_link, self.tip_link, self.pose_goal, map_frame,
                                      config=self.movement_config)
            js = self.get_god_map().get_data(identifier.joint_states)
            try:
                trajectory = planner.plan(js, once=self.once)
            except GlobalPlanningException:
                self.once = True
                self.raise_to_blackboard(GlobalPlanningException())
                return Status.FAILURE
        else:
            raise GlobalPlanningException('Global planner was called although it is not needed.')

        if len(trajectory) == 0:
            raise GlobalPlanningException('Global Planner did not found a solution.')
        poses = []
        for i, point in enumerate(trajectory):
            if i == 0:
                continue  # important assumption for constraint:
                # we do not to reach the first pose, since it is the start pose
            base_pose = PoseStamped()
            base_pose.header.frame_id = self.get_god_map().get_data(identifier.map_frame)
            base_pose.pose.position.x = point[0]
            base_pose.pose.position.y = point[1]
            base_pose.pose.position.z = point[2] if len(point) > 3 else 0
            if len(point) > 3:
                base_pose.pose.orientation = Quaternion(point[3], point[4], point[5], point[6])
            else:
                arr = tf.transformations.quaternion_from_euler(0, 0, point[2])
                base_pose.pose.orientation = Quaternion(arr[0], arr[1], arr[2], arr[3])
            poses.append(base_pose)
        # poses[-1].pose.orientation = self.pose_goal.pose.orientation
        move_cmd.constraints = [self.get_cartesian_path_constraints(poses)]
        self.get_god_map().set_data(identifier.next_move_goal, move_cmd)
        self.get_god_map().set_data(identifier.global_planner_needed, False)
        return Status.SUCCESS

    def get_cartesian_path_constraints(self, poses, ignore_trajectory_orientation=True):

        d = dict()
        d[u'parameter_value_pair'] = deepcopy(self.__goal_dict)

        c_d = deepcopy(d)
        c_d[u'parameter_value_pair'][u'goal'] = convert_ros_message_to_dictionary(poses[-1])
        c_d[u'parameter_value_pair'][u'goals'] = list(map(convert_ros_message_to_dictionary, poses))
        c_d[u'parameter_value_pair'][u'ignore_trajectory_orientation'] = ignore_trajectory_orientation
        c = Constraint()
        c.type = u'CartesianPathCarrot'
        c.parameter_value_pair = json.dumps(c_d[u'parameter_value_pair'])

        return c

    def create_kitchen_space(self):
        # create an SE3 state space
        space = ob.SE3StateSpace()

        # set lower and upper bounds
        bounds = ob.RealVectorBounds(3)
        bounds.setLow(-10)
        bounds.setHigh(10)
        bounds.setLow(2, 0)
        bounds.setHigh(2, 2)
        space.setBounds(bounds)

        # lower distance weight for rotation subspaces
        for i in range(0, len(space.getSubspaces())):
            if 'SO3Space' in space.getSubspace(i).getName():
                space.setSubspaceWeight(i, 0.01)
            else:
                space.setSubspaceWeight(i, 0.99)

        return space

    def create_kitchen_floor_space(self):
        # create an SE2 state space
        space = ob.SE2StateSpace()
        # space.setLongestValidSegmentFraction(0.02)

        # set lower and upper bounds
        bounds = ob.RealVectorBounds(2)
        bounds.setLow(-10)
        bounds.setHigh(10)
        space.setBounds(bounds)

        return space


class OMPLPlanner(object):

    def __init__(self, is_3D, space, collision_scene, robot, root_link, tip_link, pose_goal, map_frame, config):
        self.setup = None
        self.is_3D = is_3D
        self.space = space
        self.collision_scene = collision_scene
        self.robot = robot
        self.root_link = root_link
        self.tip_link = tip_link
        self.pose_goal = pose_goal
        self.map_frame = map_frame
        self.config = config
        self._planner_solve_params = dict()
        self._planner_solve_params['kABITstar'] = {
            'slow_without_refine': SolveParameters(initial_solve_time=480, refine_solve_time=5, max_initial_iterations=3,
                                                   max_refine_iterations=0, min_refine_thresh=0.5),
            'slow_with_refine': SolveParameters(initial_solve_time=60, refine_solve_time=5, max_initial_iterations=3,
                                                max_refine_iterations=5, min_refine_thresh=0.5),
            'fast_without_refine': SolveParameters(initial_solve_time=15, refine_solve_time=5, max_initial_iterations=3,
                                                   max_refine_iterations=0, min_refine_thresh=0.5),
            'fast_with_refine': SolveParameters(initial_solve_time=15, refine_solve_time=5, max_initial_iterations=3,
                                                max_refine_iterations=5, min_refine_thresh=0.5)
        }
        self._planner_solve_params['ABITstar'] = {
            'slow_without_refine': SolveParameters(initial_solve_time=480, refine_solve_time=5, max_initial_iterations=3,
                                                   max_refine_iterations=0, min_refine_thresh=0.5),
            'slow_with_refine': SolveParameters(initial_solve_time=60, refine_solve_time=5, max_initial_iterations=3,
                                                max_refine_iterations=5, min_refine_thresh=0.5),
            'fast_without_refine': SolveParameters(initial_solve_time=15, refine_solve_time=5, max_initial_iterations=3,
                                                   max_refine_iterations=0, min_refine_thresh=0.5),
            'fast_with_refine': SolveParameters(initial_solve_time=15, refine_solve_time=5, max_initial_iterations=3,
                                                max_refine_iterations=5, min_refine_thresh=0.5)
        }
        self._planner_solve_params['RRTConnect'] = {
<<<<<<< HEAD
            'slow_without_refine': SolveParameters(initial_solve_time=240, refine_solve_time=5,
=======
            'slow_without_refine': SolveParameters(initial_solve_time=360, refine_solve_time=5,
                                                   max_initial_iterations=1,
                                                   max_refine_iterations=0, min_refine_thresh=0.5),
            'slow_with_refine': SolveParameters(initial_solve_time=60, refine_solve_time=5, max_initial_iterations=3,
                                                max_refine_iterations=5, min_refine_thresh=0.5),
            'fast_without_refine': SolveParameters(initial_solve_time=15, refine_solve_time=5, max_initial_iterations=3,
                                                   max_refine_iterations=0, min_refine_thresh=0.5),
            'fast_with_refine': SolveParameters(initial_solve_time=15, refine_solve_time=5, max_initial_iterations=3,
                                                max_refine_iterations=5, min_refine_thresh=0.5)
        }
        self._planner_solve_params['RRTstar'] = {
            'slow_without_refine': SolveParameters(initial_solve_time=360, refine_solve_time=5,
                                                   max_initial_iterations=1,
                                                   max_refine_iterations=0, min_refine_thresh=0.5),
            'slow_with_refine': SolveParameters(initial_solve_time=60, refine_solve_time=5, max_initial_iterations=3,
                                                max_refine_iterations=5, min_refine_thresh=0.5),
            'fast_without_refine': SolveParameters(initial_solve_time=15, refine_solve_time=5, max_initial_iterations=3,
                                                   max_refine_iterations=0, min_refine_thresh=0.5),
            'fast_with_refine': SolveParameters(initial_solve_time=15, refine_solve_time=5, max_initial_iterations=3,
                                                max_refine_iterations=5, min_refine_thresh=0.5)
        }
        self._planner_solve_params['SORRTstar'] = {
            'slow_without_refine': SolveParameters(initial_solve_time=360, refine_solve_time=5,
                                                   max_initial_iterations=1,
                                                   max_refine_iterations=0, min_refine_thresh=0.5),
            'slow_with_refine': SolveParameters(initial_solve_time=60, refine_solve_time=5, max_initial_iterations=3,
                                                max_refine_iterations=5, min_refine_thresh=0.5),
            'fast_without_refine': SolveParameters(initial_solve_time=15, refine_solve_time=5, max_initial_iterations=3,
                                                   max_refine_iterations=0, min_refine_thresh=0.5),
            'fast_with_refine': SolveParameters(initial_solve_time=15, refine_solve_time=5, max_initial_iterations=3,
                                                max_refine_iterations=5, min_refine_thresh=0.5)
        }
        self._planner_solve_params['InformedRRTstar'] = {
            'slow_without_refine': SolveParameters(initial_solve_time=360, refine_solve_time=5,
>>>>>>> 0eb8388f
                                                   max_initial_iterations=1,
                                                   max_refine_iterations=0, min_refine_thresh=0.5),
            'slow_with_refine': SolveParameters(initial_solve_time=60, refine_solve_time=5, max_initial_iterations=3,
                                                max_refine_iterations=5, min_refine_thresh=0.5),
            'fast_without_refine': SolveParameters(initial_solve_time=15, refine_solve_time=5, max_initial_iterations=3,
                                                   max_refine_iterations=0, min_refine_thresh=0.5),
            'fast_with_refine': SolveParameters(initial_solve_time=15, refine_solve_time=5, max_initial_iterations=3,
                                                max_refine_iterations=5, min_refine_thresh=0.5)
        }
        self.init_setup()

    def get_planner(self, si):
        raise Exception('Not overwritten.')

    def init_setup(self):

        # create a simple setup object
        self.setup = og.SimpleSetup(self.space)

        # Set two dimensional motion and state validator
        si = self.setup.getSpaceInformation()
        # si.setValidStateSamplerAllocator(ob.ValidStateSamplerAllocator(self.allocOBValidStateSampler))
        # si.setStateValidityCheckingResolution(0.001)

        # Set navigation planner
        planner = self.get_planner(si)
        self.setup.setPlanner(planner)

    def get_start_state(self, space, round_decimal_place=3):
        matrix_root_linkTtip_link = self.robot.get_fk(self.root_link, self.tip_link)
        pose_root_linkTtip_link = np_to_pose_stamped(matrix_root_linkTtip_link, self.root_link)
        pose_mTtip_link = transform_pose(self.map_frame, pose_root_linkTtip_link)
        return self._get_state(space, pose_mTtip_link, round_decimal_place=round_decimal_place)

    def get_goal_state(self, space, round_decimal_place=3):
        return self._get_state(space, self.pose_goal, round_decimal_place=round_decimal_place)

    def _get_state(self, space, pose_stamped, round_decimal_place=3):
        state = ob.State(space)
        state().setX(round(pose_stamped.pose.position.x, round_decimal_place))
        state().setY(round(pose_stamped.pose.position.y, round_decimal_place))
        o = pose_stamped.pose.orientation
        if is_3D(space):
            state().setZ(round(pose_stamped.pose.position.z, round_decimal_place))
            state().rotation().x = o.x
            state().rotation().y = o.y
            state().rotation().z = o.z
            state().rotation().w = o.w
        else:
            angles = tf.transformations.euler_from_quaternion([o.x, o.y, o.z, o.w])
            state().setYaw(angles[2])
        # Force goal and start pose into limited search area
        space.enforceBounds(state())
        return state

    @profile
    def next_goal(self, env_js, goal):
        valid_fun = self.setup.getSpaceInformation().isValid
        h = PathLengthAndGoalOptimizationObjective(self.setup.getSpaceInformation(), goal)
        goal_grs = OMPLGoalRegionSampler(self.setup, self.is_3D, goal, self.space, valid_fun, h.stateCost)
        simple_motion = RayMotionValidator(self.setup.getSpaceInformation(), self.is_3D, self.collision_scene,
                                           self.tip_link, ignore_state_validator=True, js=env_js)
        # Sample goal points which are e.g. in the aabb of the object to pick up
        goal_grs.sample(.5)  # todo d is max aabb size of object
        goals = list()
        next_goals = list()
        for s in goal_grs.samples:
            o_g = s[1]
            if simple_motion.checkMotion(o_g(), goal()):
                goals.append(o_g)
        # Find valid goal poses which allow motion towards the sampled goal points above
        tip_link_grs = OMPLGoalRegionSampler(self.setup, self.is_3D, goal, self.space, valid_fun, h.stateCost)
        for sampled_goal in goals:
            if len(next_goals) > 0:
                break
            tip_link_grs.valid_sample(d=.5, max_samples=10)
            for s in tip_link_grs.valid_samples:
                n_g = s[1]
                if self.setup.getSpaceInformation().checkMotion(n_g(), sampled_goal()):
                    next_goals.append([h.motionCost(n_g(), sampled_goal()).value(), n_g])
            tip_link_grs.valid_samples = list()
        return sorted(next_goals, key=lambda e: e[0])[0][1]

    def solve(self):
        # Get solve parameters
        solve_params = self._planner_solve_params[self.setup.getPlanner().getName()][self.config]
        initial_solve_time = solve_params.initial_solve_time
        refine_solve_time = solve_params.refine_solve_time
        max_initial_iterations = solve_params.max_initial_iterations
        max_refine_iterations = solve_params.max_refine_iterations
        min_refine_thresh = solve_params.min_refine_thresh
        max_initial_solve_time = initial_solve_time * max_initial_iterations
        max_refine_solve_time = refine_solve_time * max_refine_iterations

        planner_status = ob.PlannerStatus(ob.PlannerStatus.UNKNOWN)
        num_try = 0
        time_solving_intial = 0
        # Find solution
        while num_try < max_initial_iterations and time_solving_intial < max_initial_solve_time and \
                planner_status.getStatus() not in [ob.PlannerStatus.EXACT_SOLUTION]:
            planner_status = self.setup.solve(initial_solve_time)
            time_solving_intial += self.setup.getLastPlanComputationTime()
            num_try += 1
        # Refine solution
        refine_iteration = 0
        v_min = 1e6
        time_solving_refine = 0
        if planner_status.getStatus() in [ob.PlannerStatus.EXACT_SOLUTION]:
            while v_min > min_refine_thresh and refine_iteration < max_refine_iterations and \
                    time_solving_refine < max_refine_solve_time:
                if 'ABITstar' in self.setup.getPlanner().getName() and min_refine_thresh is not None:
                    v_before = self.setup.getPlanner().bestCost().value()
                self.setup.solve(refine_solve_time)
                time_solving_refine += self.setup.getLastPlanComputationTime()
                if 'ABITstar' in self.setup.getPlanner().getName() and min_refine_thresh is not None:
                    v_after = self.setup.getPlanner().bestCost().value()
                    v_min = v_before - v_after
                refine_iteration += 1
        return planner_status.getStatus()

class MovementPlanner(OMPLPlanner):

    def __init__(self, kitchen_space, collision_scene, robot, root_link, tip_link, pose_goal, map_frame,
                 config='slow_without_refine'):
        super(MovementPlanner, self).__init__(True, kitchen_space, collision_scene, robot, root_link, tip_link,
                                              pose_goal, map_frame, config)

    def get_planner(self, si):
<<<<<<< HEAD
        #planner = og.ABITstar(si)
        planner = og.RRTConnect(si)
        planner.setRange(0.1)
=======
        planner = og.RRTstar(si)
        self.range = 0.05
        planner.setSampleRejection(True)
        planner.setOrderedSampling(True)
        planner.setInformedSampling(True)
        planner.setRange(self.range)
        # planner = og.ABITstar(si)
>>>>>>> 0eb8388f
        # planner.setIntermediateStates(True)
        # planner.setup()
        return planner

    def plan(self, js, plot=True, once=None):

        si = self.setup.getSpaceInformation()
        collision_checker = GiskardRobotBulletCollisionChecker(self.is_3D, self.root_link, self.tip_link, self.collision_scene,
                                                               ignore_orientation=True)
        si.setStateValidityChecker(ThreeDimStateValidator(si, collision_checker))
<<<<<<< HEAD
        si.setMotionValidator(RayMotionValidator(si, self.is_3D, self.collision_scene, object_in_motion=self.robot,
                                                 ignore_orientation=True, tip_link=self.tip_link, js=js))
=======
        si.setStateValidityCheckingResolution(1/(self.space.getMaximumExtent()/(self.range)))
        rospy.loginfo('MovementPlanner: Using DiscreteMotionValidator with max cost of {}.'.format(self.range))
        #si.setMotionValidator(RayMotionValidator(si, True, self.robot, self.collision_scene, tip_link=self.tip_link, js=js))
>>>>>>> 0eb8388f
        si.setup()

        start = self.get_start_state(self.space)
        goal = self.get_goal_state(self.space)

        if not once or not si.isValid(start()):
            raise GlobalPlanningException()

        self.setup.setStartAndGoalStates(start, goal)

<<<<<<< HEAD
        if not self.setup.getSpaceInformation().isValid(goal()):
            next_goal = self.next_goal(js, goal)
            self.setup.setStartAndGoalStates(start, next_goal)

        self.setup.setup()
=======
        #optimization_objective = PathLengthAndGoalOptimizationObjective(self.setup.getSpaceInformation(), goal)
        #self.setup.setOptimizationObjective(optimization_objective)
>>>>>>> 0eb8388f
        planner_status = self.solve()
        # og.PathSimplifier(si).smoothBSpline(ss.getSolutionPath()) # takes around 20-30 secs with RTTConnect(0.1)
        # og.PathSimplifier(si).reduceVertices(ss.getSolutionPath())
        data = numpy.array([])
        if planner_status in [ob.PlannerStatus.APPROXIMATE_SOLUTION, ob.PlannerStatus.EXACT_SOLUTION]:
            # try to shorten the path
            # self.movement_setup.simplifySolution() DONT! NO! DONT UNCOMMENT THAT! NO! STOP IT! FIRST IMPLEMENT CHECKMOTION! THEN TRY AGAIN!
            # Make sure enough subpaths are available for Path Following
            self.setup.getSolutionPath().interpolate(20)

            data = states_matrix_str2array_floats(
                self.setup.getSolutionPath().printAsMatrix())  # [x y z xw yw zw w]
            # print the simplified path
            if plot:
                plt.close()
                fig, ax = plt.subplots()
                ax.plot(data[:, 1], data[:, 0])
                ax.invert_xaxis()
                ax.set(xlabel='y (m)', ylabel='x (m)',
                       title=u'2D Path in map - FP: {}'.format(verify_ompl_movement_solution(self.setup, debug=True)))
                # ax = fig.gca(projection='2d')
                # ax.plot(data[:, 0], data[:, 1], '.-')
                plt.show()
        self.setup.clear()
        return data


class NavigationPlanner(OMPLPlanner):

    def __init__(self, kitchen_floor_space, collision_scene, robot, root_link, tip_link, pose_goal, map_frame,
                 config='fast_without_refine'):
        super(NavigationPlanner, self).__init__(False, kitchen_floor_space, collision_scene, robot, root_link, tip_link,
                                                pose_goal, map_frame, config)

    def get_planner(self, si):
        # Navigation:
        # RRTstar, RRTsharp: very sparse(= path length eq max range), high number of fp, slow relative to RRTConnect
        # RRTConnect: many points, low number of fp
        # PRMstar: no set_range function, finds no solutions
        # ABITstar: slow, sparse, but good
        # if self.fast_navigation:
        #    planner = og.RRTConnect(si)
        #    planner.setRange(0.1)
        # else:
        planner = og.RRTConnect(si)
        planner.setRange(0.1)
        # planner.setIntermediateStates(True)
        # planner.setup()
        return planner

    def plan(self, js, plot=True):

        si = self.setup.getSpaceInformation()
        collision_checker = GiskardRobotBulletCollisionChecker(self.is_3D, self.robot.root_link, u'base_footprint', self.collision_scene)
        si.setStateValidityChecker(TwoDimStateValidator(si, collision_checker))
        si.setMotionValidator(RayMotionValidator(si, self.is_3D, self.collision_scene, object_in_motion=self.robot,
                                                 tip_link=u'base_footprint', js=js))
        si.setup()
        # si.setValidStateSamplerAllocator(ob.ValidStateSamplerAllocator(allocGiskardValidStateSample))

        # Set Start and Goal pose for Planner
        start = self.get_start_state(self.space)
        goal = self.get_goal_state(self.space)
        self.setup.setStartAndGoalStates(start, goal)

        # Set Optimization Function
        # optimization_objective = PathLengthAndGoalOptimizationObjective(self.setup.getSpaceInformation(),
        #                                                                goal)
        # self.setup.setOptimizationObjective(optimization_objective)

        if not self.setup.getSpaceInformation().isValid(goal()):
            raise Exception('The given goal pose is not valid.')  # todo: make GlobalPlanningException

        self.setup.setup()
        planner_status = self.solve()
        # og.PathSimplifier(si).smoothBSpline(ss.getSolutionPath()) # takes around 20-30 secs with RTTConnect(0.1)
        # og.PathSimplifier(si).reduceVertices(ss.getSolutionPath())
        data = numpy.array([])
        if planner_status in [ob.PlannerStatus.EXACT_SOLUTION]:
            # try to shorten the path
            # ss.simplifySolution() DONT! NO! DONT UNCOMMENT THAT! NO! STOP IT! FIRST IMPLEMENT CHECKMOTION! THEN TRY AGAIN!
            # Make sure enough subpaths are available for Path Following
            self.setup.getSolutionPath().interpolate(20)
            data = states_matrix_str2array_floats(
                self.setup.getSolutionPath().printAsMatrix())  # [[x, y, theta]]
            # print the simplified path
            if plot:
                plt.close()
                fig, ax = plt.subplots()
                ax.plot(data[:, 1], data[:, 0])
                ax.invert_xaxis()
                ax.set(xlabel='y (m)', ylabel='x (m)',
                       title=u'Navigation Path in map - FP: {}'.format(
                           verify_ompl_navigation_solution(self.setup, debug=True)))
                # ax = fig.gca(projection='2d')
                # ax.plot(data[:, 0], data[:, 1], '.-')
                plt.show()
        self.setup.clear()
        return data


def is_3D(space):
    return type(space) == type(ob.SE3StateSpace())


def states_matrix_str2array_floats(str: str, line_sep='\n', float_sep=' '):
    states_strings = str.split(line_sep)
    while '' in states_strings:
        states_strings.remove('')
    return numpy.array(list(map(lambda x: numpy.fromstring(x, dtype=float, sep=float_sep), states_strings)))<|MERGE_RESOLUTION|>--- conflicted
+++ resolved
@@ -309,8 +309,7 @@
                 joint_state = js[joint_name].position
                 pbw.p.resetJointState(self.environment_id, joint_id, joint_state, physicsClientId=self.client_id)
             # Recalculate collision stuff
-            pbw.p.stepSimulation(
-                physicsClientId=self.client_id)  # todo: actually only collision stuff needs to be calculated
+            pbw.p.stepSimulation(physicsClientId=self.client_id)  # todo: actually only collision stuff needs to be calculated
 
     def pre_ray_test(self):
         bodies_num = p.getNumBodies(physicsClientId=self.client_id)
@@ -641,11 +640,7 @@
 
 class GiskardRobotBulletCollisionChecker(GiskardBehavior):
 
-<<<<<<< HEAD
-    def __init__(self, is_3D, root_link, tip_link, collision_scene, ik=None, ik_sampling=1, ignore_orientation=False):
-=======
-    def __init__(self, is_3D, root_link, tip_link, ik=None, ik_sampling=1, collision_link_names=None, publish=True):
->>>>>>> 0eb8388f
+    def __init__(self, is_3D, root_link, tip_link, collision_scene, ik=None, ik_sampling=1, ignore_orientation=False, publish=True):
         GiskardBehavior.__init__(self, str(self))
         self.giskard_lock = threading.Lock()
         if ik is None:
@@ -655,19 +650,12 @@
         self.is_3D = is_3D
         self.tip_link = tip_link
         self.ik_sampling = ik_sampling
-<<<<<<< HEAD
         self.ignore_orientation = ignore_orientation
         self.collision_objects = GiskardPyBulletAABBCollision(self.robot, collision_scene, tip_link)
-=======
-        if collision_link_names is None:
-            self.collision_link_names = GiskardLinkCollision(self.robot, tip_link).get_links()
-        else:
-            self.collision_link_names = collision_link_names
         self.publisher = None
         if publish:
             self.publisher = VisualizationBehavior('motion planning object publisher', ensure_publish=False)
             self.publisher.setup(10)
->>>>>>> 0eb8388f
 
     def is_collision_free(self, x, y, z, rot):
         if True:  # with self.giskard_lock:
@@ -1200,7 +1188,6 @@
 
         self.initialised_planners = False
         self.collisionCheckerInterface = CollisionCheckerInterface()
-        self.once = False
 
     def get_cart_goal(self, cmd):
         try:
@@ -1302,7 +1289,7 @@
         self.get_god_map().set_data(identifier.global_planner_needed, False)
         return Status.SUCCESS
 
-    def get_cartesian_path_constraints(self, poses, ignore_trajectory_orientation=True):
+    def get_cartesian_path_constraints(self, poses, ignore_trajectory_orientation=False):
 
         d = dict()
         d[u'parameter_value_pair'] = deepcopy(self.__goal_dict)
@@ -1387,9 +1374,6 @@
                                                 max_refine_iterations=5, min_refine_thresh=0.5)
         }
         self._planner_solve_params['RRTConnect'] = {
-<<<<<<< HEAD
-            'slow_without_refine': SolveParameters(initial_solve_time=240, refine_solve_time=5,
-=======
             'slow_without_refine': SolveParameters(initial_solve_time=360, refine_solve_time=5,
                                                    max_initial_iterations=1,
                                                    max_refine_iterations=0, min_refine_thresh=0.5),
@@ -1424,7 +1408,6 @@
         }
         self._planner_solve_params['InformedRRTstar'] = {
             'slow_without_refine': SolveParameters(initial_solve_time=360, refine_solve_time=5,
->>>>>>> 0eb8388f
                                                    max_initial_iterations=1,
                                                    max_refine_iterations=0, min_refine_thresh=0.5),
             'slow_with_refine': SolveParameters(initial_solve_time=60, refine_solve_time=5, max_initial_iterations=3,
@@ -1553,11 +1536,6 @@
                                               pose_goal, map_frame, config)
 
     def get_planner(self, si):
-<<<<<<< HEAD
-        #planner = og.ABITstar(si)
-        planner = og.RRTConnect(si)
-        planner.setRange(0.1)
-=======
         planner = og.RRTstar(si)
         self.range = 0.05
         planner.setSampleRejection(True)
@@ -1565,45 +1543,38 @@
         planner.setInformedSampling(True)
         planner.setRange(self.range)
         # planner = og.ABITstar(si)
->>>>>>> 0eb8388f
         # planner.setIntermediateStates(True)
         # planner.setup()
         return planner
 
-    def plan(self, js, plot=True, once=None):
+    def plan(self, js, plot=True):
 
         si = self.setup.getSpaceInformation()
         collision_checker = GiskardRobotBulletCollisionChecker(self.is_3D, self.root_link, self.tip_link, self.collision_scene,
-                                                               ignore_orientation=True)
+                                                               ignore_orientation=False)
         si.setStateValidityChecker(ThreeDimStateValidator(si, collision_checker))
-<<<<<<< HEAD
-        si.setMotionValidator(RayMotionValidator(si, self.is_3D, self.collision_scene, object_in_motion=self.robot,
-                                                 ignore_orientation=True, tip_link=self.tip_link, js=js))
-=======
         si.setStateValidityCheckingResolution(1/(self.space.getMaximumExtent()/(self.range)))
         rospy.loginfo('MovementPlanner: Using DiscreteMotionValidator with max cost of {}.'.format(self.range))
-        #si.setMotionValidator(RayMotionValidator(si, True, self.robot, self.collision_scene, tip_link=self.tip_link, js=js))
->>>>>>> 0eb8388f
+        #si.setMotionValidator(RayMotionValidator(si, self.is_3D, self.collision_scene, object_in_motion=self.robot,
+        #                                         ignore_orientation=False, tip_link=self.tip_link, js=js))
         si.setup()
 
         start = self.get_start_state(self.space)
         goal = self.get_goal_state(self.space)
 
-        if not once or not si.isValid(start()):
+        if not si.isValid(start()):
             raise GlobalPlanningException()
 
         self.setup.setStartAndGoalStates(start, goal)
 
-<<<<<<< HEAD
+        #optimization_objective = PathLengthAndGoalOptimizationObjective(self.setup.getSpaceInformation(), goal)
+        #self.setup.setOptimizationObjective(optimization_objective)
+
         if not self.setup.getSpaceInformation().isValid(goal()):
             next_goal = self.next_goal(js, goal)
             self.setup.setStartAndGoalStates(start, next_goal)
 
         self.setup.setup()
-=======
-        #optimization_objective = PathLengthAndGoalOptimizationObjective(self.setup.getSpaceInformation(), goal)
-        #self.setup.setOptimizationObjective(optimization_objective)
->>>>>>> 0eb8388f
         planner_status = self.solve()
         # og.PathSimplifier(si).smoothBSpline(ss.getSolutionPath()) # takes around 20-30 secs with RTTConnect(0.1)
         # og.PathSimplifier(si).reduceVertices(ss.getSolutionPath())
