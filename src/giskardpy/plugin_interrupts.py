from collections import defaultdict

import numpy as np
from py_trees import Status
<<<<<<< HEAD
from giskardpy.exceptions import PathCollisionException, InsolvableException
=======

>>>>>>> fb21f2e3
import giskardpy.identifier as identifier
from giskardpy.exceptions import InsolvableException
from giskardpy.plugin import GiskardBehavior
<<<<<<< HEAD
from giskardpy.utils import closest_point_constraint_violated
import numpy as np
from giskardpy import logging
=======


# fast
>>>>>>> fb21f2e3

class WiggleCancel(GiskardBehavior):
    def __init__(self, name, final_detection):
        super(WiggleCancel, self).__init__(name)
        self.wiggle_detection_threshold = self.get_god_map().get_data(identifier.wiggle_detection_threshold)
        self.num_samples_in_fft = self.get_god_map().get_data(identifier.num_samples_in_fft)
        self.wiggle_frequency_range = self.get_god_map().get_data(identifier.wiggle_frequency_range)
        self.js_samples = self.get_god_map().get_data(identifier.wiggle_detection_samples)
        self.final_detection = final_detection

    def initialise(self):
        super(WiggleCancel, self).initialise()
        if not self.final_detection:
            self.js_samples.clear()
        self.sample_period = self.get_god_map().get_data(identifier.sample_period)
        self.max_detectable_freq = 1 / (2 * self.sample_period)
        self.min_wiggle_frequency = self.wiggle_frequency_range * self.max_detectable_freq


    def update(self):
        if self.final_detection:
            js_samples_array = np.array(self.js_samples.values())
            if(len(js_samples_array) == 0):
                logging.logwarn('sample array was empty during final wiggle detection')
                return Status.SUCCESS

            if len(js_samples_array[0]) < 4:  # if there are less than 4 sample points it makes no sense to try to detect wiggling
                return Status.SUCCESS

            if detect_wiggling(js_samples_array, self.sample_period, self.min_wiggle_frequency, self.wiggle_detection_threshold):
                self.raise_to_blackboard(InsolvableException(u'endless wiggling detected'))

            return Status.SUCCESS
        else:
            latest_points = self.get_god_map().get_data(identifier.joint_states)

            for key in latest_points:
                self.js_samples[key].append(latest_points[key].velocity)

            if len(self.js_samples.values()[0]) < self.num_samples_in_fft:
                return Status.RUNNING

            if len(self.js_samples.values()[0]) > self.num_samples_in_fft:
                for val in self.js_samples.values():
                    del (val[0])

            js_samples_array = np.array(self.js_samples.values())
            if(detect_wiggling(js_samples_array, self.sample_period, self.min_wiggle_frequency, self.wiggle_detection_threshold)):
                raise InsolvableException(u'endless wiggling detected')

            return Status.RUNNING


<<<<<<< HEAD
def detect_wiggling(js_samples, sample_period, min_wiggle_frequency, wiggle_detection_threshold):
    # remove joints that arent moving
    joints_filtered = [i for i in js_samples if
                       np.any(np.abs(i) > 0.1)]
=======
        # find index in frequency list where frequency >= min_wiggle_frequency
        freq_idx = next(i for i, v in enumerate(freq) if v >= self.min_wiggle_frequency)
>>>>>>> fb21f2e3

    if len(joints_filtered) == 0:
        return False

    freq = np.fft.rfftfreq(len(js_samples[0]), d=sample_period)

    # find index in frequency list where frequency >= min_wiggle_frequency
    try:
        freq_idx = next(i for i, v in enumerate(freq) if v >= min_wiggle_frequency)
    except StopIteration:
        return False

    fft = np.fft.rfft(joints_filtered, axis=1)
    fft = [np.abs(i.real) for i in fft]

    for j in fft:
        if np.any(j[freq_idx:] > wiggle_detection_threshold):
            return True

    return False


class MaxTrajLength(GiskardBehavior):
    pass

<<<<<<< HEAD

class CollisionCancel(GiskardBehavior):
    def __init__(self, name):
        self.collision_time_threshold = self.get_god_map().get_data(identifier.collision_time_threshold)
        super(CollisionCancel, self).__init__(name)

    def update(self):
        time = self.get_god_map().get_data(identifier.time)
        if time >= self.collision_time_threshold:
            cp = self.get_god_map().get_data(identifier.closest_point)
            if cp is not None and closest_point_constraint_violated(cp, tolerance=1):
                self.raise_to_blackboard(PathCollisionException(
                    u'robot is in collision after {} seconds'.format(self.collision_time_threshold)))
                return Status.SUCCESS
        return Status.FAILURE
=======
# class CollisionCancel(GiskardBehavior):
#     def __init__(self, name):
#         self.collision_time_threshold = self.get_god_map().safe_get_data(identifier.collision_time_threshold)
#         super(CollisionCancel, self).__init__(name)
#
#     def update(self):
#         time = self.get_god_map().safe_get_data(identifier.time)
#         if time >= self.collision_time_threshold:
#             cp = self.get_god_map().safe_get_data(identifier.closest_point)
#             if cp is not None and closest_point_constraint_violated(cp, tolerance=1):
#                 self.raise_to_blackboard(PathCollisionException(
#                     u'robot is in collision after {} seconds'.format(self.collision_time_threshold)))
#                 return Status.SUCCESS
#         return Status.FAILURE
>>>>>>> fb21f2e3
<|MERGE_RESOLUTION|>--- conflicted
+++ resolved
@@ -1,24 +1,13 @@
-from collections import defaultdict
-
 import numpy as np
 from py_trees import Status
-<<<<<<< HEAD
-from giskardpy.exceptions import PathCollisionException, InsolvableException
-=======
 
->>>>>>> fb21f2e3
 import giskardpy.identifier as identifier
 from giskardpy.exceptions import InsolvableException
 from giskardpy.plugin import GiskardBehavior
-<<<<<<< HEAD
-from giskardpy.utils import closest_point_constraint_violated
-import numpy as np
 from giskardpy import logging
-=======
 
 
 # fast
->>>>>>> fb21f2e3
 
 class WiggleCancel(GiskardBehavior):
     def __init__(self, name, final_detection):
@@ -72,15 +61,10 @@
             return Status.RUNNING
 
 
-<<<<<<< HEAD
 def detect_wiggling(js_samples, sample_period, min_wiggle_frequency, wiggle_detection_threshold):
     # remove joints that arent moving
     joints_filtered = [i for i in js_samples if
                        np.any(np.abs(i) > 0.1)]
-=======
-        # find index in frequency list where frequency >= min_wiggle_frequency
-        freq_idx = next(i for i, v in enumerate(freq) if v >= self.min_wiggle_frequency)
->>>>>>> fb21f2e3
 
     if len(joints_filtered) == 0:
         return False
@@ -106,35 +90,17 @@
 class MaxTrajLength(GiskardBehavior):
     pass
 
-<<<<<<< HEAD
-
-class CollisionCancel(GiskardBehavior):
-    def __init__(self, name):
-        self.collision_time_threshold = self.get_god_map().get_data(identifier.collision_time_threshold)
-        super(CollisionCancel, self).__init__(name)
-
-    def update(self):
-        time = self.get_god_map().get_data(identifier.time)
-        if time >= self.collision_time_threshold:
-            cp = self.get_god_map().get_data(identifier.closest_point)
-            if cp is not None and closest_point_constraint_violated(cp, tolerance=1):
-                self.raise_to_blackboard(PathCollisionException(
-                    u'robot is in collision after {} seconds'.format(self.collision_time_threshold)))
-                return Status.SUCCESS
-        return Status.FAILURE
-=======
 # class CollisionCancel(GiskardBehavior):
 #     def __init__(self, name):
-#         self.collision_time_threshold = self.get_god_map().safe_get_data(identifier.collision_time_threshold)
+#         self.collision_time_threshold = self.get_god_map().get_data(identifier.collision_time_threshold)
 #         super(CollisionCancel, self).__init__(name)
 #
 #     def update(self):
-#         time = self.get_god_map().safe_get_data(identifier.time)
+#         time = self.get_god_map().get_data(identifier.time)
 #         if time >= self.collision_time_threshold:
-#             cp = self.get_god_map().safe_get_data(identifier.closest_point)
+#             cp = self.get_god_map().get_data(identifier.closest_point)
 #             if cp is not None and closest_point_constraint_violated(cp, tolerance=1):
 #                 self.raise_to_blackboard(PathCollisionException(
 #                     u'robot is in collision after {} seconds'.format(self.collision_time_threshold)))
 #                 return Status.SUCCESS
-#         return Status.FAILURE
->>>>>>> fb21f2e3
+#         return Status.FAILURE