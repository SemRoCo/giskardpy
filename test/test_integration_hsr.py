from copy import deepcopy
from typing import Optional

import numpy as np
import pytest
import rospy
from geometry_msgs.msg import PoseStamped, Point, Quaternion, PointStamped, Vector3Stamped, Pose
from numpy import pi
from std_srvs.srv import Trigger
from tf.transformations import quaternion_from_matrix, quaternion_about_axis, rotation_from_matrix, quaternion_matrix

import giskardpy.utils.tfwrapper as tf
from giskardpy.configs.hsr import HSR_StandAlone, HSR_Mujoco, HSR_GazeboRealtime
from giskardpy.model.utils import make_world_body_box
from giskardpy.python_interface import GiskardWrapper
from giskardpy.utils.utils import launch_launchfile
from utils_for_tests import compare_poses, GiskardTestWrapper


class HSRTestWrapper(GiskardTestWrapper):
    default_pose = {
        'arm_flex_joint': -0.7,
        'arm_lift_joint': 0.2,
        'arm_roll_joint': 0.0,
        'head_pan_joint': -0.1,
        'head_tilt_joint': 0.1,
        'wrist_flex_joint': -0.9,
        'wrist_roll_joint': -0.1,
    }
    better_pose = default_pose

    def __init__(self, config=None):
        self.tip = 'hand_gripper_tool_frame'
        self.robot_name = 'hsr'
        if config is None:
            config = HSR_StandAlone
        self.gripper_group = 'gripper'
        # self.r_gripper = rospy.ServiceProxy('r_gripper_simulator/set_joint_states', SetJointState)
        # self.l_gripper = rospy.ServiceProxy('l_gripper_simulator/set_joint_states', SetJointState)
        self.odom_root = 'odom'
        super().__init__(config)
        self.robot = self.world.groups[self.robot_name]

    def move_base(self, goal_pose):
        self.set_cart_goal(goal_pose, tip_link='base_footprint', root_link=self.world.root_link_name)
        self.plan_and_execute()

    def open_gripper(self):
        self.command_gripper(1.24)

    def close_gripper(self):
        self.command_gripper(0)

    def command_gripper(self, width):
        js = {'hand_motor_joint': width}
        self.set_joint_goal(js)
        self.plan_and_execute()

    def reset_base(self):
        p = PoseStamped()
        p.header.frame_id = 'map'
        p.pose.orientation.w = 1
<<<<<<< HEAD
        # self.move_base(p)
=======
        if self.is_standalone():
            self.teleport_base(p)
        else:
            self.move_base(p)
>>>>>>> b9aeaf8f

    def reset(self):
        self.clear_world()
        # self.close_gripper()
        self.reset_base()
        self.register_group('gripper',
                            root_link_group_name=self.robot_name,
                            root_link_name='hand_palm_link')

    def teleport_base(self, goal_pose, group_name: Optional[str] = None):
        self.set_seed_odometry(base_pose=goal_pose, group_name=group_name)
        self.allow_all_collisions()
        self.plan_and_execute()


class HSRTestWrapperMujoco(HSRTestWrapper):
    def __init__(self):
        # self.r_gripper = rospy.ServiceProxy('r_gripper_simulator/set_joint_states', SetJointState)
        # self.l_gripper = rospy.ServiceProxy('l_gripper_simulator/set_joint_states', SetJointState)
        self.mujoco_reset = rospy.ServiceProxy('mujoco/reset', Trigger)
        self.odom_root = 'odom'
        super().__init__(HSR_Mujoco)

    def reset_base(self):
        p = PoseStamped()
        p.header.frame_id = 'map'
        p.pose.orientation.w = 1
        self.move_base(p)

    def teleport_base(self, goal_pose, group_name: Optional[str] = None):
        self.move_base(goal_pose)

    def set_localization(self, map_T_odom: PoseStamped):
        pass
        # super(HSRTestWrapper, self).set_localization(map_T_odom)

    def reset(self):
        # self.mujoco_reset()
        super().reset()

    def command_gripper(self, width):
        pass


@pytest.fixture(scope='module')
def giskard(request, ros):
    # launch_launchfile('package://hsr_description/launch/upload_hsrb.launch')
    c = HSRTestWrapper(HSR_GazeboRealtime)
    # c = HSRTestWrapperMujoco()
    request.addfinalizer(c.tear_down)
    return c


@pytest.fixture()
def box_setup(zero_pose: HSRTestWrapper) -> HSRTestWrapper:
    p = PoseStamped()
    p.header.frame_id = 'map'
    p.pose.position.x = 1.2
    p.pose.position.y = 0
    p.pose.position.z = 0.1
    p.pose.orientation.w = 1
    zero_pose.add_box(name='box', size=(1, 1, 1), pose=p)
    return zero_pose


class TestJointGoals:

    def test_mimic_joints(self, zero_pose: HSRTestWrapper):
        arm_lift_joint = zero_pose.world.search_for_joint_name('arm_lift_joint')
        zero_pose.open_gripper()
        hand_T_finger_current = zero_pose.world.compute_fk_pose('hand_palm_link', 'hand_l_distal_link')
        hand_T_finger_expected = PoseStamped()
        hand_T_finger_expected.header.frame_id = 'hand_palm_link'
        hand_T_finger_expected.pose.position.x = -0.01675
        hand_T_finger_expected.pose.position.y = -0.0907
        hand_T_finger_expected.pose.position.z = 0.0052
        hand_T_finger_expected.pose.orientation.x = -0.0434
        hand_T_finger_expected.pose.orientation.y = 0.0
        hand_T_finger_expected.pose.orientation.z = 0.0
        hand_T_finger_expected.pose.orientation.w = 0.999
        compare_poses(hand_T_finger_current.pose, hand_T_finger_expected.pose)

        js = {'torso_lift_joint': 0.1}
        zero_pose.set_joint_goal(js, check=False)
        zero_pose.allow_all_collisions()
        zero_pose.plan_and_execute()
        np.testing.assert_almost_equal(zero_pose.world.state[arm_lift_joint].position, 0.2, decimal=2)
        base_T_torso = PoseStamped()
        base_T_torso.header.frame_id = 'base_footprint'
        base_T_torso.pose.position.x = 0
        base_T_torso.pose.position.y = 0
        base_T_torso.pose.position.z = 0.8518
        base_T_torso.pose.orientation.x = 0
        base_T_torso.pose.orientation.y = 0
        base_T_torso.pose.orientation.z = 0
        base_T_torso.pose.orientation.w = 1
        base_T_torso2 = zero_pose.world.compute_fk_pose('base_footprint', 'torso_lift_link')
        compare_poses(base_T_torso2.pose, base_T_torso.pose)

    def test_mimic_joints2(self, zero_pose: HSRTestWrapper):
        arm_lift_joint = zero_pose.world.search_for_joint_name('arm_lift_joint')
        zero_pose.open_gripper()

        tip = 'hand_gripper_tool_frame'
        p = PoseStamped()
        p.header.frame_id = tip
        p.pose.position.z = 0.2
        p.pose.orientation.w = 1
        zero_pose.set_cart_goal(goal_pose=p, tip_link=tip,
                                root_link='base_footprint')
        zero_pose.allow_all_collisions()
        zero_pose.plan_and_execute()
        np.testing.assert_almost_equal(zero_pose.world.state[arm_lift_joint].position, 0.2, decimal=2)
        base_T_torso = PoseStamped()
        base_T_torso.header.frame_id = 'base_footprint'
        base_T_torso.pose.position.x = 0
        base_T_torso.pose.position.y = 0
        base_T_torso.pose.position.z = 0.8518
        base_T_torso.pose.orientation.x = 0
        base_T_torso.pose.orientation.y = 0
        base_T_torso.pose.orientation.z = 0
        base_T_torso.pose.orientation.w = 1
        base_T_torso2 = zero_pose.world.compute_fk_pose('base_footprint', 'torso_lift_link')
        compare_poses(base_T_torso2.pose, base_T_torso.pose)

    def test_mimic_joints3(self, zero_pose: HSRTestWrapper):
        arm_lift_joint = zero_pose.world.search_for_joint_name('arm_lift_joint')
        zero_pose.open_gripper()
        tip = 'head_pan_link'
        p = PoseStamped()
        p.header.frame_id = tip
        p.pose.position.z = 0.15
        p.pose.orientation.w = 1
        zero_pose.set_cart_goal(goal_pose=p, tip_link=tip,
                                root_link='base_footprint')
        zero_pose.plan_and_execute()
        np.testing.assert_almost_equal(zero_pose.world.state[arm_lift_joint].position, 0.3, decimal=2)
        base_T_torso = PoseStamped()
        base_T_torso.header.frame_id = 'base_footprint'
        base_T_torso.pose.position.x = 0
        base_T_torso.pose.position.y = 0
        base_T_torso.pose.position.z = 0.902
        base_T_torso.pose.orientation.x = 0
        base_T_torso.pose.orientation.y = 0
        base_T_torso.pose.orientation.z = 0
        base_T_torso.pose.orientation.w = 1
        base_T_torso2 = zero_pose.world.compute_fk_pose('base_footprint', 'torso_lift_link')
        compare_poses(base_T_torso2.pose, base_T_torso.pose)

    def test_mimic_joints4(self, zero_pose: HSRTestWrapper):
        joint_goal = {'torso_lift_joint': 0.25}
        zero_pose.set_joint_goal(joint_goal, check=False)
        zero_pose.allow_all_collisions()
        zero_pose.plan_and_execute()
        np.testing.assert_almost_equal(zero_pose.world.state['hsrb/arm_lift_joint'].position, 0.5, decimal=2)

    def test_joint_goal2(self, zero_pose: HSRTestWrapper):
        js = {
            'arm_flex_joint': -0.3,
            'arm_lift_joint': 0.4,
            'arm_roll_joint': 0.1,
            'head_pan_joint': -0.3,
            'head_tilt_joint': 0.4,
            'wrist_flex_joint': -0.5,
            'wrist_roll_joint': -0.3,
        }
        zero_pose.set_joint_goal(js)
        zero_pose.allow_all_collisions()
        zero_pose.plan_and_execute()

class TestCartGoals:
    def test_save_graph_pdf(self, kitchen_setup):
        box1_name = 'box1'
        pose = PoseStamped()
        pose.header.frame_id = kitchen_setup.default_root
        pose.pose.orientation.w = 1
        kitchen_setup.add_box(name=box1_name,
                              size=(1,1,1),
                              pose=pose,
                              parent_link='hand_palm_link',
                              parent_link_group='hsrb')
        kitchen_setup.world.save_graph_pdf()

    def test_move_base(self, zero_pose: HSRTestWrapper):
<<<<<<< HEAD
        # map_T_odom = PoseStamped()
        # map_T_odom.pose.position.x = 1
        # map_T_odom.pose.position.y = 1
        # map_T_odom.pose.orientation = Quaternion(*quaternion_about_axis(np.pi / 3, [0, 0, 1]))
        # zero_pose.teleport_base(map_T_odom)
=======
        map_T_odom = PoseStamped()
        map_T_odom.header.frame_id = 'map'
        map_T_odom.pose.position.x = 1
        map_T_odom.pose.position.y = 1
        map_T_odom.pose.orientation = Quaternion(*quaternion_about_axis(np.pi / 3, [0, 0, 1]))
        zero_pose.teleport_base(map_T_odom)
>>>>>>> b9aeaf8f

        base_goal = PoseStamped()
        base_goal.header.frame_id = 'map'
        base_goal.pose.position.y = 3
        base_goal.pose.orientation = Quaternion(*quaternion_about_axis(pi, [0, 0, 1]))
        zero_pose.set_cart_goal(base_goal, 'base_footprint')
        zero_pose.allow_all_collisions()
        zero_pose.plan_and_execute()

    def test_move_base_1m_forward(self, zero_pose: HSRTestWrapper):
        map_T_odom = PoseStamped()
        map_T_odom.header.frame_id = 'map'
        map_T_odom.pose.position.x = 1
        map_T_odom.pose.orientation.w = 1
        zero_pose.allow_all_collisions()
        zero_pose.move_base(map_T_odom)

    def test_move_base_1m_left(self, zero_pose: HSRTestWrapper):
        map_T_odom = PoseStamped()
        map_T_odom.header.frame_id = 'map'
        map_T_odom.pose.position.y = 1
        map_T_odom.pose.orientation.w = 1
        zero_pose.allow_all_collisions()
        zero_pose.move_base(map_T_odom)

    def test_move_base_1m_diagonal(self, zero_pose: HSRTestWrapper):
        map_T_odom = PoseStamped()
        map_T_odom.header.frame_id = 'map'
        map_T_odom.pose.position.x = 1
        map_T_odom.pose.position.y = 1
        map_T_odom.pose.orientation.w = 1
        zero_pose.allow_all_collisions()
        zero_pose.move_base(map_T_odom)

    def test_move_base_rotate(self, zero_pose: HSRTestWrapper):
        map_T_odom = PoseStamped()
        map_T_odom.header.frame_id = 'map'
        map_T_odom.pose.orientation = Quaternion(*quaternion_about_axis(np.pi / 3, [0, 0, 1]))
        zero_pose.allow_all_collisions()
        zero_pose.move_base(map_T_odom)

    def test_move_base_forward_rotate(self, zero_pose: HSRTestWrapper):
        map_T_odom = PoseStamped()
        map_T_odom.header.frame_id = 'map'
        map_T_odom.pose.position.x = 1
        map_T_odom.pose.orientation = Quaternion(*quaternion_about_axis(np.pi / 3, [0, 0, 1]))
        zero_pose.allow_all_collisions()
        zero_pose.move_base(map_T_odom)

    def test_rotate_gripper(self, zero_pose: HSRTestWrapper):
        r_goal = PoseStamped()
        r_goal.header.frame_id = zero_pose.tip
        r_goal.pose.orientation = Quaternion(*quaternion_about_axis(pi, [0, 0, 1]))
        zero_pose.set_cart_goal(r_goal, zero_pose.tip)
        zero_pose.allow_all_collisions()
        zero_pose.plan_and_execute()


class TestConstraints:

    def test_open_fridge(self, kitchen_setup: HSRTestWrapper):
        handle_frame_id = 'iai_kitchen/iai_fridge_door_handle'
        handle_name = 'iai_fridge_door_handle'
        kitchen_setup.open_gripper()
        base_goal = PoseStamped()
        base_goal.header.frame_id = 'map'
        base_goal.pose.position = Point(0.3, -0.5, 0)
        base_goal.pose.orientation.w = 1
        kitchen_setup.move_base(base_goal)

        bar_axis = Vector3Stamped()
        bar_axis.header.frame_id = handle_frame_id
        bar_axis.vector.z = 1

        bar_center = PointStamped()
        bar_center.header.frame_id = handle_frame_id

        tip_grasp_axis = Vector3Stamped()
        tip_grasp_axis.header.frame_id = kitchen_setup.tip
        tip_grasp_axis.vector.x = 1

        kitchen_setup.set_json_goal('GraspBar',
                                    root_link=kitchen_setup.default_root,
                                    tip_link=kitchen_setup.tip,
                                    tip_grasp_axis=tip_grasp_axis,
                                    bar_center=bar_center,
                                    bar_axis=bar_axis,
                                    bar_length=.4)
        x_gripper = Vector3Stamped()
        x_gripper.header.frame_id = kitchen_setup.tip
        x_gripper.vector.z = 1

        x_goal = Vector3Stamped()
        x_goal.header.frame_id = handle_frame_id
        x_goal.vector.x = -1
        kitchen_setup.set_align_planes_goal(tip_link=kitchen_setup.tip,
                                            tip_normal=x_gripper,
                                            goal_normal=x_goal)
        kitchen_setup.allow_all_collisions()
        # kitchen_setup.add_json_goal('AvoidJointLimits', percentage=10)
        kitchen_setup.plan_and_execute()

        kitchen_setup.set_open_container_goal(tip_link=kitchen_setup.tip,
                                              environment_link=handle_name,
                                              goal_joint_state=1.5)
        # kitchen_setup.set_json_goal('AvoidJointLimits', percentage=40)
        kitchen_setup.allow_all_collisions()
        # kitchen_setup.add_json_goal('AvoidJointLimits')
        kitchen_setup.plan_and_execute()
        kitchen_setup.set_kitchen_js({'iai_fridge_door_joint': 1.5})

        kitchen_setup.set_open_container_goal(tip_link=kitchen_setup.tip,
                                              environment_link=handle_name,
                                              goal_joint_state=0)
        kitchen_setup.allow_all_collisions()
        # kitchen_setup.set_json_goal('AvoidJointLimits', percentage=40)
        kitchen_setup.plan_and_execute()
        kitchen_setup.set_kitchen_js({'iai_fridge_door_joint': 0})

        kitchen_setup.plan_and_execute()

        kitchen_setup.set_joint_goal(kitchen_setup.better_pose)
        kitchen_setup.allow_self_collision()
        kitchen_setup.plan_and_execute()


class TestCollisionAvoidanceGoals:

    def test_self_collision_avoidance_empty(self, zero_pose: HSRTestWrapper):
        zero_pose.plan_and_execute()
        current_state = zero_pose.world.state.to_position_dict()
        current_state = {k.short_name: v for k, v in current_state.items()}
        zero_pose.compare_joint_state(current_state, zero_pose.default_pose)


    def test_self_collision_avoidance(self, zero_pose: HSRTestWrapper):
        r_goal = PoseStamped()
        r_goal.header.frame_id = zero_pose.tip
        r_goal.pose.position.z = 0.5
        r_goal.pose.orientation.w = 1
        zero_pose.set_cart_goal(r_goal, zero_pose.tip)
        zero_pose.plan_and_execute()

    def test_self_collision_avoidance2(self, zero_pose: HSRTestWrapper):
        js = {
            'arm_flex_joint': 0.0,
            'arm_lift_joint': 0.0,
            'arm_roll_joint': -1.52,
            'head_pan_joint': -0.09,
            'head_tilt_joint': -0.62,
            'wrist_flex_joint': -1.55,
            'wrist_roll_joint': 0.11,
        }
        zero_pose.set_seed_configuration(js)
        zero_pose.allow_all_collisions()
        zero_pose.plan_and_execute()

        goal_pose = PoseStamped()
        goal_pose.header.frame_id = 'hand_palm_link'
        goal_pose.pose.position.x = 0.5
        goal_pose.pose.orientation.w = 1
        zero_pose.set_cart_goal(goal_pose, zero_pose.tip)
        zero_pose.plan_and_execute()

    def test_attached_collision1(self, box_setup: HSRTestWrapper):
        box_name = 'asdf'
        box_pose = PoseStamped()
        box_pose.header.frame_id = 'map'
        box_pose.pose.position = Point(0.85, 0.3, .66)
        box_pose.pose.orientation = Quaternion(0, 0, 0, 1)

        box_setup.add_box(box_name, (0.07, 0.04, 0.1), box_pose)
        box_setup.open_gripper()

        grasp_pose = deepcopy(box_pose)
        # grasp_pose.pose.position.x -= 0.05
        grasp_pose.pose.orientation = Quaternion(*quaternion_from_matrix([[0, 0, 1, 0],
                                                                          [0, -1, 0, 0],
                                                                          [1, 0, 0, 0],
                                                                          [0, 0, 0, 1]]))
        box_setup.set_cart_goal(grasp_pose, box_setup.tip)
        box_setup.plan_and_execute()
        box_setup.update_parent_link_of_group(box_name, box_setup.tip)

        base_goal = PoseStamped()
        base_goal.header.frame_id = box_setup.default_root
        base_goal.pose.position.x -= 0.5
        base_goal.pose.orientation.w = 1
        box_setup.move_base(base_goal)

    def test_collision_avoidance(self, zero_pose: HSRTestWrapper):
        js = {'arm_flex_joint': -np.pi / 2}
        zero_pose.set_joint_goal(js)
        zero_pose.plan_and_execute()

        p = PoseStamped()
        p.header.frame_id = 'map'
        p.pose.position.x = 0.9
        p.pose.position.y = 0
        p.pose.position.z = 0.5
        p.pose.orientation.w = 1
        zero_pose.add_box(name='box', size=(1, 1, 0.01), pose=p)

        js = {'arm_flex_joint': 0}
        zero_pose.set_joint_goal(js, check=False)
        zero_pose.plan_and_execute()

<<<<<<< HEAD
class TestPouring():
    def test_pouring(self, zero_pose):
        containerPose = PoseStamped()
        containerPose.header.frame_id = 'map'
        containerPose.pose.position.x = 2
        containerPose.pose.position.y = 0
        containerPose.pose.position.z = 0.8
        containerPose.pose.orientation = Quaternion(*quaternion_from_matrix([[1, 0, 0, 0],
                                                                             [0, 1, 0, 0],
                                                                             [0, 0, 1, 0],
                                                                             [0, 0, 0, 1]]))
        cupPose = PoseStamped()
        cupPose.header.frame_id = 'hand_palm_link'
        cupPose.pose.position.x = 0
        cupPose.pose.position.y = 0
        cupPose.pose.position.z = 0
        cupPose.pose.orientation = Quaternion(*quaternion_from_matrix([[0, 0, 1, 0],
                                                                       [0, -1, 0, 0],
                                                                       [1, 0, 0, 0],
                                                                       [0, 0, 0, 1]]))
        edgePose = PoseStamped()
        edgePose.header.frame_id = 'cup'
        edgePose.pose.position.x = 0
        edgePose.pose.position.y = 0.03
        edgePose.pose.position.z = 0.045
        edgePose.pose.orientation = Quaternion(*quaternion_from_matrix([[1, 0, 0, 0],
                                                                        [0, 1, 0, 0],
                                                                        [0, 0, 1, 0],
                                                                        [0, 0, 0, 1]]))

        # zero_pose.add_box('container', (0.2, 0.2, 0.03), containerPose)
        zero_pose.add_mesh('container', mesh='package://giskardpy/test/urdfs/meshes/bowl_21.obj',
                           pose=containerPose)
        zero_pose.add_cylinder('cup', 0.10, 0.03, cupPose, parent_link=cupPose.header.frame_id)
        # zero_pose.add_box('edge', (0.02, 0.01, 0.01), edgePose, 'cup', 'cup')

        # held object
        object_link = 'cup'
        # object axis for keep upright
        object_axis = Vector3Stamped()
        object_axis.header.frame_id = object_link
        object_axis.vector.z = 1

        # goal object and keep above parameter
        container_plane = PointStamped()
        container_plane.header.frame_id = 'container'
        lower_distance = 0.19
        upper_distance = 0.19
        plane_radius = 0.0

        # reference axis for keep upright
        reference_axis = Vector3Stamped()
        reference_axis.header.frame_id = 'map'
        reference_axis.vector.z = 1

        reference_axis2 = Vector3Stamped()
        reference_axis2.header.frame_id = 'map'
        reference_axis2.vector.x = 1

        # rotation axis for tilting
        rotation_axis = Vector3Stamped()
        rotation_axis.header.frame_id = 'edge'
        rotation_axis.vector.x = 1
        tilt_angle = -1.5708
        tilt_velocity = 0.9

        # First phase KeepObjectUpright & KeepObjectAbovePlane

        zero_pose.set_json_goal('KeepObjectAbovePlane',
                                object_link='edge',
                                plane_center_point=container_plane,
                                lower_distance=lower_distance,
                                upper_distance=upper_distance,
                                plane_radius=plane_radius,
                                root_link='map')

        zero_pose.set_json_goal('KeepObjectUpright',
                                object_link_axis=object_axis,
                                reference_link_axis=reference_axis,
                                root_link='map')
        # align x planes of object and map
        zero_pose.set_json_goal('KeepObjectUpright',
                                object_link_axis=rotation_axis,
                                reference_link_axis=reference_axis2,
                                root_link='map')

        zero_pose.set_avoid_joint_limits_goal(30)
        zero_pose.add_cmd()

        # Second phase TiltObject & KeepObjectAbovePlane
        zero_pose.set_json_goal('KeepObjectAbovePlane',
                                object_link='edge',
                                plane_center_point=container_plane,
                                lower_distance=lower_distance,
                                upper_distance=upper_distance,
                                plane_radius=plane_radius,
                                root_link='map')

        zero_pose.set_json_goal('TiltObject',
                                object_link='edge',
                                reference_link='map',
                                rotation_velocity=tilt_velocity,
                                root_link='map',
                                lower_angle=tilt_angle,
                                rotation_axis=rotation_axis)
        # align x planes of object and map
        zero_pose.set_json_goal('KeepObjectUpright',
                                object_link_axis=rotation_axis,
                                reference_link_axis=reference_axis2,
                                root_link='map')

        zero_pose.add_cmd()

        # # Third phase KeepObjectUpright & KeepObjectAbovePlane
        zero_pose.set_json_goal('KeepObjectAbovePlane',
                                object_link='edge',
                                plane_center_point=container_plane,
                                lower_distance=lower_distance,
                                upper_distance=upper_distance,
                                plane_radius=plane_radius,
                                root_link='map')
        zero_pose.set_json_goal('KeepObjectUpright',
                                object_link_axis=object_axis,
                                reference_link_axis=reference_axis,
                                root_link='map')
        # align x planes of object and map
        zero_pose.set_json_goal('KeepObjectUpright',
                                object_link_axis=rotation_axis,
                                reference_link_axis=reference_axis2,
                                root_link='map')

        zero_pose.plan_and_execute()

    def test_tilt(self, zero_pose):
        containerPose = PoseStamped()
        containerPose.header.frame_id = 'map'
        containerPose.pose.position.x = 2
        containerPose.pose.position.y = 0
        containerPose.pose.position.z = 0.8
        containerPose.pose.orientation = Quaternion(*quaternion_from_matrix([[1, 0, 0, 0],
                                                                             [0, 1, 0, 0],
                                                                             [0, 0, 1, 0],
                                                                             [0, 0, 0, 1]]))
        cupPose = PoseStamped()
        cupPose.header.frame_id = 'hand_gripper_tool_frame'
        cupPose.pose.position.x = 0
        cupPose.pose.position.y = 0
        cupPose.pose.position.z = 0
        cupPose.pose.orientation = Quaternion(*quaternion_from_matrix([[0, 0, 1, 0],
                                                                       [0, -1, 0, 0],
                                                                       [1, 0, 0, 0],
                                                                       [0, 0, 0, 1]]))
        edgePose = PoseStamped()
        edgePose.header.frame_id = 'cup'
        edgePose.pose.position.x = 0
        edgePose.pose.position.y = 0.03
        edgePose.pose.position.z = 0.045
        edgePose.pose.orientation = Quaternion(*quaternion_from_matrix([[1, 0, 0, 0],
                                                                        [0, 1, 0, 0],
                                                                        [0, 0, 1, 0],
                                                                        [0, 0, 0, 1]]))

        zero_pose.add_mesh('container', mesh='package://giskardpy/test/urdfs/meshes/bowl_21.obj',
                           pose=containerPose)
        zero_pose.add_cylinder('cup', 0.10, 0.03, cupPose, parent_link=cupPose.header.frame_id)
        zero_pose.add_box('edge', (0.02, 0.01, 0.01), edgePose, 'cup', 'cup')

        # rotation axis for tilting
        rotation_axis = Vector3Stamped()
        rotation_axis.header.frame_id = 'edge'
        rotation_axis.vector.x = 1
        tilt_angle = -90
        tilt_velocity = 0.5

        zero_pose.set_json_goal('TiltObject',
                                object_link='edge',
                                reference_link='map',
                                rotation_velocity=tilt_velocity,
                                root_link='map',
                                lower_angle=tilt_angle,
                                rotation_axis=rotation_axis)
        zero_pose.plan_and_execute()


class TestClosedloop():
    def test_move_until(self, zero_pose):
        dir = Vector3Stamped()
        dir.header.frame_id = 'hand_palm_link'
        dir.vector.z = 1

        zero_pose.set_json_goal('MoveAlongUntilForce',
                                tip_link='hand_palm_link',
                                move_direction=dir,
                                root_link='map',
                                )

        zero_pose.allow_all_collisions()
=======

class TestAddObject:
    def test_add(self, zero_pose):
        box1_name = 'box1'
        pose = PoseStamped()
        pose.header.frame_id = zero_pose.default_root
        pose.pose.orientation.w = 1
        pose.pose.position.x = 1
        zero_pose.add_box(name=box1_name,
                              size=(1, 1, 1),
                              pose=pose,
                              parent_link='hand_palm_link',
                              parent_link_group='hsrb4s')

        zero_pose.set_joint_goal({'arm_flex_joint': -0.7})
>>>>>>> b9aeaf8f
        zero_pose.plan_and_execute()<|MERGE_RESOLUTION|>--- conflicted
+++ resolved
@@ -60,14 +60,11 @@
         p = PoseStamped()
         p.header.frame_id = 'map'
         p.pose.orientation.w = 1
-<<<<<<< HEAD
-        # self.move_base(p)
-=======
         if self.is_standalone():
             self.teleport_base(p)
         else:
             self.move_base(p)
->>>>>>> b9aeaf8f
+
 
     def reset(self):
         self.clear_world()
@@ -252,20 +249,12 @@
         kitchen_setup.world.save_graph_pdf()
 
     def test_move_base(self, zero_pose: HSRTestWrapper):
-<<<<<<< HEAD
-        # map_T_odom = PoseStamped()
-        # map_T_odom.pose.position.x = 1
-        # map_T_odom.pose.position.y = 1
-        # map_T_odom.pose.orientation = Quaternion(*quaternion_about_axis(np.pi / 3, [0, 0, 1]))
-        # zero_pose.teleport_base(map_T_odom)
-=======
         map_T_odom = PoseStamped()
         map_T_odom.header.frame_id = 'map'
         map_T_odom.pose.position.x = 1
         map_T_odom.pose.position.y = 1
         map_T_odom.pose.orientation = Quaternion(*quaternion_about_axis(np.pi / 3, [0, 0, 1]))
         zero_pose.teleport_base(map_T_odom)
->>>>>>> b9aeaf8f
 
         base_goal = PoseStamped()
         base_goal.header.frame_id = 'map'
@@ -471,221 +460,4 @@
 
         js = {'arm_flex_joint': 0}
         zero_pose.set_joint_goal(js, check=False)
-        zero_pose.plan_and_execute()
-
-<<<<<<< HEAD
-class TestPouring():
-    def test_pouring(self, zero_pose):
-        containerPose = PoseStamped()
-        containerPose.header.frame_id = 'map'
-        containerPose.pose.position.x = 2
-        containerPose.pose.position.y = 0
-        containerPose.pose.position.z = 0.8
-        containerPose.pose.orientation = Quaternion(*quaternion_from_matrix([[1, 0, 0, 0],
-                                                                             [0, 1, 0, 0],
-                                                                             [0, 0, 1, 0],
-                                                                             [0, 0, 0, 1]]))
-        cupPose = PoseStamped()
-        cupPose.header.frame_id = 'hand_palm_link'
-        cupPose.pose.position.x = 0
-        cupPose.pose.position.y = 0
-        cupPose.pose.position.z = 0
-        cupPose.pose.orientation = Quaternion(*quaternion_from_matrix([[0, 0, 1, 0],
-                                                                       [0, -1, 0, 0],
-                                                                       [1, 0, 0, 0],
-                                                                       [0, 0, 0, 1]]))
-        edgePose = PoseStamped()
-        edgePose.header.frame_id = 'cup'
-        edgePose.pose.position.x = 0
-        edgePose.pose.position.y = 0.03
-        edgePose.pose.position.z = 0.045
-        edgePose.pose.orientation = Quaternion(*quaternion_from_matrix([[1, 0, 0, 0],
-                                                                        [0, 1, 0, 0],
-                                                                        [0, 0, 1, 0],
-                                                                        [0, 0, 0, 1]]))
-
-        # zero_pose.add_box('container', (0.2, 0.2, 0.03), containerPose)
-        zero_pose.add_mesh('container', mesh='package://giskardpy/test/urdfs/meshes/bowl_21.obj',
-                           pose=containerPose)
-        zero_pose.add_cylinder('cup', 0.10, 0.03, cupPose, parent_link=cupPose.header.frame_id)
-        # zero_pose.add_box('edge', (0.02, 0.01, 0.01), edgePose, 'cup', 'cup')
-
-        # held object
-        object_link = 'cup'
-        # object axis for keep upright
-        object_axis = Vector3Stamped()
-        object_axis.header.frame_id = object_link
-        object_axis.vector.z = 1
-
-        # goal object and keep above parameter
-        container_plane = PointStamped()
-        container_plane.header.frame_id = 'container'
-        lower_distance = 0.19
-        upper_distance = 0.19
-        plane_radius = 0.0
-
-        # reference axis for keep upright
-        reference_axis = Vector3Stamped()
-        reference_axis.header.frame_id = 'map'
-        reference_axis.vector.z = 1
-
-        reference_axis2 = Vector3Stamped()
-        reference_axis2.header.frame_id = 'map'
-        reference_axis2.vector.x = 1
-
-        # rotation axis for tilting
-        rotation_axis = Vector3Stamped()
-        rotation_axis.header.frame_id = 'edge'
-        rotation_axis.vector.x = 1
-        tilt_angle = -1.5708
-        tilt_velocity = 0.9
-
-        # First phase KeepObjectUpright & KeepObjectAbovePlane
-
-        zero_pose.set_json_goal('KeepObjectAbovePlane',
-                                object_link='edge',
-                                plane_center_point=container_plane,
-                                lower_distance=lower_distance,
-                                upper_distance=upper_distance,
-                                plane_radius=plane_radius,
-                                root_link='map')
-
-        zero_pose.set_json_goal('KeepObjectUpright',
-                                object_link_axis=object_axis,
-                                reference_link_axis=reference_axis,
-                                root_link='map')
-        # align x planes of object and map
-        zero_pose.set_json_goal('KeepObjectUpright',
-                                object_link_axis=rotation_axis,
-                                reference_link_axis=reference_axis2,
-                                root_link='map')
-
-        zero_pose.set_avoid_joint_limits_goal(30)
-        zero_pose.add_cmd()
-
-        # Second phase TiltObject & KeepObjectAbovePlane
-        zero_pose.set_json_goal('KeepObjectAbovePlane',
-                                object_link='edge',
-                                plane_center_point=container_plane,
-                                lower_distance=lower_distance,
-                                upper_distance=upper_distance,
-                                plane_radius=plane_radius,
-                                root_link='map')
-
-        zero_pose.set_json_goal('TiltObject',
-                                object_link='edge',
-                                reference_link='map',
-                                rotation_velocity=tilt_velocity,
-                                root_link='map',
-                                lower_angle=tilt_angle,
-                                rotation_axis=rotation_axis)
-        # align x planes of object and map
-        zero_pose.set_json_goal('KeepObjectUpright',
-                                object_link_axis=rotation_axis,
-                                reference_link_axis=reference_axis2,
-                                root_link='map')
-
-        zero_pose.add_cmd()
-
-        # # Third phase KeepObjectUpright & KeepObjectAbovePlane
-        zero_pose.set_json_goal('KeepObjectAbovePlane',
-                                object_link='edge',
-                                plane_center_point=container_plane,
-                                lower_distance=lower_distance,
-                                upper_distance=upper_distance,
-                                plane_radius=plane_radius,
-                                root_link='map')
-        zero_pose.set_json_goal('KeepObjectUpright',
-                                object_link_axis=object_axis,
-                                reference_link_axis=reference_axis,
-                                root_link='map')
-        # align x planes of object and map
-        zero_pose.set_json_goal('KeepObjectUpright',
-                                object_link_axis=rotation_axis,
-                                reference_link_axis=reference_axis2,
-                                root_link='map')
-
-        zero_pose.plan_and_execute()
-
-    def test_tilt(self, zero_pose):
-        containerPose = PoseStamped()
-        containerPose.header.frame_id = 'map'
-        containerPose.pose.position.x = 2
-        containerPose.pose.position.y = 0
-        containerPose.pose.position.z = 0.8
-        containerPose.pose.orientation = Quaternion(*quaternion_from_matrix([[1, 0, 0, 0],
-                                                                             [0, 1, 0, 0],
-                                                                             [0, 0, 1, 0],
-                                                                             [0, 0, 0, 1]]))
-        cupPose = PoseStamped()
-        cupPose.header.frame_id = 'hand_gripper_tool_frame'
-        cupPose.pose.position.x = 0
-        cupPose.pose.position.y = 0
-        cupPose.pose.position.z = 0
-        cupPose.pose.orientation = Quaternion(*quaternion_from_matrix([[0, 0, 1, 0],
-                                                                       [0, -1, 0, 0],
-                                                                       [1, 0, 0, 0],
-                                                                       [0, 0, 0, 1]]))
-        edgePose = PoseStamped()
-        edgePose.header.frame_id = 'cup'
-        edgePose.pose.position.x = 0
-        edgePose.pose.position.y = 0.03
-        edgePose.pose.position.z = 0.045
-        edgePose.pose.orientation = Quaternion(*quaternion_from_matrix([[1, 0, 0, 0],
-                                                                        [0, 1, 0, 0],
-                                                                        [0, 0, 1, 0],
-                                                                        [0, 0, 0, 1]]))
-
-        zero_pose.add_mesh('container', mesh='package://giskardpy/test/urdfs/meshes/bowl_21.obj',
-                           pose=containerPose)
-        zero_pose.add_cylinder('cup', 0.10, 0.03, cupPose, parent_link=cupPose.header.frame_id)
-        zero_pose.add_box('edge', (0.02, 0.01, 0.01), edgePose, 'cup', 'cup')
-
-        # rotation axis for tilting
-        rotation_axis = Vector3Stamped()
-        rotation_axis.header.frame_id = 'edge'
-        rotation_axis.vector.x = 1
-        tilt_angle = -90
-        tilt_velocity = 0.5
-
-        zero_pose.set_json_goal('TiltObject',
-                                object_link='edge',
-                                reference_link='map',
-                                rotation_velocity=tilt_velocity,
-                                root_link='map',
-                                lower_angle=tilt_angle,
-                                rotation_axis=rotation_axis)
-        zero_pose.plan_and_execute()
-
-
-class TestClosedloop():
-    def test_move_until(self, zero_pose):
-        dir = Vector3Stamped()
-        dir.header.frame_id = 'hand_palm_link'
-        dir.vector.z = 1
-
-        zero_pose.set_json_goal('MoveAlongUntilForce',
-                                tip_link='hand_palm_link',
-                                move_direction=dir,
-                                root_link='map',
-                                )
-
-        zero_pose.allow_all_collisions()
-=======
-
-class TestAddObject:
-    def test_add(self, zero_pose):
-        box1_name = 'box1'
-        pose = PoseStamped()
-        pose.header.frame_id = zero_pose.default_root
-        pose.pose.orientation.w = 1
-        pose.pose.position.x = 1
-        zero_pose.add_box(name=box1_name,
-                              size=(1, 1, 1),
-                              pose=pose,
-                              parent_link='hand_palm_link',
-                              parent_link_group='hsrb4s')
-
-        zero_pose.set_joint_goal({'arm_flex_joint': -0.7})
->>>>>>> b9aeaf8f
         zero_pose.plan_and_execute()