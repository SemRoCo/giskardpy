--- conflicted
+++ resolved
@@ -180,14 +180,7 @@
                              self.world.joint_limit_expr(self.joint_name, 1)[1])
 
         error = joint_goal - current_joint
-<<<<<<< HEAD
         self.add_debug_expr('error', error)
-        self.add_constraint(reference_velocity=max_velocity,
-                            lower_error=error,
-                            upper_error=error,
-                            weight=weight,
-                            expression=current_joint)
-=======
         if self.hard:
             self.add_constraint(reference_velocity=max_velocity,
                                 lower_error=error,
@@ -202,7 +195,6 @@
                                 upper_error=error,
                                 weight=weight,
                                 expression=current_joint)
->>>>>>> 7b3aab2a
 
     def __str__(self):
         s = super(JointPositionRevolute, self).__str__()
