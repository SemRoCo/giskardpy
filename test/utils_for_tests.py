--- conflicted
+++ resolved
@@ -482,33 +482,24 @@
         logging.loginfo('total time spend moving: {}'.format(self.total_time_spend_moving))
         logging.loginfo('stopping tree')
 
+#    def set_object_joint_state(self, object_name, joint_state, waiting_time=20, sleep_time=0.1):
+#        super(GiskardTestWrapper, self).set_object_joint_state(object_name, joint_state)
+#        i = 0.0
+#        while not rospy.is_shutdown():
+#            current_js = self.world.groups[object_name].state
+#            #joint_names_without_prefix = set(j.short_name for j in current_js)
+#            #assert set(joint_state.keys()).difference(joint_names_without_prefix) == set()
+#            for joint_name, state in current_js.items():
+#                if joint_name.short_name in joint_state:
+#                    assert i < waiting_time
+#                    if np.isclose(state.position, joint_state[joint_name.short_name], atol=0.01):
+#                        return
+#                    else:
+#                        i += sleep_time
+#                        rospy.sleep(sleep_time)
+
     def set_object_joint_state(self, object_name, joint_state, waiting_time=20, sleep_time=0.1):
         super(GiskardTestWrapper, self).set_object_joint_state(object_name, joint_state)
-<<<<<<< HEAD
-        i = 0.0
-        while not rospy.is_shutdown():
-            current_js = self.world.groups[object_name].state
-            #joint_names_without_prefix = set(j.short_name for j in current_js)
-            #assert set(joint_state.keys()).difference(joint_names_without_prefix) == set()
-            for joint_name, state in current_js.items():
-                if joint_name.short_name in joint_state:
-                    assert i < waiting_time
-                    if np.isclose(state.position, joint_state[joint_name.short_name], atol=0.01):
-                        return
-                    else:
-                        i += sleep_time
-                        rospy.sleep(sleep_time)
-
-    #def set_object_joint_state(self, object_name, joint_state):
-    #    super(GiskardTestWrapper, self).set_object_joint_state(object_name, joint_state)
-    #    rospy.sleep(0.5)
-    #    current_js = self.world.groups[object_name].state
-    #    joint_names_without_prefix = set(j.short_name for j in current_js)
-    #    assert set(joint_state.keys()).difference(joint_names_without_prefix) == set()
-    #    for joint_name, state in current_js.items():
-    #        if joint_name.short_name in joint_state:
-    #            np.testing.assert_almost_equal(state.position, joint_state[joint_name.short_name], 2)
-=======
         self.wait_heartbeats()
         current_js = self.world.groups[object_name].state
         joint_names_without_prefix = set(j.short_name for j in current_js)
@@ -516,7 +507,6 @@
         for joint_name, state in current_js.items():
             if joint_name.short_name in joint_state:
                 np.testing.assert_almost_equal(state.position, joint_state[joint_name.short_name], 2)
->>>>>>> 2950e390
 
     def set_kitchen_js(self, joint_state, object_name='kitchen'):
         self.set_object_joint_state(object_name, joint_state)
