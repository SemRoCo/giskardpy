--- conflicted
+++ resolved
@@ -144,11 +144,8 @@
   MaxTrajectoryLength:
     enabled: True
     length: 100 # will abort planning if the trajectory becomes longer than this many seconds
-<<<<<<< HEAD
   SyncTfFrames:
     frames: []
-=======
->>>>>>> 5b8c5d0b
 reachability_check:
   sample_period: 0.5
   prismatic_velocity: 2.0
